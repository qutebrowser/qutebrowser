# vim: ft=python fileencoding=utf-8 sts=4 sw=4 et:

# Copyright 2014-2016 Florian Bruhin (The Compiler) <mail@qutebrowser.org>
#
# This file is part of qutebrowser.
#
# qutebrowser is free software: you can redistribute it and/or modify
# it under the terms of the GNU General Public License as published by
# the Free Software Foundation, either version 3 of the License, or
# (at your option) any later version.
#
# qutebrowser is distributed in the hope that it will be useful,
# but WITHOUT ANY WARRANTY; without even the implied warranty of
# MERCHANTABILITY or FITNESS FOR A PARTICULAR PURPOSE.  See the
# GNU General Public License for more details.
#
# You should have received a copy of the GNU General Public License
# along with qutebrowser.  If not, see <http://www.gnu.org/licenses/>.

"""Misc. utility commands exposed to the user."""

import functools
import types
import traceback

try:
    import hunter
except ImportError:
    hunter = None

from qutebrowser.browser.webkit.network import qutescheme
from qutebrowser.utils import log, objreg, usertypes, message, debug, utils
from qutebrowser.commands import cmdutils, runners, cmdexc
from qutebrowser.config import style
from qutebrowser.misc import consolewidget

from PyQt5.QtCore import QUrl
# so it's available for :debug-pyeval
from PyQt5.QtWidgets import QApplication  # pylint: disable=unused-import


@cmdutils.register(maxsplit=1, no_cmd_split=True, no_replace_variables=True)
@cmdutils.argument('win_id', win_id=True)
def later(ms: int, command, win_id):
    """Execute a command after some time.

    Args:
        ms: How many milliseconds to wait.
        command: The command to run, with optional args.
    """
    if ms < 0:
        raise cmdexc.CommandError("I can't run something in the past!")
    commandrunner = runners.CommandRunner(win_id)
    app = objreg.get('app')
    timer = usertypes.Timer(name='later', parent=app)
    try:
        timer.setSingleShot(True)
        try:
            timer.setInterval(ms)
        except OverflowError:
            raise cmdexc.CommandError("Numeric argument is too large for "
                                      "internal int representation.")
        timer.timeout.connect(
            functools.partial(commandrunner.run_safely, command))
        timer.timeout.connect(timer.deleteLater)
        timer.start()
    except:
        timer.deleteLater()
        raise


@cmdutils.register(maxsplit=1, no_cmd_split=True, no_replace_variables=True)
@cmdutils.argument('win_id', win_id=True)
def repeat(times: int, command, win_id):
    """Repeat a given command.

    Args:
        times: How many times to repeat.
        command: The command to run, with optional args.
    """
    if times < 0:
        raise cmdexc.CommandError("A negative count doesn't make sense.")
    commandrunner = runners.CommandRunner(win_id)
    for _ in range(times):
        commandrunner.run_safely(command)


@cmdutils.register(hide=True)
@cmdutils.argument('win_id', win_id=True)
def message_error(win_id, text):
    """Show an error message in the statusbar.

    Args:
        text: The text to show.
    """
    message.error(win_id, text)


@cmdutils.register(hide=True)
@cmdutils.argument('win_id', win_id=True)
def message_info(win_id, text):
    """Show an info message in the statusbar.

    Args:
        text: The text to show.
    """
    message.info(win_id, text)


@cmdutils.register(hide=True)
@cmdutils.argument('win_id', win_id=True)
def message_warning(win_id, text):
    """Show a warning message in the statusbar.

    Args:
        text: The text to show.
    """
    message.warning(win_id, text)


@cmdutils.register(debug=True)
@cmdutils.argument('typ', choices=['exception', 'segfault'])
def debug_crash(typ='exception'):
    """Crash for debugging purposes.

    Args:
        typ: either 'exception' or 'segfault'.
    """
    if typ == 'segfault':
        # From python's Lib/test/crashers/bogus_code_obj.py
        co = types.CodeType(0, 0, 0, 0, 0, b'\x04\x71\x00\x00', (), (), (),
                            '', '', 1, b'')
        exec(co)
        raise Exception("Segfault failed (wat.)")
    else:
        raise Exception("Forced crash")


@cmdutils.register(debug=True)
def debug_all_objects():
    """Print a list of  all objects to the debug log."""
    s = debug.get_all_objects()
    log.misc.debug(s)


@cmdutils.register(debug=True)
def debug_cache_stats():
    """Print LRU cache stats."""
    config_info = objreg.get('config').get.cache_info()
    style_info = style.get_stylesheet.cache_info()
    log.misc.debug('config: {}'.format(config_info))
    log.misc.debug('style: {}'.format(style_info))


@cmdutils.register(debug=True)
def debug_console():
    """Show the debugging console."""
    try:
        con_widget = objreg.get('debug-console')
    except KeyError:
        con_widget = consolewidget.ConsoleWidget()
        objreg.register('debug-console', con_widget)

    if con_widget.isVisible():
        con_widget.hide()
    else:
        con_widget.show()


@cmdutils.register(debug=True, maxsplit=0, no_cmd_split=True)
def debug_trace(expr=""):
    """Trace executed code via hunter.

    Args:
        expr: What to trace, passed to hunter.
    """
    if hunter is None:
        raise cmdexc.CommandError("You need to install 'hunter' to use this "
                                  "command!")
    try:
        eval('hunter.trace({})'.format(expr))
    except Exception as e:
        raise cmdexc.CommandError("{}: {}".format(e.__class__.__name__, e))


@cmdutils.register(maxsplit=0, debug=True, no_cmd_split=True)
def debug_pyeval(s, quiet=False):
    """Evaluate a python string and display the results as a web page.

    Args:
        s: The string to evaluate.
        quiet: Don't show the output in a new tab.
    """
    try:
        r = eval(s)
        out = repr(r)
    except Exception:
        out = traceback.format_exc()

    qutescheme.pyeval_output = out
    if quiet:
        log.misc.debug("pyeval output: {}".format(out))
    else:
        tabbed_browser = objreg.get('tabbed-browser', scope='window',
                                    window='last-focused')
        tabbed_browser.openurl(QUrl('qute:pyeval'), newtab=True)


@cmdutils.register(debug=True)
def debug_set_fake_clipboard(s=None):
    """Put data into the fake clipboard and enable logging, used for tests.

    Args:
        s: The text to put into the fake clipboard, or unset to enable logging.
    """
    if s is None:
        utils.log_clipboard = True
    else:
        utils.fake_clipboard = s


@cmdutils.register(hide=True)
@cmdutils.argument('win_id', win_id=True)
@cmdutils.argument('count', count=True)
def repeat_command(win_id, count=None):
    """Repeat the last executed command.

    Args:
        count: Which count to pass the command.
    """
    mode_manager = objreg.get('mode-manager', scope='window', window=win_id)
    if mode_manager.mode not in runners.last_command:
        raise cmdexc.CommandError("You didn't do anything yet.")
    cmd = runners.last_command[mode_manager.mode]
    commandrunner = runners.CommandRunner(win_id)
    commandrunner.run(cmd[0], count if count is not None else cmd[1])


@cmdutils.register(debug=True, name='debug-log-capacity')
def log_capacity(capacity: int):
    """Change the number of log lines to be stored in RAM.

    Args:
       capacity: Number of lines for the log.
    """
    if capacity < 0:
        raise cmdexc.CommandError("Can't set a negative log capacity!")
    else:
        log.ram_handler.change_log_capacity(capacity)


<<<<<<< HEAD
@cmdutils.register()
@cmdutils.argument('current_win_id', win_id=True)
def window_only(current_win_id):
    """Close all windows except for the current one."""
    for win_id, window in objreg.window_registry.items():
        if win_id != current_win_id:
            window.close()
=======
@cmdutils.register(debug=True)
@cmdutils.argument('level', choices=[level.lower()
                    for level in log.LOG_LEVELS])
def debug_log_level(level: str):
    """Change the log level for console logging.

    Args:
       level: log level for console log.
    """
    log.console_handler.setLevel(log.LOG_LEVELS[level.upper()])


@cmdutils.register(debug=True)
def debug_log_filter(filter_names: str):
    """Change the log filter for console logging.

    Args:
       filter_names: log filters for console log.
    """
    if set(filter_names.split(',')).issubset(log.LOGGER_NAMES):
        log.console_handler.removeFilter(log.console_filter)
        log.console_filter = log.LogFilter(filter_names.split(','))
        log.console_handler.addFilter(log.console_filter)
    else:
        raise cmdexc.CommandError("Invalid argument, {} choose from {}".
                                 format(filter_names,
                                 ','.join(log.LOGGER_NAMES)))
>>>>>>> 35182b33
<|MERGE_RESOLUTION|>--- conflicted
+++ resolved
@@ -249,7 +249,6 @@
         log.ram_handler.change_log_capacity(capacity)
 
 
-<<<<<<< HEAD
 @cmdutils.register()
 @cmdutils.argument('current_win_id', win_id=True)
 def window_only(current_win_id):
@@ -257,7 +256,8 @@
     for win_id, window in objreg.window_registry.items():
         if win_id != current_win_id:
             window.close()
-=======
+
+
 @cmdutils.register(debug=True)
 @cmdutils.argument('level', choices=[level.lower()
                     for level in log.LOG_LEVELS])
@@ -285,4 +285,3 @@
         raise cmdexc.CommandError("Invalid argument, {} choose from {}".
                                  format(filter_names,
                                  ','.join(log.LOGGER_NAMES)))
->>>>>>> 35182b33
