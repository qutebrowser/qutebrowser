--- conflicted
+++ resolved
@@ -246,14 +246,10 @@
             tab: The WebView to save.
             active: Whether the tab is currently active.
         """
-<<<<<<< HEAD
         # FIXME understand why this happens
         if tab is None:
             return {}
-        data = {'history': []}  # type: _JsonType
-=======
         data: _JsonType = {'history': []}
->>>>>>> 9a5fe232
         if active:
             data['active'] = True
         for idx, item in enumerate(tab.history):
@@ -526,7 +522,6 @@
         tabbed_browser = objreg.get('tabbed-browser', scope='window',
                                     window=window.win_id)
         tab_to_focus = None
-<<<<<<< HEAD
 
         # plain_tabs is used in case the saved session contains a tree and
         # tree-tabs is not enabled, or if the saved session contains normal
@@ -548,18 +543,8 @@
                 if tab.get('active', False):
                     tab_to_focus = i
                 if new_tab.data.pinned:
-                    tabbed_browser.widget.set_tab_pinned(
-                        new_tab, new_tab.data.pinned)
-
-=======
-        for i, tab in enumerate(win['tabs']):
-            new_tab = tabbed_browser.tabopen(background=False)
-            self._load_tab(new_tab, tab)
-            if tab.get('active', False):
-                tab_to_focus = i
-            if new_tab.data.pinned:
-                new_tab.set_pinned(True)
->>>>>>> 9a5fe232
+                    new_tab.set_pinned(True)
+
         if tab_to_focus is not None:
             tabbed_browser.widget.setCurrentIndex(tab_to_focus)
 
