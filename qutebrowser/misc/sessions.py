# vim: ft=python fileencoding=utf-8 sts=4 sw=4 et:

# Copyright 2015-2021 Florian Bruhin (The Compiler) <mail@qutebrowser.org>
#
# This file is part of qutebrowser.
#
# qutebrowser is free software: you can redistribute it and/or modify
# it under the terms of the GNU General Public License as published by
# the Free Software Foundation, either version 3 of the License, or
# (at your option) any later version.
#
# qutebrowser is distributed in the hope that it will be useful,
# but WITHOUT ANY WARRANTY; without even the implied warranty of
# MERCHANTABILITY or FITNESS FOR A PARTICULAR PURPOSE.  See the
# GNU General Public License for more details.
#
# You should have received a copy of the GNU General Public License
# along with qutebrowser.  If not, see <https://www.gnu.org/licenses/>.

"""Management of sessions - saved tabs/windows."""

import os
import os.path
import itertools
import urllib
import shutil
import pathlib
from typing import Any, Iterable, MutableMapping, MutableSequence, Optional, Union, cast

from PyQt5.QtCore import Qt, QUrl, QObject, QPoint, QTimer, QDateTime
import yaml
from PyQt5.QtCore import QObject, QPoint, QTimer, QUrl, pyqtSlot
from PyQt5.QtWidgets import QApplication

from qutebrowser.api import cmdutils
from qutebrowser.completion.models import miscmodels
from qutebrowser.config import config, configfiles
from qutebrowser.mainwindow import mainwindow
from qutebrowser.misc import objects, throttle
from qutebrowser.qt import sip
from qutebrowser.utils import log, message, objreg, qtutils, standarddir, usertypes, utils, version

_JsonType = MutableMapping[str, Any]


class Sentinel:

    """Sentinel value for default argument."""


default = Sentinel()
session_manager = cast('SessionManager', None)

ArgType = Union[str, Sentinel]


def init(parent=None):
    """Initialize sessions.

    Args:
        parent: The parent to use for the SessionManager.
    """
    base_path = pathlib.Path(standarddir.data()) / 'sessions'

    # WORKAROUND for https://github.com/qutebrowser/qutebrowser/issues/5359
    backup_path = base_path / 'before-qt-515'

    if objects.backend == usertypes.Backend.QtWebEngine:
        webengine_version = version.qtwebengine_versions().webengine
        do_backup = webengine_version >= utils.VersionNumber(5, 15)
    else:
        do_backup = False

    if base_path.exists() and not backup_path.exists() and do_backup:
        backup_path.mkdir()
        for path in base_path.glob('*.yml'):
            shutil.copy(path, backup_path)

    base_path.mkdir(exist_ok=True)

    global session_manager
    session_manager = SessionManager(str(base_path), parent)


def shutdown(session: Optional[ArgType], last_window: bool) -> None:
    """Handle a shutdown by saving sessions and removing the autosave file."""
    if session_manager is None:
        return  # type: ignore[unreachable]

    try:
        if session is not None:
            session_manager.save(session, last_window=last_window,
                                 load_next_time=True)
        elif config.val.auto_save.session:
            session_manager.save(default, last_window=last_window,
                                 load_next_time=True)
    except SessionError as e:
        log.sessions.error("Failed to save session: {}".format(e))

    session_manager.delete_autosave()


class SessionError(Exception):

    """Exception raised when a session failed to load/save."""


class SessionNotFoundError(SessionError):

    """Exception raised when a session to be loaded was not found."""


class SessionManager(QObject):

    """Manager for sessions.

    Attributes:
        _base_path: The path to store sessions under.
        _last_window_session: The session data of the last window which was
                              closed.
        current: The name of the currently loaded session, or None.
        did_load: Set when a session was loaded.
    """

    def __init__(self, base_path, parent=None):
        super().__init__(parent)
        self.current: Optional[str] = None
        self._base_path = base_path
        self._last_window_session = None
        self.did_load = False
        # throttle autosaves to one minute apart
        self.save_autosave = throttle.Throttle(self._save_autosave, 60 * 1000)

    def _get_session_path(self, name, check_exists=False):
        """Get the session path based on a session name or absolute path.

        Args:
            name: The name of the session.
            check_exists: Whether it should also be checked if the session
                          exists.
        """
        path = os.path.expanduser(name)
        if os.path.isabs(path) and ((not check_exists) or
                                    os.path.exists(path)):
            return path
        else:
            path = os.path.join(self._base_path, name + '.yml')
            if check_exists and not os.path.exists(path):
                raise SessionNotFoundError(path)
            return path

    def exists(self, name):
        """Check if a named session exists."""
        try:
            self._get_session_path(name, check_exists=True)
        except SessionNotFoundError:
            return False
        else:
            return True

    def _save_tab_item(self, tab, idx, item):
        """Save a single history item in a tab.

        Args:
            tab: The tab to save.
            idx: The index of the current history item.
            item: The AbstractHistoryItem.

        Return:
            A dict with the saved data for this item.
        """
        data: _JsonType = {
            'url': bytes(item.url.toEncoded()).decode('ascii'),
        }

<<<<<<< HEAD
        if item.title:
            data['title'] = item.title
        else:
=======
        if item.title():
            data['title'] = item.title()
        elif tab.history.current_idx() == idx:
>>>>>>> 65345eab
            # https://github.com/qutebrowser/qutebrowser/issues/879
            data['title'] = tab.title()
        else:
            data['title'] = data['url']

        if item.original_url != item.url:
            encoded = item.original_url.toEncoded()
            data['original-url'] = bytes(encoded).decode('ascii')

        if tab.history.current_idx() == idx:
            data['active'] = True

        user_data = item.user_data

        data['last_visited'] = item.last_visited.toString(Qt.ISODate)

        if tab.history.current_idx() == idx:
            pos = tab.scroller.pos_px()
            data['zoom'] = tab.zoom.factor()
            data['scroll-pos'] = {'x': pos.x(), 'y': pos.y()}
        elif user_data is not None:
            if 'zoom' in user_data:
                data['zoom'] = user_data['zoom']
            if 'scroll-pos' in user_data:
                pos = user_data['scroll-pos']
                data['scroll-pos'] = {'x': pos.x(), 'y': pos.y()}

        data['pinned'] = tab.data.pinned

        return data

    def _save_tab(self, tab, active):
        """Get a dict with data for a single tab.

        Args:
            tab: The WebView to save.
            active: Whether the tab is currently active.
        """
        data: _JsonType = {'history': []}
        if active:
            data['active'] = True
        for idx, item in enumerate(tab.history):
            item_data = self._save_tab_item(tab, idx, item)
            data['history'].append(item_data)

        return data

    def _save_all(self, *, only_window=None, with_private=False):
        """Get a dict with data for all windows/tabs."""
        data: _JsonType = {'windows': []}
        if only_window is not None:
            winlist: Iterable[int] = [only_window]
        else:
            winlist = objreg.window_registry

        for win_id in sorted(winlist):
            tabbed_browser = objreg.get('tabbed-browser', scope='window',
                                        window=win_id)
            main_window = objreg.get('main-window', scope='window',
                                     window=win_id)

            # We could be in the middle of destroying a window here
            if sip.isdeleted(main_window):
                continue

            if tabbed_browser.is_private and not with_private:
                continue

            win_data: _JsonType = {}
            active_window = objects.qapp.activeWindow()
            if getattr(active_window, 'win_id', None) == win_id:
                win_data['active'] = True
            win_data['geometry'] = bytes(main_window.saveGeometry())
            win_data['tabs'] = []
            if tabbed_browser.is_private:
                win_data['private'] = True

            for i, tab in enumerate(tabbed_browser.widgets()):
                active = i == tabbed_browser.widget.currentIndex()
                win_data['tabs'].append(self._save_tab(tab, active))
            data['windows'].append(win_data)
        return data

    def _get_session_name(self, name):
        """Helper for save to get the name to save the session to.

        Args:
            name: The name of the session to save, or the 'default' sentinel
                  object.
        """
        if name is default:
            name = config.val.session.default_name
            if name is None:
                if self.current is not None:
                    name = self.current
                else:
                    name = 'default'
        return name

    def save(self, name, last_window=False, load_next_time=False,
             only_window=None, with_private=False):
        """Save a named session.

        Args:
            name: The name of the session to save, or the 'default' sentinel
                  object.
            last_window: If set, saves the saved self._last_window_session
                         instead of the currently open state.
            load_next_time: If set, prepares this session to be load next time.
            only_window: If set, only tabs in the specified window is saved.
            with_private: Include private windows.

        Return:
            The name of the saved session.
        """
        name = self._get_session_name(name)
        path = self._get_session_path(name)

        log.sessions.debug("Saving session {} to {}...".format(name, path))
        if last_window:
            data = self._last_window_session
            if data is None:
                log.sessions.error("last_window_session is None while saving!")
                return None
        else:
            data = self._save_all(only_window=only_window,
                                  with_private=with_private)
        log.sessions.vdebug(  # type: ignore[attr-defined]
            "Saving data: {}".format(data))
        try:
            with qtutils.savefile_open(path) as f:
                utils.yaml_dump(data, f)
        except (OSError, UnicodeEncodeError, yaml.YAMLError) as e:
            raise SessionError(e)

        if load_next_time:
            configfiles.state['general']['session'] = name
        return name

    def _save_autosave(self):
        """Save the autosave session."""
        try:
            self.save('_autosave')
        except SessionError as e:
            log.sessions.error("Failed to save autosave session: {}".format(e))

    def delete_autosave(self):
        """Delete the autosave session."""
        # cancel any in-flight saves
        self.save_autosave.cancel()
        try:
            self.delete('_autosave')
        except SessionNotFoundError:
            # Exiting before the first load finished
            pass
        except SessionError as e:
            log.sessions.error("Failed to delete autosave session: {}"
                               .format(e))

    def save_last_window_session(self):
        """Temporarily save the session for the last closed window."""
        self._last_window_session = self._save_all()

    def _load_tab(self, new_tab, data):  # noqa: C901
        """Load yaml data into a newly opened tab."""
        entries = []
        for histentry in data['history']:
            user_data = {}

            if 'zoom' in data:
                # The zoom was accidentally stored in 'data' instead of per-tab
                # earlier.
                # See https://github.com/qutebrowser/qutebrowser/issues/728
                user_data['zoom'] = data['zoom']
            elif 'zoom' in histentry:
                user_data['zoom'] = histentry['zoom']

            if 'scroll-pos' in data:
                # The scroll position was accidentally stored in 'data' instead
                # of per-tab earlier.
                # See https://github.com/qutebrowser/qutebrowser/issues/728
                pos = data['scroll-pos']
                user_data['scroll-pos'] = QPoint(pos['x'], pos['y'])
            elif 'scroll-pos' in histentry:
                pos = histentry['scroll-pos']
                user_data['scroll-pos'] = QPoint(pos['x'], pos['y'])

            if 'pinned' in histentry:
                new_tab.data.pinned = histentry['pinned']

            active = histentry.get('active', False)
            url = QUrl.fromEncoded(histentry['url'].encode('ascii'))

            if 'original-url' in histentry:
                orig_url = QUrl.fromEncoded(
                    histentry['original-url'].encode('ascii'))
            else:
                orig_url = url

            if histentry.get("last_visited"):
                last_visited: Optional[QDateTime] = QDateTime.fromString(
                    histentry.get("last_visited"),
                    Qt.ISODate,
                )
            else:
                last_visited = None

            entry = new_tab.new_history_item(
                url=url,
                original_url=orig_url,
                title=histentry['title'],
                active=active,
                user_data=user_data,
                last_visited=last_visited,
            )

            entries.append(entry)

            if active:
                new_tab.title_changed.emit(histentry['title'])

        try:
            new_tab.history.load_items(entries,
                                       lazy=not data.get('active', False))
        except ValueError as e:
            raise SessionError(e)

    def _load_window(self, win):
        """Turn yaml data into windows."""
        window = mainwindow.MainWindow(geometry=win['geometry'],
                                       private=win.get('private', None))
        window.show()
        tabbed_browser = objreg.get('tabbed-browser', scope='window',
                                    window=window.win_id)
        tab_to_focus = None
        new_tabs = []
        for i, tab in enumerate(win['tabs']):
            new_tab = tabbed_browser.tabopen(background=False)
            new_tabs.append(new_tab)
            self._load_tab(new_tab, tab)
            if tab.get('active', False):
                tab_to_focus = i
            if new_tab.data.pinned:
                tabbed_browser.widget.set_tab_pinned(new_tab,
                                                     new_tab.data.pinned)

        for tab in new_tabs:
            tab.load_on_focus = True
            if not config.val.session.lazy_restore:
                tab.history.load()

        if tab_to_focus is not None:
            tabbed_browser.widget.setCurrentIndex(tab_to_focus)

        if win.get('active', False):
            QTimer.singleShot(0, tabbed_browser.widget.activateWindow)

    def load(self, name, temp=False):
        """Load a named session.

        Args:
            name: The name of the session to load.
            temp: If given, don't set the current session.
        """
        path = self._get_session_path(name, check_exists=True)
        try:
            with open(path, encoding='utf-8') as f:
                data = utils.yaml_load(f)
        except (OSError, UnicodeDecodeError, yaml.YAMLError) as e:
            raise SessionError(e)

        log.sessions.debug("Loading session {} from {}...".format(name, path))
        if data is None:
            raise SessionError("Got empty session file")

        if qtutils.is_single_process():
            if any(win.get('private') for win in data['windows']):
                raise SessionError("Can't load a session with private windows "
                                   "in single process mode.")

        for win in data['windows']:
            self._load_window(win)

        self.did_load = bool(data['windows'])
        if not name.startswith('_') and not temp:
            self.current = name

    def delete(self, name):
        """Delete a session."""
        path = self._get_session_path(name, check_exists=True)
        try:
            os.remove(path)
        except OSError as e:
            raise SessionError(e)

    def list_sessions(self):
        """Get a list of all session names."""
        sessions = []
        for filename in os.listdir(self._base_path):
            base, ext = os.path.splitext(filename)
            if ext == '.yml':
                sessions.append(base)
        return sorted(sessions)


@cmdutils.register()
@cmdutils.argument('name', completion=miscmodels.session)
def session_load(name: str, *,
                 clear: bool = False,
                 temp: bool = False,
                 force: bool = False,
                 delete: bool = False) -> None:
    """Load a session.

    Args:
        name: The name of the session.
        clear: Close all existing windows.
        temp: Don't set the current session for :session-save.
        force: Force loading internal sessions (starting with an underline).
        delete: Delete the saved session once it has loaded.
    """
    if name.startswith('_') and not force:
        raise cmdutils.CommandError("{} is an internal session, use --force "
                                    "to load anyways.".format(name))
    old_windows = list(objreg.window_registry.values())
    try:
        session_manager.load(name, temp=temp)
    except SessionNotFoundError:
        raise cmdutils.CommandError("Session {} not found!".format(name))
    except SessionError as e:
        raise cmdutils.CommandError("Error while loading session: {}"
                                    .format(e))
    else:
        if clear:
            for win in old_windows:
                win.close()
        if delete:
            try:
                session_manager.delete(name)
            except SessionError as e:
                log.sessions.exception("Error while deleting session!")
                raise cmdutils.CommandError("Error while deleting session: {}"
                                            .format(e))
            else:
                log.sessions.debug("Loaded & deleted session {}.".format(name))


@cmdutils.register()
@cmdutils.argument('name', completion=miscmodels.session)
@cmdutils.argument('win_id', value=cmdutils.Value.win_id)
@cmdutils.argument('with_private', flag='p')
def session_save(name: ArgType = default, *,
                 current: bool = False,
                 quiet: bool = False,
                 force: bool = False,
                 only_active_window: bool = False,
                 with_private: bool = False,
                 win_id: int = None) -> None:
    """Save a session.

    Args:
        name: The name of the session. If not given, the session configured in
              session.default_name is saved.
        current: Save the current session instead of the default.
        quiet: Don't show confirmation message.
        force: Force saving internal sessions (starting with an underline).
        only_active_window: Saves only tabs of the currently active window.
        with_private: Include private windows.
    """
    if not isinstance(name, Sentinel) and name.startswith('_') and not force:
        raise cmdutils.CommandError("{} is an internal session, use --force "
                                    "to save anyways.".format(name))
    if current:
        if session_manager.current is None:
            raise cmdutils.CommandError("No session loaded currently!")
        name = session_manager.current
        assert not name.startswith('_')
    try:
        if only_active_window:
            name = session_manager.save(name, only_window=win_id,
                                        with_private=True)
        else:
            name = session_manager.save(name, with_private=with_private)
    except SessionError as e:
        raise cmdutils.CommandError("Error while saving session: {}".format(e))
    else:
        if quiet:
            log.sessions.debug("Saved session {}.".format(name))
        else:
            message.info("Saved session {}.".format(name))


@cmdutils.register()
@cmdutils.argument('name', completion=miscmodels.session)
def session_delete(name: str, *, force: bool = False) -> None:
    """Delete a session.

    Args:
        name: The name of the session.
        force: Force deleting internal sessions (starting with an underline).
    """
    if name.startswith('_') and not force:
        raise cmdutils.CommandError("{} is an internal session, use --force "
                                    "to delete anyways.".format(name))
    try:
        session_manager.delete(name)
    except SessionNotFoundError:
        raise cmdutils.CommandError("Session {} not found!".format(name))
    except SessionError as e:
        log.sessions.exception("Error while deleting session!")
        raise cmdutils.CommandError("Error while deleting session: {}"
                                    .format(e))
    else:
        log.sessions.debug("Deleted session {}.".format(name))


def load_default(name):
    """Load the default session.

    Args:
        name: The name of the session to load, or None to read state file.
    """
    if name is None and session_manager.exists('_autosave'):
        name = '_autosave'
    elif name is None:
        try:
            name = configfiles.state['general']['session']
        except KeyError:
            # No session given as argument and none in the session file ->
            # start without loading a session
            return

    try:
        session_manager.load(name)
    except SessionNotFoundError:
        message.error("Session {} not found!".format(name))
    except SessionError as e:
        message.error("Failed to load session {}: {}".format(name, e))
    try:
        del configfiles.state['general']['session']
    except KeyError:
        pass
    # If this was a _restart session, delete it.
    if name == '_restart':
        session_manager.delete('_restart')<|MERGE_RESOLUTION|>--- conflicted
+++ resolved
@@ -173,15 +173,9 @@
             'url': bytes(item.url.toEncoded()).decode('ascii'),
         }
 
-<<<<<<< HEAD
         if item.title:
             data['title'] = item.title
-        else:
-=======
-        if item.title():
-            data['title'] = item.title()
         elif tab.history.current_idx() == idx:
->>>>>>> 65345eab
             # https://github.com/qutebrowser/qutebrowser/issues/879
             data['title'] = tab.title()
         else:
