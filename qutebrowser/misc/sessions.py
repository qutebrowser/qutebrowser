--- conflicted
+++ resolved
@@ -25,16 +25,12 @@
 import pathlib
 from typing import Any, Iterable, MutableMapping, MutableSequence, Optional, Union, cast
 
-from qutebrowser.qt.core import Qt, QUrl, QObject, QPoint, QTimer, QDateTime
+from qutebrowser.qt.core import Qt, QUrl, QObject, QPoint, QTimer, QDateTime, pyqtSlot
 import yaml
-from PyQt5.QtCore import QObject, QPoint, QTimer, QUrl, pyqtSlot
-from PyQt5.QtWidgets import QApplication
-
-<<<<<<< HEAD
-=======
+from qutebrowser.qt.widgets import QApplication
+
 from qutebrowser.utils import (standarddir, objreg, qtutils, log, message,
                                utils, usertypes)
->>>>>>> c25f63e6
 from qutebrowser.api import cmdutils
 from qutebrowser.completion.models import miscmodels
 from qutebrowser.config import config, configfiles
@@ -188,11 +184,7 @@
 
         user_data = item.user_data
 
-<<<<<<< HEAD
-        data['last_visited'] = item.last_visited.toString(Qt.ISODate)
-=======
-        data['last_visited'] = item.lastVisited().toString(Qt.DateFormat.ISODate)
->>>>>>> c25f63e6
+        data['last_visited'] = item.last_visited.toString(Qt.DateFormat.ISODate)
 
         if tab.history.current_idx() == idx:
             pos = tab.scroller.pos_px()
@@ -220,15 +212,10 @@
         data: _JsonType = {'history': []}
         if active:
             data['active'] = True
-<<<<<<< HEAD
-        for idx, item in enumerate(tab.history):
-=======
 
         history = tab.history if with_history else [tab.history.current_item()]
 
         for idx, item in enumerate(history):
-            qtutils.ensure_valid(item)
->>>>>>> c25f63e6
             item_data = self._save_tab_item(tab, idx, item)
             data['history'].append(item_data)
 
@@ -443,10 +430,7 @@
         if tab_to_focus is not None:
             tabbed_browser.widget.setCurrentIndex(tab_to_focus)
 
-<<<<<<< HEAD
-=======
         window.show()
->>>>>>> c25f63e6
         if win.get('active', False):
             QTimer.singleShot(0, tabbed_browser.widget.activateWindow)
 
