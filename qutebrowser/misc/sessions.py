# vim: ft=python fileencoding=utf-8 sts=4 sw=4 et:

# Copyright 2015-2021 Florian Bruhin (The Compiler) <mail@qutebrowser.org>
#
# This file is part of qutebrowser.
#
# qutebrowser is free software: you can redistribute it and/or modify
# it under the terms of the GNU General Public License as published by
# the Free Software Foundation, either version 3 of the License, or
# (at your option) any later version.
#
# qutebrowser is distributed in the hope that it will be useful,
# but WITHOUT ANY WARRANTY; without even the implied warranty of
# MERCHANTABILITY or FITNESS FOR A PARTICULAR PURPOSE.  See the
# GNU General Public License for more details.
#
# You should have received a copy of the GNU General Public License
# along with qutebrowser.  If not, see <http://www.gnu.org/licenses/>.

"""Management of sessions - saved tabs/windows."""

import os
import os.path
<<<<<<< HEAD
import typing
=======
import itertools
import urllib
>>>>>>> 41afe0fe
import glob
import shutil
from typing import Any, Iterable, MutableMapping, MutableSequence, Optional, Union, cast

<<<<<<< HEAD
=======
from PyQt5.QtCore import Qt, QUrl, QObject, QPoint, QTimer, QDateTime
>>>>>>> 41afe0fe
import yaml
from PyQt5.QtCore import QObject, QPoint, QTimer, QUrl, pyqtSlot
from PyQt5.QtWidgets import QApplication

from qutebrowser.api import cmdutils
from qutebrowser.completion.models import miscmodels
from qutebrowser.config import config, configfiles
from qutebrowser.mainwindow import mainwindow
from qutebrowser.qt import sip
<<<<<<< HEAD
from qutebrowser.utils import log, message, objreg, qtutils, standarddir, utils
=======
from qutebrowser.misc import objects

>>>>>>> 41afe0fe

_JsonType = MutableMapping[str, Any]


class Sentinel:

    """Sentinel value for default argument."""


default = Sentinel()
session_manager = cast('SessionManager', None)

ArgType = Union[str, Sentinel]


def init(parent=None):
    """Initialize sessions.

    Args:
        parent: The parent to use for the SessionManager.
    """
    base_path = os.path.join(standarddir.data(), 'sessions')

    # WORKAROUND for https://github.com/qutebrowser/qutebrowser/issues/5359
    backup_path = os.path.join(base_path, 'before-qt-515')
    if (os.path.exists(base_path) and
            not os.path.exists(backup_path) and
            qtutils.version_check('5.15', compiled=False)):
        os.mkdir(backup_path)
        for filename in glob.glob(os.path.join(base_path, '*.yml')):
            shutil.copy(filename, backup_path)

    try:
        os.mkdir(base_path)
    except FileExistsError:
        pass

    global session_manager
    session_manager = SessionManager(base_path, parent)


def shutdown(session: Optional[ArgType], last_window: bool) -> None:
    """Handle a shutdown by saving sessions and removing the autosave file."""
    if session_manager is None:
        return  # type: ignore[unreachable]

    try:
        if session is not None:
            session_manager.save(session, last_window=last_window,
                                 load_next_time=True)
        elif config.val.auto_save.session:
            session_manager.save(default, last_window=last_window,
                                 load_next_time=True)
    except SessionError as e:
        log.sessions.error("Failed to save session: {}".format(e))

    session_manager.delete_autosave()


class SessionError(Exception):

    """Exception raised when a session failed to load/save."""


class SessionNotFoundError(SessionError):

    """Exception raised when a session to be loaded was not found."""


<<<<<<< HEAD
=======
class TabHistoryItem:

    """A single item in the tab history.

    Attributes:
        url: The QUrl of this item.
        original_url: The QUrl of this item which was originally requested.
        title: The title as string of this item.
        active: Whether this item is the item currently navigated to.
        user_data: The user data for this item.
    """

    def __init__(self, url, title, *, original_url=None, active=False,
                 user_data=None, last_visited=None):
        self.url = url
        if original_url is None:
            self.original_url = url
        else:
            self.original_url = original_url
        self.title = title
        self.active = active
        self.user_data = user_data
        self.last_visited = last_visited

    def __repr__(self):
        return utils.get_repr(self, constructor=True, url=self.url,
                              original_url=self.original_url, title=self.title,
                              active=self.active, user_data=self.user_data,
                              last_visited=self.last_visited)


>>>>>>> 41afe0fe
class SessionManager(QObject):

    """Manager for sessions.

    Attributes:
        _base_path: The path to store sessions under.
        _last_window_session: The session data of the last window which was
                              closed.
        current: The name of the currently loaded session, or None.
        did_load: Set when a session was loaded.
    """

    def __init__(self, base_path, parent=None):
        super().__init__(parent)
        self.current: Optional[str] = None
        self._base_path = base_path
        self._last_window_session = None
        self.did_load = False

    def _get_session_path(self, name, check_exists=False):
        """Get the session path based on a session name or absolute path.

        Args:
            name: The name of the session.
            check_exists: Whether it should also be checked if the session
                          exists.
        """
        path = os.path.expanduser(name)
        if os.path.isabs(path) and ((not check_exists) or
                                    os.path.exists(path)):
            return path
        else:
            path = os.path.join(self._base_path, name + '.yml')
            if check_exists and not os.path.exists(path):
                raise SessionNotFoundError(path)
            return path

    def exists(self, name):
        """Check if a named session exists."""
        try:
            self._get_session_path(name, check_exists=True)
        except SessionNotFoundError:
            return False
        else:
            return True

    def _save_tab_item(self, tab, idx, item):
        """Save a single history item in a tab.

        Args:
            tab: The tab to save.
            idx: The index of the current history item.
            item: The AbstractHistoryItem.

        Return:
            A dict with the saved data for this item.
        """
<<<<<<< HEAD
        data = {
            'url': bytes(item.url.toEncoded()).decode('ascii'),
        }  # type: _JsonType
=======
        data: _JsonType = {
            'url': bytes(item.url().toEncoded()).decode('ascii'),
        }
>>>>>>> 41afe0fe

        if item.title:
            data['title'] = item.title
        else:
            # https://github.com/qutebrowser/qutebrowser/issues/879
            if tab.history.current_idx() == idx:
                data['title'] = tab.title()
            else:
                data['title'] = data['url']

        if item.original_url != item.url:
            encoded = item.original_url.toEncoded()
            data['original-url'] = bytes(encoded).decode('ascii')

        if tab.history.current_idx() == idx:
            data['active'] = True

        user_data = item.user_data

        data['last_visited'] = item.lastVisited().toString(Qt.ISODate)

        if tab.history.current_idx() == idx:
            pos = tab.scroller.pos_px()
            data['zoom'] = tab.zoom.factor()
            data['scroll-pos'] = {'x': pos.x(), 'y': pos.y()}
        elif user_data is not None:
            if 'zoom' in user_data:
                data['zoom'] = user_data['zoom']
            if 'scroll-pos' in user_data:
                pos = user_data['scroll-pos']
                data['scroll-pos'] = {'x': pos.x(), 'y': pos.y()}

        data['pinned'] = tab.data.pinned

        return data

    def _save_tab(self, tab, active):
        """Get a dict with data for a single tab.

        Args:
            tab: The WebView to save.
            active: Whether the tab is currently active.
        """
        data: _JsonType = {'history': []}
        if active:
            data['active'] = True
        for idx, item in enumerate(tab.history):
            item_data = self._save_tab_item(tab, idx, item)
            data['history'].append(item_data)

        return data

    def _save_all(self, *, only_window=None, with_private=False):
        """Get a dict with data for all windows/tabs."""
        data: _JsonType = {'windows': []}
        if only_window is not None:
            winlist: Iterable[int] = [only_window]
        else:
            winlist = objreg.window_registry

        for win_id in sorted(winlist):
            tabbed_browser = objreg.get('tabbed-browser', scope='window',
                                        window=win_id)
            main_window = objreg.get('main-window', scope='window',
                                     window=win_id)

            # We could be in the middle of destroying a window here
            if sip.isdeleted(main_window):
                continue

            if tabbed_browser.is_private and not with_private:
                continue

            win_data: _JsonType = {}
            active_window = objects.qapp.activeWindow()
            if getattr(active_window, 'win_id', None) == win_id:
                win_data['active'] = True
            win_data['geometry'] = bytes(main_window.saveGeometry())
            win_data['tabs'] = []
            if tabbed_browser.is_private:
                win_data['private'] = True

            for i, tab in enumerate(tabbed_browser.widgets()):
                active = i == tabbed_browser.widget.currentIndex()
                win_data['tabs'].append(self._save_tab(tab, active))
            data['windows'].append(win_data)
        return data

    def _get_session_name(self, name):
        """Helper for save to get the name to save the session to.

        Args:
            name: The name of the session to save, or the 'default' sentinel
                  object.
        """
        if name is default:
            name = config.val.session.default_name
            if name is None:
                if self.current is not None:
                    name = self.current
                else:
                    name = 'default'
        return name

    def save(self, name, last_window=False, load_next_time=False,
             only_window=None, with_private=False):
        """Save a named session.

        Args:
            name: The name of the session to save, or the 'default' sentinel
                  object.
            last_window: If set, saves the saved self._last_window_session
                         instead of the currently open state.
            load_next_time: If set, prepares this session to be load next time.
            only_window: If set, only tabs in the specified window is saved.
            with_private: Include private windows.

        Return:
            The name of the saved session.
        """
        name = self._get_session_name(name)
        path = self._get_session_path(name)

        log.sessions.debug("Saving session {} to {}...".format(name, path))
        if last_window:
            data = self._last_window_session
            if data is None:
                log.sessions.error("last_window_session is None while saving!")
                return None
        else:
            data = self._save_all(only_window=only_window,
                                  with_private=with_private)
        log.sessions.vdebug(  # type: ignore[attr-defined]
            "Saving data: {}".format(data))
        try:
            with qtutils.savefile_open(path) as f:
                utils.yaml_dump(data, f)
        except (OSError, UnicodeEncodeError, yaml.YAMLError) as e:
            raise SessionError(e)

        if load_next_time:
            configfiles.state['general']['session'] = name
        return name

    def save_autosave(self):
        """Save the autosave session."""
        try:
            self.save('_autosave')
        except SessionError as e:
            log.sessions.error("Failed to save autosave session: {}".format(e))

    def delete_autosave(self):
        """Delete the autosave session."""
        try:
            self.delete('_autosave')
        except SessionNotFoundError:
            # Exiting before the first load finished
            pass
        except SessionError as e:
            log.sessions.error("Failed to delete autosave session: {}"
                               .format(e))

    def save_last_window_session(self):
        """Temporarily save the session for the last closed window."""
        self._last_window_session = self._save_all()

    def _load_tab(self, new_tab, data):  # noqa: C901
        """Load yaml data into a newly opened tab."""
        entries = []
<<<<<<< HEAD

        for histentry in data['history']:
=======
        lazy_load: MutableSequence[_JsonType] = []
        # use len(data['history'])
        # -> dropwhile empty if not session.lazy_session
        lazy_index = len(data['history'])
        gen = itertools.chain(
            itertools.takewhile(lambda _: not lazy_load,
                                enumerate(data['history'])),
            enumerate(lazy_load),
            itertools.dropwhile(lambda i: i[0] < lazy_index,
                                enumerate(data['history'])))

        for i, histentry in gen:
>>>>>>> 41afe0fe
            user_data = {}

            if 'zoom' in data:
                # The zoom was accidentally stored in 'data' instead of per-tab
                # earlier.
                # See https://github.com/qutebrowser/qutebrowser/issues/728
                user_data['zoom'] = data['zoom']
            elif 'zoom' in histentry:
                user_data['zoom'] = histentry['zoom']

            if 'scroll-pos' in data:
                # The scroll position was accidentally stored in 'data' instead
                # of per-tab earlier.
                # See https://github.com/qutebrowser/qutebrowser/issues/728
                pos = data['scroll-pos']
                user_data['scroll-pos'] = QPoint(pos['x'], pos['y'])
            elif 'scroll-pos' in histentry:
                pos = histentry['scroll-pos']
                user_data['scroll-pos'] = QPoint(pos['x'], pos['y'])

            if 'pinned' in histentry:
                new_tab.data.pinned = histentry['pinned']

            active = histentry.get('active', False)
            url = QUrl.fromEncoded(histentry['url'].encode('ascii'))

            if 'original-url' in histentry:
                orig_url = QUrl.fromEncoded(
                    histentry['original-url'].encode('ascii'))
            else:
                orig_url = url

<<<<<<< HEAD
            entry = new_tab.new_history_item(
                url=url,
                original_url=orig_url,
                title=histentry['title'],
                active=active,
                user_data=user_data)
=======
            if histentry.get("last_visited"):
                last_visited: Optional[QDateTime] = QDateTime.fromString(
                    histentry.get("last_visited"),
                    Qt.ISODate,
                )
            else:
                last_visited = None

            entry = TabHistoryItem(url=url, original_url=orig_url,
                                   title=histentry['title'], active=active,
                                   user_data=user_data,
                                   last_visited=last_visited)
>>>>>>> 41afe0fe
            entries.append(entry)

            if active:
                new_tab.title_changed.emit(histentry['title'])

        try:
            new_tab.history.load_items(entries,
                                       lazy=not data.get('active', False))
        except ValueError as e:
            raise SessionError(e)

    def _load_window(self, win):
        """Turn yaml data into windows."""
        window = mainwindow.MainWindow(geometry=win['geometry'],
                                       private=win.get('private', None))
        window.show()
        tabbed_browser = objreg.get('tabbed-browser', scope='window',
                                    window=window.win_id)
        tab_to_focus = None
        new_tabs = []
        for i, tab in enumerate(win['tabs']):
            new_tab = tabbed_browser.tabopen(background=False)
            new_tabs.append(new_tab)
            self._load_tab(new_tab, tab)
            if tab.get('active', False):
                tab_to_focus = i
            if new_tab.data.pinned:
<<<<<<< HEAD
                tabbed_browser.widget.set_tab_pinned(new_tab,
                                                     new_tab.data.pinned)

        for tab in new_tabs:
            tab.load_on_focus = True
            if not config.val.session.lazy_restore:
                tab.history.load()

=======
                new_tab.set_pinned(True)
>>>>>>> 41afe0fe
        if tab_to_focus is not None:
            tabbed_browser.widget.setCurrentIndex(tab_to_focus)

        if win.get('active', False):
            QTimer.singleShot(0, tabbed_browser.widget.activateWindow)

    def load(self, name, temp=False):
        """Load a named session.

        Args:
            name: The name of the session to load.
            temp: If given, don't set the current session.
        """
        path = self._get_session_path(name, check_exists=True)
        try:
            with open(path, encoding='utf-8') as f:
                data = utils.yaml_load(f)
        except (OSError, UnicodeDecodeError, yaml.YAMLError) as e:
            raise SessionError(e)

        log.sessions.debug("Loading session {} from {}...".format(name, path))
        if data is None:
            raise SessionError("Got empty session file")

        if qtutils.is_single_process():
            if any(win.get('private') for win in data['windows']):
                raise SessionError("Can't load a session with private windows "
                                   "in single process mode.")

        for win in data['windows']:
            self._load_window(win)

        self.did_load = bool(data['windows'])
        if not name.startswith('_') and not temp:
            self.current = name

    def delete(self, name):
        """Delete a session."""
        path = self._get_session_path(name, check_exists=True)
        try:
            os.remove(path)
        except OSError as e:
            raise SessionError(e)

    def list_sessions(self):
        """Get a list of all session names."""
        sessions = []
        for filename in os.listdir(self._base_path):
            base, ext = os.path.splitext(filename)
            if ext == '.yml':
                sessions.append(base)
        return sorted(sessions)


@cmdutils.register()
@cmdutils.argument('name', completion=miscmodels.session)
def session_load(name: str, *,
                 clear: bool = False,
                 temp: bool = False,
                 force: bool = False,
                 delete: bool = False) -> None:
    """Load a session.

    Args:
        name: The name of the session.
        clear: Close all existing windows.
        temp: Don't set the current session for :session-save.
        force: Force loading internal sessions (starting with an underline).
        delete: Delete the saved session once it has loaded.
    """
    if name.startswith('_') and not force:
        raise cmdutils.CommandError("{} is an internal session, use --force "
                                    "to load anyways.".format(name))
    old_windows = list(objreg.window_registry.values())
    try:
        session_manager.load(name, temp=temp)
    except SessionNotFoundError:
        raise cmdutils.CommandError("Session {} not found!".format(name))
    except SessionError as e:
        raise cmdutils.CommandError("Error while loading session: {}"
                                    .format(e))
    else:
        if clear:
            for win in old_windows:
                win.close()
        if delete:
            try:
                session_manager.delete(name)
            except SessionError as e:
                log.sessions.exception("Error while deleting session!")
                raise cmdutils.CommandError("Error while deleting session: {}"
                                            .format(e))
            else:
                log.sessions.debug("Loaded & deleted session {}.".format(name))


@cmdutils.register()
@cmdutils.argument('name', completion=miscmodels.session)
@cmdutils.argument('win_id', value=cmdutils.Value.win_id)
@cmdutils.argument('with_private', flag='p')
def session_save(name: ArgType = default, *,
                 current: bool = False,
                 quiet: bool = False,
                 force: bool = False,
                 only_active_window: bool = False,
                 with_private: bool = False,
                 win_id: int = None) -> None:
    """Save a session.

    Args:
        name: The name of the session. If not given, the session configured in
              session.default_name is saved.
        current: Save the current session instead of the default.
        quiet: Don't show confirmation message.
        force: Force saving internal sessions (starting with an underline).
        only_active_window: Saves only tabs of the currently active window.
        with_private: Include private windows.
    """
    if not isinstance(name, Sentinel) and name.startswith('_') and not force:
        raise cmdutils.CommandError("{} is an internal session, use --force "
                                    "to save anyways.".format(name))
    if current:
        if session_manager.current is None:
            raise cmdutils.CommandError("No session loaded currently!")
        name = session_manager.current
        assert not name.startswith('_')
    try:
        if only_active_window:
            name = session_manager.save(name, only_window=win_id,
                                        with_private=True)
        else:
            name = session_manager.save(name, with_private=with_private)
    except SessionError as e:
        raise cmdutils.CommandError("Error while saving session: {}".format(e))
    else:
        if quiet:
            log.sessions.debug("Saved session {}.".format(name))
        else:
            message.info("Saved session {}.".format(name))


@cmdutils.register()
@cmdutils.argument('name', completion=miscmodels.session)
def session_delete(name: str, *, force: bool = False) -> None:
    """Delete a session.

    Args:
        name: The name of the session.
        force: Force deleting internal sessions (starting with an underline).
    """
    if name.startswith('_') and not force:
        raise cmdutils.CommandError("{} is an internal session, use --force "
                                    "to delete anyways.".format(name))
    try:
        session_manager.delete(name)
    except SessionNotFoundError:
        raise cmdutils.CommandError("Session {} not found!".format(name))
    except SessionError as e:
        log.sessions.exception("Error while deleting session!")
        raise cmdutils.CommandError("Error while deleting session: {}"
                                    .format(e))
    else:
        log.sessions.debug("Deleted session {}.".format(name))


def load_default(name):
    """Load the default session.

    Args:
        name: The name of the session to load, or None to read state file.
    """
    if name is None and session_manager.exists('_autosave'):
        name = '_autosave'
    elif name is None:
        try:
            name = configfiles.state['general']['session']
        except KeyError:
            # No session given as argument and none in the session file ->
            # start without loading a session
            return

    try:
        session_manager.load(name)
    except SessionNotFoundError:
        message.error("Session {} not found!".format(name))
    except SessionError as e:
        message.error("Failed to load session {}: {}".format(name, e))
    try:
        del configfiles.state['general']['session']
    except KeyError:
        pass
    # If this was a _restart session, delete it.
    if name == '_restart':
        session_manager.delete('_restart')<|MERGE_RESOLUTION|>--- conflicted
+++ resolved
@@ -21,20 +21,13 @@
 
 import os
 import os.path
-<<<<<<< HEAD
-import typing
-=======
 import itertools
 import urllib
->>>>>>> 41afe0fe
 import glob
 import shutil
 from typing import Any, Iterable, MutableMapping, MutableSequence, Optional, Union, cast
 
-<<<<<<< HEAD
-=======
 from PyQt5.QtCore import Qt, QUrl, QObject, QPoint, QTimer, QDateTime
->>>>>>> 41afe0fe
 import yaml
 from PyQt5.QtCore import QObject, QPoint, QTimer, QUrl, pyqtSlot
 from PyQt5.QtWidgets import QApplication
@@ -44,12 +37,8 @@
 from qutebrowser.config import config, configfiles
 from qutebrowser.mainwindow import mainwindow
 from qutebrowser.qt import sip
-<<<<<<< HEAD
-from qutebrowser.utils import log, message, objreg, qtutils, standarddir, utils
-=======
 from qutebrowser.misc import objects
 
->>>>>>> 41afe0fe
 
 _JsonType = MutableMapping[str, Any]
 
@@ -119,8 +108,6 @@
     """Exception raised when a session to be loaded was not found."""
 
 
-<<<<<<< HEAD
-=======
 class TabHistoryItem:
 
     """A single item in the tab history.
@@ -152,7 +139,6 @@
                               last_visited=self.last_visited)
 
 
->>>>>>> 41afe0fe
 class SessionManager(QObject):
 
     """Manager for sessions.
@@ -210,15 +196,9 @@
         Return:
             A dict with the saved data for this item.
         """
-<<<<<<< HEAD
-        data = {
-            'url': bytes(item.url.toEncoded()).decode('ascii'),
-        }  # type: _JsonType
-=======
         data: _JsonType = {
             'url': bytes(item.url().toEncoded()).decode('ascii'),
         }
->>>>>>> 41afe0fe
 
         if item.title:
             data['title'] = item.title
@@ -388,10 +368,6 @@
     def _load_tab(self, new_tab, data):  # noqa: C901
         """Load yaml data into a newly opened tab."""
         entries = []
-<<<<<<< HEAD
-
-        for histentry in data['history']:
-=======
         lazy_load: MutableSequence[_JsonType] = []
         # use len(data['history'])
         # -> dropwhile empty if not session.lazy_session
@@ -404,7 +380,6 @@
                                 enumerate(data['history'])))
 
         for i, histentry in gen:
->>>>>>> 41afe0fe
             user_data = {}
 
             if 'zoom' in data:
@@ -437,14 +412,6 @@
             else:
                 orig_url = url
 
-<<<<<<< HEAD
-            entry = new_tab.new_history_item(
-                url=url,
-                original_url=orig_url,
-                title=histentry['title'],
-                active=active,
-                user_data=user_data)
-=======
             if histentry.get("last_visited"):
                 last_visited: Optional[QDateTime] = QDateTime.fromString(
                     histentry.get("last_visited"),
@@ -457,7 +424,6 @@
                                    title=histentry['title'], active=active,
                                    user_data=user_data,
                                    last_visited=last_visited)
->>>>>>> 41afe0fe
             entries.append(entry)
 
             if active:
@@ -485,7 +451,6 @@
             if tab.get('active', False):
                 tab_to_focus = i
             if new_tab.data.pinned:
-<<<<<<< HEAD
                 tabbed_browser.widget.set_tab_pinned(new_tab,
                                                      new_tab.data.pinned)
 
@@ -494,9 +459,6 @@
             if not config.val.session.lazy_restore:
                 tab.history.load()
 
-=======
-                new_tab.set_pinned(True)
->>>>>>> 41afe0fe
         if tab_to_focus is not None:
             tabbed_browser.widget.setCurrentIndex(tab_to_focus)
 
