--- conflicted
+++ resolved
@@ -1922,7 +1922,16 @@
             ('last', "At the end."))
 
 
-<<<<<<< HEAD
+class LogLevel(String):
+
+    """A logging level."""
+
+    def __init__(self, none_ok: bool = False) -> None:
+        super().__init__(none_ok=none_ok)
+        self.valid_values = ValidValues(*[level.lower()
+                                          for level in log.LOG_LEVELS])
+
+
 class NewChildPosition(String):
 
     """How new children are positioned."""
@@ -1932,16 +1941,6 @@
         self.valid_values = ValidValues(
             ('first', "At the beginning."),
             ('last', "At the end."))
-=======
-class LogLevel(String):
-
-    """A logging level."""
-
-    def __init__(self, none_ok: bool = False) -> None:
-        super().__init__(none_ok=none_ok)
-        self.valid_values = ValidValues(*[level.lower()
-                                          for level in log.LOG_LEVELS])
->>>>>>> a6817bd0
 
 
 class Key(BaseType):
