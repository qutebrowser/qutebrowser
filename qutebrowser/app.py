--- conflicted
+++ resolved
@@ -217,17 +217,14 @@
     session_manager = objreg.get('session-manager')
     if not session_manager.did_load:
         log.init.debug("Initializing main window...")
-<<<<<<< HEAD
         private = args.target == 'private-window'
-        window = mainwindow.MainWindow(private=private)
-=======
-        if config.val.content.private_browsing and qtutils.is_single_process():
+        if (config.val.content.private_browsing or
+                private) and qtutils.is_single_process():
             err = Exception("Private windows are unavailable with "
                             "the single-process process model.")
             error.handle_fatal_exc(err, args, 'Cannot start in private mode')
             sys.exit(usertypes.Exit.err_init)
-        window = mainwindow.MainWindow(private=None)
->>>>>>> c06dabe6
+        window = mainwindow.MainWindow(private=private)
         if not args.nowindow:
             window.show()
         q_app.setActiveWindow(window)
