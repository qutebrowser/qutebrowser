--- conflicted
+++ resolved
@@ -445,32 +445,18 @@
     downloads.init()
     quitter.instance.shutting_down.connect(downloads.shutdown)
 
-<<<<<<< HEAD
     with debug.log_time("init", "Initializing SQL/history"):
         try:
             log.init.debug("Initializing SQL...")
             sql.init(os.path.join(standarddir.data(), 'history.sqlite'))
 
             log.init.debug("Initializing web history...")
-            history.init(q_app)
+            history.init(objects.qapp)
         except sql.KnownError as e:
             error.handle_fatal_exc(e, 'Error initializing SQL',
-                                pre_text='Error initializing SQL',
-                                no_err_windows=args.no_err_windows)
+                                   pre_text='Error initializing SQL',
+                                   no_err_windows=args.no_err_windows)
             sys.exit(usertypes.Exit.err_init)
-=======
-    try:
-        log.init.debug("Initializing SQL...")
-        sql.init(os.path.join(standarddir.data(), 'history.sqlite'))
-
-        log.init.debug("Initializing web history...")
-        history.init(objects.qapp)
-    except sql.KnownError as e:
-        error.handle_fatal_exc(e, 'Error initializing SQL',
-                               pre_text='Error initializing SQL',
-                               no_err_windows=args.no_err_windows)
-        sys.exit(usertypes.Exit.err_init)
->>>>>>> e6696873
 
     log.init.debug("Initializing command history...")
     cmdhistory.init()
