# vim: ft=python fileencoding=utf-8 sts=4 sw=4 et:

# Copyright 2014-2019 Florian Bruhin (The Compiler) <mail@qutebrowser.org>
#
# This file is part of qutebrowser.
#
# qutebrowser is free software: you can redistribute it and/or modify
# it under the terms of the GNU General Public License as published by
# the Free Software Foundation, either version 3 of the License, or
# (at your option) any later version.
#
# qutebrowser is distributed in the hope that it will be useful,
# but WITHOUT ANY WARRANTY; without even the implied warranty of
# MERCHANTABILITY or FITNESS FOR A PARTICULAR PURPOSE.  See the
# GNU General Public License for more details.
#
# You should have received a copy of the GNU General Public License
# along with qutebrowser.  If not, see <http://www.gnu.org/licenses/>.

"""KeyChainParser for "hint" and "normal" modes.

Module attributes:
    STARTCHARS: Possible chars for starting a commandline input.
"""

import typing
import traceback
import enum

from PyQt5.QtCore import pyqtSlot, Qt, QObject
from PyQt5.QtGui import QKeySequence, QKeyEvent

from qutebrowser.browser import hints
from qutebrowser.commands import cmdexc
from qutebrowser.config import config
from qutebrowser.keyinput import basekeyparser, keyutils, macros
from qutebrowser.utils import usertypes, log, message, objreg, utils
if typing.TYPE_CHECKING:
    from qutebrowser.commands import runners


STARTCHARS = ":/?"
LastPress = enum.Enum('LastPress', ['none', 'filtertext', 'keystring'])


class CommandKeyParser(basekeyparser.BaseKeyParser):

    """KeyChainParser for command bindings.

    Attributes:
        _commandrunner: CommandRunner instance.
    """

    def __init__(self, win_id: int,
                 commandrunner: 'runners.CommandRunner',
                 parent: QObject = None) -> None:
        super().__init__(win_id, parent)
        self._commandrunner = commandrunner

    def execute(self, cmdstr: str, count: int = None) -> None:
        try:
            self._commandrunner.run(cmdstr, count)
        except cmdexc.Error as e:
            message.error(str(e), stack=traceback.format_exc())


class NormalKeyParser(CommandKeyParser):

    """KeyParser for normal mode with added STARTCHARS detection and more.

    Attributes:
        _partial_timer: Timer to clear partial keypresses.
    """

    def __init__(self, win_id: int,
                 commandrunner: 'runners.CommandRunner',
                 parent: QObject = None) -> None:
        super().__init__(win_id, commandrunner, parent)
        self._read_config('normal')
        self._partial_timer = usertypes.Timer(self, 'partial-match')
        self._partial_timer.setSingleShot(True)
        self._partial_timer.timeout.connect(self._clear_partial_match)
        self._inhibited = False
        self._inhibited_timer = usertypes.Timer(self, 'normal-inhibited')
        self._inhibited_timer.setSingleShot(True)

    def __repr__(self) -> str:
        return utils.get_repr(self)

<<<<<<< HEAD
    def handle(self, e, *, dry_run=False, url=None):
        """Override to abort if the key is a startchar.

        Args:
            e: the KeyPressEvent from Qt.
            dry_run: Don't actually execute anything, only check whether there
                     would be a match.

        Return:
            A self.Match member.
        """
=======
    def handle(self, e: QKeyEvent, *,
               dry_run: bool = False) -> QKeySequence.SequenceMatch:
        """Override to abort if the key is a startchar."""
>>>>>>> 02c3f02e
        txt = e.text().strip()
        if self._inhibited:
            self._debug_log("Ignoring key '{}', because the normal mode is "
                            "currently inhibited.".format(txt))
            return QKeySequence.NoMatch

        match = super().handle(e, dry_run=dry_run, url=url)

        if match == QKeySequence.PartialMatch and not dry_run:
            timeout = config.val.input.partial_timeout
            if timeout != 0:
                self._partial_timer.setInterval(timeout)
                self._partial_timer.start()
        return match

    def set_inhibited_timeout(self, timeout: int) -> None:
        """Ignore keypresses for the given duration."""
        if timeout != 0:
            self._debug_log("Inhibiting the normal mode for {}ms.".format(
                timeout))
            self._inhibited = True
            self._inhibited_timer.setInterval(timeout)
            self._inhibited_timer.timeout.connect(self._clear_inhibited)
            self._inhibited_timer.start()

    @pyqtSlot()
    def _clear_partial_match(self) -> None:
        """Clear a partial keystring after a timeout."""
        self._debug_log("Clearing partial keystring {}".format(
            self._sequence))
        self._sequence = keyutils.KeySequence()
        self.keystring_updated.emit(str(self._sequence))

    @pyqtSlot()
    def _clear_inhibited(self) -> None:
        """Reset inhibition state after a timeout."""
        self._debug_log("Releasing inhibition state of normal mode.")
        self._inhibited = False


class PassthroughKeyParser(CommandKeyParser):

    """KeyChainParser which passes through normal keys.

    Used for insert/passthrough modes.

    Attributes:
        _mode: The mode this keyparser is for.
    """

    do_log = False
    passthrough = True
    supports_count = False

    def __init__(self, win_id: int,
                 mode: usertypes.KeyMode,
                 commandrunner: 'runners.CommandRunner',
                 parent: QObject = None) -> None:
        """Constructor.

        Args:
            mode: The mode this keyparser is for.
            parent: Qt parent.
            warn: Whether to warn if an ignored key was bound.
        """
        super().__init__(win_id, commandrunner, parent)
        self._read_config(mode.name)
        self._mode = mode

    def __repr__(self) -> str:
        return utils.get_repr(self, mode=self._mode)


class PromptKeyParser(CommandKeyParser):

    """KeyParser for yes/no prompts."""

    supports_count = False

    def __init__(self, win_id: int,
                 commandrunner: 'runners.CommandRunner',
                 parent: QObject = None) -> None:
        super().__init__(win_id, commandrunner, parent)
        self._read_config('yesno')

    def __repr__(self) -> str:
        return utils.get_repr(self)


class HintKeyParser(CommandKeyParser):

    """KeyChainParser for hints.

    Attributes:
        _filtertext: The text to filter with.
        _hintmanager: The HintManager to use.
        _last_press: The nature of the last keypress, a LastPress member.
    """

    supports_count = False

    def __init__(self, win_id: int,
                 commandrunner: 'runners.CommandRunner',
                 hintmanager: hints.HintManager,
                 parent: QObject = None) -> None:
        super().__init__(win_id, commandrunner, parent)
        self._hintmanager = hintmanager
        self._filtertext = ''
        self._last_press = LastPress.none
        self._read_config('hint')
        self.keystring_updated.connect(self._hintmanager.handle_partial_key)

    def _handle_filter_key(self, e: QKeyEvent) -> QKeySequence.SequenceMatch:
        """Handle keys for string filtering."""
        log.keyboard.debug("Got filter key 0x{:x} text {}".format(
            e.key(), e.text()))
        if e.key() == Qt.Key_Backspace:
            log.keyboard.debug("Got backspace, mode {}, filtertext '{}', "
                               "sequence '{}'".format(self._last_press,
                                                      self._filtertext,
                                                      self._sequence))
            if self._last_press != LastPress.keystring and self._filtertext:
                self._filtertext = self._filtertext[:-1]
                self._hintmanager.filter_hints(self._filtertext)
                return QKeySequence.ExactMatch
            elif self._last_press == LastPress.keystring and self._sequence:
                self._sequence = self._sequence[:-1]
                self.keystring_updated.emit(str(self._sequence))
                if not self._sequence and self._filtertext:
                    # Switch back to hint filtering mode (this can happen only
                    # in numeric mode after the number has been deleted).
                    self._hintmanager.filter_hints(self._filtertext)
                    self._last_press = LastPress.filtertext
                return QKeySequence.ExactMatch
            else:
                return QKeySequence.NoMatch
        elif self._hintmanager.current_mode() != 'number':
            return QKeySequence.NoMatch
        elif not e.text():
            return QKeySequence.NoMatch
        else:
            self._filtertext += e.text()
            self._hintmanager.filter_hints(self._filtertext)
            self._last_press = LastPress.filtertext
            return QKeySequence.ExactMatch

<<<<<<< HEAD
    def handle(self, e, *, dry_run=False, url=None):
        """Handle a new keypress and call the respective handlers.

        Args:
            e: the KeyPressEvent from Qt
            dry_run: Don't actually execute anything, only check whether there
                     would be a match.

        Returns:
            True if the match has been handled, False otherwise.
        """
=======
    def handle(self, e: QKeyEvent, *,
               dry_run: bool = False) -> QKeySequence.SequenceMatch:
        """Handle a new keypress and call the respective handlers."""
>>>>>>> 02c3f02e
        if dry_run:
            return super().handle(e, dry_run=True, url=url)

        if keyutils.is_special_hint_mode(Qt.Key(e.key()), e.modifiers()):
            log.keyboard.debug("Got special key, clearing keychain")
            self.clear_keystring()

        assert not dry_run
        match = super().handle(e, url=url)

        if match == QKeySequence.PartialMatch:
            self._last_press = LastPress.keystring
        elif match == QKeySequence.ExactMatch:
            self._last_press = LastPress.none
        elif match == QKeySequence.NoMatch:
            # We couldn't find a keychain so we check if it's a special key.
            return self._handle_filter_key(e)
        else:
            raise ValueError("Got invalid match type {}!".format(match))

        return match

    def update_bindings(self, strings: typing.Sequence[str],
                        preserve_filter: bool = False) -> None:
        """Update bindings when the hint strings changed.

        Args:
            strings: A list of hint strings.
            preserve_filter: Whether to keep the current value of
                             `self._filtertext`.
        """
        self._read_config()
        self.bindings.update({keyutils.KeySequence.parse(s):
                              'follow-hint -s ' + s for s in strings})
        if not preserve_filter:
            self._filtertext = ''


class CaretKeyParser(CommandKeyParser):

    """KeyParser for caret mode."""

    passthrough = True

    def __init__(self, win_id: int,
                 commandrunner: 'runners.CommandRunner',
                 parent: QObject = None) -> None:
        super().__init__(win_id, commandrunner, parent)
        self._read_config('caret')


class RegisterKeyParser(CommandKeyParser):

    """KeyParser for modes that record a register key.

    Attributes:
        _mode: One of KeyMode.set_mark, KeyMode.jump_mark, KeyMode.record_macro
        and KeyMode.run_macro.
    """

    supports_count = False

    def __init__(self, win_id: int,
                 mode: usertypes.KeyMode,
                 commandrunner: 'runners.CommandRunner',
                 parent: QObject = None) -> None:
        super().__init__(win_id, commandrunner, parent)
        self._mode = mode
        self._read_config('register')

<<<<<<< HEAD
    def handle(self, e, *, dry_run=False, url=None):
        """Override handle to always match the next key and use the register.

        Args:
            e: the KeyPressEvent from Qt.
            dry_run: Don't actually execute anything, only check whether there
                     would be a match.

        Return:
            True if event has been handled, False otherwise.
        """
        match = super().handle(e, dry_run=dry_run, url=url)
=======
    def handle(self, e: QKeyEvent, *,
               dry_run: bool = False) -> QKeySequence.SequenceMatch:
        """Override to always match the next key and use the register."""
        match = super().handle(e, dry_run=dry_run)
>>>>>>> 02c3f02e
        if match or dry_run:
            return match

        if keyutils.is_special(Qt.Key(e.key()), e.modifiers()):
            # this is not a proper register key, let it pass and keep going
            return QKeySequence.NoMatch

        key = e.text()

        tabbed_browser = objreg.get('tabbed-browser', scope='window',
                                    window=self._win_id)

        try:
            if self._mode == usertypes.KeyMode.set_mark:
                tabbed_browser.set_mark(key)
            elif self._mode == usertypes.KeyMode.jump_mark:
                tabbed_browser.jump_mark(key)
            elif self._mode == usertypes.KeyMode.record_macro:
                macros.macro_recorder.record_macro(key)
            elif self._mode == usertypes.KeyMode.run_macro:
                macros.macro_recorder.run_macro(self._win_id, key)
            else:
                raise ValueError(
                    "{} is not a valid register mode".format(self._mode))
        except cmdexc.Error as err:
            message.error(str(err), stack=traceback.format_exc())

        self.request_leave.emit(self._mode, "valid register key", True)
        return QKeySequence.ExactMatch<|MERGE_RESOLUTION|>--- conflicted
+++ resolved
@@ -87,8 +87,8 @@
     def __repr__(self) -> str:
         return utils.get_repr(self)
 
-<<<<<<< HEAD
-    def handle(self, e, *, dry_run=False, url=None):
+    def handle(self, e: QKeyEvent, *,
+               dry_run: bool = False, url=None) -> QKeySequence.SequenceMatch:
         """Override to abort if the key is a startchar.
 
         Args:
@@ -99,11 +99,6 @@
         Return:
             A self.Match member.
         """
-=======
-    def handle(self, e: QKeyEvent, *,
-               dry_run: bool = False) -> QKeySequence.SequenceMatch:
-        """Override to abort if the key is a startchar."""
->>>>>>> 02c3f02e
         txt = e.text().strip()
         if self._inhibited:
             self._debug_log("Ignoring key '{}', because the normal mode is "
@@ -250,8 +245,8 @@
             self._last_press = LastPress.filtertext
             return QKeySequence.ExactMatch
 
-<<<<<<< HEAD
-    def handle(self, e, *, dry_run=False, url=None):
+    def handle(self, e: QKeyEvent, *,
+               dry_run: bool = False, url=None) -> QKeySequence.SequenceMatch:
         """Handle a new keypress and call the respective handlers.
 
         Args:
@@ -262,11 +257,6 @@
         Returns:
             True if the match has been handled, False otherwise.
         """
-=======
-    def handle(self, e: QKeyEvent, *,
-               dry_run: bool = False) -> QKeySequence.SequenceMatch:
-        """Handle a new keypress and call the respective handlers."""
->>>>>>> 02c3f02e
         if dry_run:
             return super().handle(e, dry_run=True, url=url)
 
@@ -337,8 +327,8 @@
         self._mode = mode
         self._read_config('register')
 
-<<<<<<< HEAD
-    def handle(self, e, *, dry_run=False, url=None):
+    def handle(self, e: QKeyEvent, *,
+               dry_run: bool = False, url=None) -> QKeySequence.SequenceMatch:
         """Override handle to always match the next key and use the register.
 
         Args:
@@ -350,12 +340,6 @@
             True if event has been handled, False otherwise.
         """
         match = super().handle(e, dry_run=dry_run, url=url)
-=======
-    def handle(self, e: QKeyEvent, *,
-               dry_run: bool = False) -> QKeySequence.SequenceMatch:
-        """Override to always match the next key and use the register."""
-        match = super().handle(e, dry_run=dry_run)
->>>>>>> 02c3f02e
         if match or dry_run:
             return match
 
