# vim: ft=python fileencoding=utf-8 sts=4 sw=4 et:

# Copyright 2014-2019 Florian Bruhin (The Compiler) <mail@qutebrowser.org>
#
# This file is part of qutebrowser.
#
# qutebrowser is free software: you can redistribute it and/or modify
# it under the terms of the GNU General Public License as published by
# the Free Software Foundation, either version 3 of the License, or
# (at your option) any later version.
#
# qutebrowser is distributed in the hope that it will be useful,
# but WITHOUT ANY WARRANTY; without even the implied warranty of
# MERCHANTABILITY or FITNESS FOR A PARTICULAR PURPOSE.  See the
# GNU General Public License for more details.
#
# You should have received a copy of the GNU General Public License
# along with qutebrowser.  If not, see <http://www.gnu.org/licenses/>.

"""Our own QKeySequence-like class and related utilities.

Note that Qt's type safety (or rather, lack thereof) is somewhat scary when it
comes to keys/modifiers. Many places (such as QKeyEvent::key()) don't actually
return a Qt::Key, they return an int.

To make things worse, when talking about a "key", sometimes Qt means a Qt::Key
member. However, sometimes it means a Qt::Key member ORed with
Qt.KeyboardModifiers...

Because of that, _assert_plain_key() and _assert_plain_modifier() make sure we
handle what we actually think we do.
"""

import itertools
import typing

import attr
from PyQt5.QtCore import Qt, QEvent
from PyQt5.QtGui import QKeySequence, QKeyEvent

from qutebrowser.utils import utils


# Map Qt::Key values to their Qt::KeyboardModifier value.
_MODIFIER_MAP = {
    Qt.Key_Shift: Qt.ShiftModifier,
    Qt.Key_Control: Qt.ControlModifier,
    Qt.Key_Alt: Qt.AltModifier,
    Qt.Key_Meta: Qt.MetaModifier,
    Qt.Key_AltGr: Qt.GroupSwitchModifier,
    Qt.Key_Mode_switch: Qt.GroupSwitchModifier,
}

<<<<<<< HEAD

_SPECIAL_NAMES = {}


def _build_special_names():
=======
_NIL_KEY = Qt.Key(0)


def _build_special_names() -> typing.Mapping[Qt.Key, str]:
>>>>>>> 02c3f02e
    """Build _SPECIAL_NAMES dict from the special_names_str mapping below.

    The reason we don't do this directly is that certain Qt versions don't have
    all the keys, so we want to ignore AttributeErrors.
    """
    special_names_str = {
        # Some keys handled in a weird way by QKeySequence::toString.
        # See https://bugreports.qt.io/browse/QTBUG-40030
        # Most are unlikely to be ever needed, but you never know ;)
        # For dead/combining keys, we return the corresponding non-combining
        # key, as that's easier to add to the config.

        'Super_L': 'Super L',
        'Super_R': 'Super R',
        'Hyper_L': 'Hyper L',
        'Hyper_R': 'Hyper R',
        'Direction_L': 'Direction L',
        'Direction_R': 'Direction R',

        'Shift': 'Shift',
        'Control': 'Control',
        'Meta': 'Meta',
        'Alt': 'Alt',

        'AltGr': 'AltGr',
        'Multi_key': 'Multi key',
        'SingleCandidate': 'Single Candidate',
        'Mode_switch': 'Mode switch',
        'Dead_Grave': '`',
        'Dead_Acute': '´',
        'Dead_Circumflex': '^',
        'Dead_Tilde': '~',
        'Dead_Macron': '¯',
        'Dead_Breve': '˘',
        'Dead_Abovedot': '˙',
        'Dead_Diaeresis': '¨',
        'Dead_Abovering': '˚',
        'Dead_Doubleacute': '˝',
        'Dead_Caron': 'ˇ',
        'Dead_Cedilla': '¸',
        'Dead_Ogonek': '˛',
        'Dead_Iota': 'Iota',
        'Dead_Voiced_Sound': 'Voiced Sound',
        'Dead_Semivoiced_Sound': 'Semivoiced Sound',
        'Dead_Belowdot': 'Belowdot',
        'Dead_Hook': 'Hook',
        'Dead_Horn': 'Horn',

        'Dead_Stroke': '\u0335',  # '̵'
        'Dead_Abovecomma': '\u0313',  # '̓'
        'Dead_Abovereversedcomma': '\u0314',  # '̔'
        'Dead_Doublegrave': '\u030f',  # '̏'
        'Dead_Belowring': '\u0325',  # '̥'
        'Dead_Belowmacron': '\u0331',  # '̱'
        'Dead_Belowcircumflex': '\u032d',  # '̭'
        'Dead_Belowtilde': '\u0330',  # '̰'
        'Dead_Belowbreve': '\u032e',  # '̮'
        'Dead_Belowdiaeresis': '\u0324',  # '̤'
        'Dead_Invertedbreve': '\u0311',  # '̑'
        'Dead_Belowcomma': '\u0326',  # '̦'
        'Dead_Currency': '¤',
        'Dead_a': 'a',
        'Dead_A': 'A',
        'Dead_e': 'e',
        'Dead_E': 'E',
        'Dead_i': 'i',
        'Dead_I': 'I',
        'Dead_o': 'o',
        'Dead_O': 'O',
        'Dead_u': 'u',
        'Dead_U': 'U',
        'Dead_Small_Schwa': 'ə',
        'Dead_Capital_Schwa': 'Ə',
        'Dead_Greek': 'Greek',
        'Dead_Lowline': '\u0332',  # '̲'
        'Dead_Aboveverticalline': '\u030d',  # '̍'
        'Dead_Belowverticalline': '\u0329',
        'Dead_Longsolidusoverlay': '\u0338',  # '̸'

        'Memo': 'Memo',
        'ToDoList': 'To Do List',
        'Calendar': 'Calendar',
        'ContrastAdjust': 'Contrast Adjust',
        'LaunchG': 'Launch (G)',
        'LaunchH': 'Launch (H)',

        'MediaLast': 'Media Last',

        'unknown': 'Unknown',

        # For some keys, we just want a different name
        'Escape': 'Escape',
    }
<<<<<<< HEAD

    for k, v in special_names_str.items():
        try:
            _SPECIAL_NAMES[getattr(Qt, 'Key_' + k)] = v
        except AttributeError:
            pass
        _SPECIAL_NAMES[0x0] = 'nil'


if not _SPECIAL_NAMES:
    _build_special_names()


def _assert_plain_key(key):
    """Make sure this is a key without KeyboardModifiers mixed in."""
    assert not key & Qt.KeyboardModifierMask, hex(key)


def _assert_plain_modifier(key):
    """Make sure this is a modifier without a key mixed in."""
    assert not key & ~Qt.KeyboardModifierMask, hex(key)


def _is_printable(key):
    _assert_plain_key(key)
    return key <= 0xff and key not in [Qt.Key_Space, 0x0]


def is_special(key, modifiers):
    """Check whether this key requires special key syntax."""
    _assert_plain_key(key)
    _assert_plain_modifier(modifiers)
    return not (_is_printable(key) and
                modifiers in [Qt.ShiftModifier, Qt.NoModifier,
                              Qt.KeypadModifier])


def is_modifier_key(key):
    """Test whether the given key is a modifier.

    This only considers keys which are part of Qt::KeyboardModifiers, i.e.
    which would interrupt a key chain like "yY" when handled.
    """
    _assert_plain_key(key)
    return key in _MODIFIER_MAP


def _check_valid_utf8(s, data):
    """Make sure the given string is valid UTF-8.

    Makes sure there are no chars where Qt did fall back to weird UTF-16
    surrogates.
    """
    try:
        s.encode('utf-8')
    except UnicodeEncodeError as e:  # pragma: no cover
        raise ValueError("Invalid encoding in 0x{:x} -> {}: {}"
                         .format(data, s, e))


def _key_to_string(key):
    """Convert a Qt::Key member to a meaningful name.

    Args:
        key: A Qt::Key member.

    Return:
        A name of the key as a string.
    """
    _assert_plain_key(key)

=======
    special_names = {_NIL_KEY: 'nil'}

    for k, v in special_names_str.items():
        try:
            special_names[getattr(Qt, 'Key_' + k)] = v
        except AttributeError:  # pragma: no cover
            pass

    return special_names


_SPECIAL_NAMES = _build_special_names()


def _assert_plain_key(key: Qt.Key) -> None:
    """Make sure this is a key without KeyboardModifiers mixed in."""
    assert not key & Qt.KeyboardModifierMask, hex(key)


def _assert_plain_modifier(key: Qt.KeyboardModifier) -> None:
    """Make sure this is a modifier without a key mixed in."""
    assert not key & ~Qt.KeyboardModifierMask, hex(key)


def _is_printable(key: Qt.Key) -> bool:
    _assert_plain_key(key)
    return key <= 0xff and key not in [Qt.Key_Space, _NIL_KEY]


def is_special_hint_mode(key: Qt.Key, modifiers: Qt.KeyboardModifier) -> bool:
    """Check whether this key should clear the keychain in hint mode.

    When we press "s<Escape>", we don't want <Escape> to be handled as part of
    a key chain in hint mode.
    """
    _assert_plain_key(key)
    _assert_plain_modifier(modifiers)
    if is_modifier_key(key):
        return False
    return not (_is_printable(key) and
                modifiers in [Qt.ShiftModifier, Qt.NoModifier,
                              Qt.KeypadModifier])


def is_special(key: Qt.Key, modifiers: Qt.KeyboardModifier) -> bool:
    """Check whether this key requires special key syntax."""
    _assert_plain_key(key)
    _assert_plain_modifier(modifiers)
    return not (_is_printable(key) and
                modifiers in [Qt.ShiftModifier, Qt.NoModifier])


def is_modifier_key(key: Qt.Key) -> bool:
    """Test whether the given key is a modifier.

    This only considers keys which are part of Qt::KeyboardModifiers, i.e.
    which would interrupt a key chain like "yY" when handled.
    """
    _assert_plain_key(key)
    return key in _MODIFIER_MAP


def _is_surrogate(key: Qt.Key) -> bool:
    """Check if a codepoint is a UTF-16 surrogate.

    UTF-16 surrogates are a reserved range of Unicode from 0xd800
    to 0xd8ff, used to encode Unicode codepoints above the BMP
    (Base Multilingual Plane).
    """
    _assert_plain_key(key)
    return 0xd800 <= key <= 0xdfff


def _remap_unicode(key: Qt.Key, text: str) -> Qt.Key:
    """Work around QtKeyEvent's bad values for high codepoints.

    QKeyEvent handles higher unicode codepoints poorly. It uses UTF-16 to
    handle key events, and for higher codepoints that require UTF-16 surrogates
    (e.g. emoji and some CJK characters), it sets the keycode to just the upper
    half of the surrogate, which renders it useless, and breaks UTF-8 encoding,
    causing crashes. So we detect this case, and reassign the key code to be
    the full Unicode codepoint, which we can recover from the text() property,
    which has the full character.

    This is a WORKAROUND for https://bugreports.qt.io/browse/QTBUG-72776.
    """
    _assert_plain_key(key)
    if _is_surrogate(key):
        if len(text) != 1:
            raise KeyParseError(text, "Expected 1 character for surrogate, "
                                "but got {}!".format(len(text)))
        return Qt.Key(ord(text[0]))
    return key


def _check_valid_utf8(s: str,
                      data: typing.Union[Qt.Key, Qt.KeyboardModifier]) -> None:
    """Make sure the given string is valid UTF-8.

    Makes sure there are no chars where Qt did fall back to weird UTF-16
    surrogates.
    """
    try:
        s.encode('utf-8')
    except UnicodeEncodeError as e:  # pragma: no cover
        raise ValueError("Invalid encoding in 0x{:x} -> {}: {}"
                         .format(data, s, e))


def _key_to_string(key: Qt.Key) -> str:
    """Convert a Qt::Key member to a meaningful name.

    Args:
        key: A Qt::Key member.

    Return:
        A name of the key as a string.
    """
    _assert_plain_key(key)

>>>>>>> 02c3f02e
    if key in _SPECIAL_NAMES:
        return _SPECIAL_NAMES[key]

    result = QKeySequence(key).toString()
    _check_valid_utf8(result, key)
    return result


def _modifiers_to_string(modifiers: Qt.KeyboardModifier) -> str:
    """Convert the given Qt::KeyboardModifiers to a string.

    Handles Qt.GroupSwitchModifier because Qt doesn't handle that as a
    modifier.
    """
    _assert_plain_modifier(modifiers)
    if modifiers & Qt.GroupSwitchModifier:
        modifiers &= ~Qt.GroupSwitchModifier  # type: ignore
        result = 'AltGr+'
    else:
        result = ''

    result += QKeySequence(modifiers).toString()

    _check_valid_utf8(result, modifiers)
    return result


class KeyParseError(Exception):

    """Raised by _parse_single_key/parse_keystring on parse errors."""

    def __init__(self, keystr: typing.Optional[str], error: str) -> None:
        if keystr is None:
            msg = "Could not parse keystring: {}".format(error)
        else:
            msg = "Could not parse {!r}: {}".format(keystr, error)
        super().__init__(msg)


def _parse_keystring(keystr: str) -> typing.Iterator[str]:
    key = ''
    special = False
    for c in keystr:
        if c == '>':
            if special:
                yield _parse_special_key(key)
                key = ''
                special = False
            else:
                yield '>'
                assert not key, key
        elif c == '<':
            special = True
        elif special:
            key += c
        else:
            yield _parse_single_key(c)
    if special:
        yield '<'
        for c in key:
            yield _parse_single_key(c)


def _parse_special_key(keystr: str) -> str:
    """Normalize a keystring like Ctrl-Q to a keystring like Ctrl+Q.

    Args:
        keystr: The key combination as a string.

    Return:
        The normalized keystring.
    """
    keystr = keystr.lower()
    replacements = (
        ('control', 'ctrl'),
        ('windows', 'meta'),
        ('mod4', 'meta'),
        ('command', 'meta'),
        ('cmd', 'meta'),
        ('mod1', 'alt'),
        ('less', '<'),
        ('greater', '>'),
    )
    for (orig, repl) in replacements:
        keystr = keystr.replace(orig, repl)

    for mod in ['ctrl', 'meta', 'alt', 'shift', 'num']:
        keystr = keystr.replace(mod + '-', mod + '+')
    return keystr


def _parse_single_key(keystr: str) -> str:
    """Get a keystring for QKeySequence for a single key."""
    return 'Shift+' + keystr if keystr.isupper() else keystr


@attr.s(frozen=True, hash=False)
class KeyInfo:

    """A key with optional modifiers.

    Attributes:
        key: A Qt::Key member.
        modifiers: A Qt::KeyboardModifiers enum value.
    """

    key = attr.ib()  # type: Qt.Key
    modifiers = attr.ib()  # type: Qt.KeyboardModifier

    @classmethod
    def from_event(cls, e: QKeyEvent) -> 'KeyInfo':
        """Get a KeyInfo object from a QKeyEvent.

        This makes sure that key/modifiers are never mixed and also remaps
        UTF-16 surrogates to work around QTBUG-72776.
        """
        key = _remap_unicode(Qt.Key(e.key()), e.text())
        modifiers = e.modifiers()
        _assert_plain_key(key)
        _assert_plain_modifier(modifiers)
        return cls(key, modifiers)

    def __hash__(self) -> int:
        """Convert KeyInfo to int before hashing.

        This is needed as a WORKAROUND because enum members aren't hashable
        with PyQt 5.7.
        """
        return hash(self.to_int())

    def __str__(self) -> str:
        """Convert this KeyInfo to a meaningful name.

        Return:
            A name of the key (combination) as a string.
        """
        key_string = _key_to_string(self.key)
        modifiers = int(self.modifiers)

        if self.key in _MODIFIER_MAP:
            # Don't return e.g. <Shift+Shift>
            modifiers &= ~_MODIFIER_MAP[self.key]
        elif _is_printable(self.key):
            # "normal" binding
            if not key_string:  # pragma: no cover
                raise ValueError("Got empty string for key 0x{:x}!"
                                 .format(self.key))

            assert len(key_string) == 1, key_string
            if self.modifiers == Qt.ShiftModifier:
                assert not is_special(self.key, self.modifiers)
                return key_string.upper()
            elif self.modifiers == Qt.NoModifier:
                assert not is_special(self.key, self.modifiers)
                return key_string.lower()
            else:
                # Use special binding syntax, but <Ctrl-a> instead of <Ctrl-A>
                key_string = key_string.lower()

        modifiers = Qt.KeyboardModifier(modifiers)

        # "special" binding
        assert is_special(self.key, self.modifiers)
        modifier_string = _modifiers_to_string(modifiers)
        return '<{}{}>'.format(modifier_string, key_string)

    def text(self) -> str:
        """Get the text which would be displayed when pressing this key."""
        control = {
            Qt.Key_Space: ' ',
            Qt.Key_Tab: '\t',
            Qt.Key_Backspace: '\b',
            Qt.Key_Return: '\r',
            Qt.Key_Enter: '\r',
            Qt.Key_Escape: '\x1b',
        }

        if self.key in control:
            return control[self.key]
        elif not _is_printable(self.key):
            return ''

        text = QKeySequence(self.key).toString()
        if not self.modifiers & Qt.ShiftModifier:
            text = text.lower()
        return text

    def to_event(self, typ: QEvent.Type = QEvent.KeyPress) -> QKeyEvent:
        """Get a QKeyEvent from this KeyInfo."""
        return QKeyEvent(typ, self.key, self.modifiers, self.text())

    def to_int(self) -> int:
        """Get the key as an integer (with key/modifiers)."""
        return int(self.key) | int(self.modifiers)


class KeySequence:

    """A sequence of key presses.

    This internally uses chained QKeySequence objects and exposes a nicer
    interface over it.

    NOTE: While private members of this class are in theory mutable, they must
    not be mutated in order to ensure consistent hashing.

    Attributes:
        _sequences: A list of QKeySequence

    Class attributes:
        _MAX_LEN: The maximum amount of keys in a QKeySequence.
    """

    _MAX_LEN = 4

    def __init__(self, *keys: int) -> None:
        self._sequences = []  # type: typing.List[QKeySequence]
        for sub in utils.chunk(keys, self._MAX_LEN):
            args = [self._convert_key(key) for key in sub]
            sequence = QKeySequence(*args)
            self._sequences.append(sequence)
        if keys:
            assert self
        self._validate()

    def _convert_key(self, key: Qt.Key) -> int:
        """Convert a single key for QKeySequence."""
        assert isinstance(key, (int, Qt.KeyboardModifiers)), key
        return int(key)

    def __str__(self) -> str:
        parts = []
        for info in self:
            parts.append(str(info))
        return ''.join(parts)

    def __iter__(self) -> typing.Iterator[KeyInfo]:
        """Iterate over KeyInfo objects."""
        for key_and_modifiers in self._iter_keys():
            key = Qt.Key(int(key_and_modifiers) & ~Qt.KeyboardModifierMask)
            modifiers = Qt.KeyboardModifiers(  # type: ignore
                int(key_and_modifiers) & Qt.KeyboardModifierMask)
            yield KeyInfo(key=key, modifiers=modifiers)

    def __repr__(self) -> str:
        return utils.get_repr(self, keys=str(self))

    def __lt__(self, other: 'KeySequence') -> bool:
        return self._sequences < other._sequences

    def __gt__(self, other: 'KeySequence') -> bool:
        return self._sequences > other._sequences

    def __le__(self, other: 'KeySequence') -> bool:
        return self._sequences <= other._sequences

    def __ge__(self, other: 'KeySequence') -> bool:
        return self._sequences >= other._sequences

    def __eq__(self, other: object) -> bool:
        if not isinstance(other, KeySequence):
            return NotImplemented
        return self._sequences == other._sequences

    def __ne__(self, other: object) -> bool:
        if not isinstance(other, KeySequence):
            return NotImplemented
        return self._sequences != other._sequences

    def __hash__(self) -> int:
        return hash(tuple(self._sequences))

    def __len__(self) -> int:
        return sum(len(seq) for seq in self._sequences)

    def __bool__(self) -> bool:
        return bool(self._sequences)

    @typing.overload
    def __getitem__(self, item: int) -> KeyInfo:
        ...

    @typing.overload
    def __getitem__(self, item: slice) -> 'KeySequence':
        ...

    def __getitem__(
            self, item: typing.Union[int, slice]
    ) -> typing.Union[KeyInfo, 'KeySequence']:
        if isinstance(item, slice):
            keys = list(self._iter_keys())
            return self.__class__(*keys[item])
        else:
            infos = list(self)
            return infos[item]

    def _iter_keys(self) -> typing.Iterator[int]:
        return itertools.chain.from_iterable(self._sequences)

    def _validate(self, keystr: str = None) -> None:
        for info in self:
            if info.key < Qt.Key_Space or info.key >= Qt.Key_unknown:
                raise KeyParseError(keystr, "Got invalid key!")

        for seq in self._sequences:
            if not seq:
                raise KeyParseError(keystr, "Got invalid key!")

    def matches(self, other: 'KeySequence') -> QKeySequence.SequenceMatch:
        """Check whether the given KeySequence matches with this one.

        We store multiple QKeySequences with <= 4 keys each, so we need to
        match those pair-wise, and account for an unequal amount of sequences
        as well.
        """
        # pylint: disable=protected-access

        if len(self._sequences) > len(other._sequences):
            # If we entered more sequences than there are in the config,
            # there's no way there can be a match.
            return QKeySequence.NoMatch

        for entered, configured in zip(self._sequences, other._sequences):
            # If we get NoMatch/PartialMatch in a sequence, we can abort there.
            match = entered.matches(configured)
            if match != QKeySequence.ExactMatch:
                return match

        # We checked all common sequences and they had an ExactMatch.
        #
        # If there's still more sequences configured than entered, that's a
        # PartialMatch, as more keypresses can still follow and new sequences
        # will appear which we didn't check above.
        #
        # If there's the same amount of sequences configured and entered,
        # that's an EqualMatch.
        if len(self._sequences) == len(other._sequences):
            return QKeySequence.ExactMatch
        elif len(self._sequences) < len(other._sequences):
            return QKeySequence.PartialMatch
        else:
            raise utils.Unreachable("self={!r} other={!r}".format(self, other))

    def append_event(self, ev: QKeyEvent) -> 'KeySequence':
        """Create a new KeySequence object with the given QKeyEvent added."""
        key = Qt.Key(ev.key())

        _assert_plain_key(key)
        _assert_plain_modifier(ev.modifiers())

        key = _remap_unicode(key, ev.text())
        modifiers = int(ev.modifiers())

        if key == _NIL_KEY:
            raise KeyParseError(None, "Got nil key!")

        # We always remove Qt.GroupSwitchModifier because QKeySequence has no
        # way to mention that in a binding anyways...
        modifiers &= ~Qt.GroupSwitchModifier

        # We change Qt.Key_Backtab to Key_Tab here because nobody would
        # configure "Shift-Backtab" in their config.
        if modifiers & Qt.ShiftModifier and key == Qt.Key_Backtab:
            key = Qt.Key_Tab

        # We don't care about a shift modifier with symbols (Shift-: should
        # match a : binding even though we typed it with a shift on an
        # US-keyboard)
        #
        # However, we *do* care about Shift being involved if we got an
        # upper-case letter, as Shift-A should match a Shift-A binding, but not
        # an "a" binding.
        #
        # In addition, Shift also *is* relevant when other modifiers are
        # involved. Shift-Ctrl-X should not be equivalent to Ctrl-X.
        if (modifiers == Qt.ShiftModifier and
                _is_printable(key) and
                not ev.text().isupper()):
            modifiers = Qt.KeyboardModifiers()

        # On macOS, swap Ctrl and Meta back
        # WORKAROUND for https://bugreports.qt.io/browse/QTBUG-51293
        if utils.is_mac:
            if modifiers & Qt.ControlModifier and modifiers & Qt.MetaModifier:
                pass
            elif modifiers & Qt.ControlModifier:
                modifiers &= ~Qt.ControlModifier
                modifiers |= Qt.MetaModifier
            elif modifiers & Qt.MetaModifier:
                modifiers &= ~Qt.MetaModifier
                modifiers |= Qt.ControlModifier

        keys = list(self._iter_keys())
        keys.append(key | int(modifiers))

        return self.__class__(*keys)

    def strip_modifiers(self) -> 'KeySequence':
        """Strip optional modifiers from keys."""
        modifiers = Qt.KeypadModifier
        keys = [key & ~modifiers for key in self._iter_keys()]
        return self.__class__(*keys)

<<<<<<< HEAD
    def with_mappings(self, mappings: typing.Mapping):
=======
    def with_mappings(
            self,
            mappings: typing.Mapping['KeySequence', 'KeySequence']
    ) -> 'KeySequence':
>>>>>>> 02c3f02e
        """Get a new KeySequence with the given mappings applied."""
        keys = []
        for key in self._iter_keys():
            key_seq = KeySequence(key)
            if key_seq in mappings:
                new_seq = mappings[key_seq]
                assert len(new_seq) == 1
                key = new_seq[0].to_int()
            keys.append(key)
        return self.__class__(*keys)

    @classmethod
    def parse(cls, keystr: str) -> 'KeySequence':
        """Parse a keystring like <Ctrl-x> or xyz and return a KeySequence."""
        # pylint: disable=protected-access
        new = cls()
        strings = list(_parse_keystring(keystr))
        for sub in utils.chunk(strings, cls._MAX_LEN):
            sequence = QKeySequence(', '.join(sub))
            new._sequences.append(sequence)

        if keystr:
            assert new, keystr

        # pylint: disable=protected-access
        new._validate(keystr)
        return new<|MERGE_RESOLUTION|>--- conflicted
+++ resolved
@@ -51,18 +51,10 @@
     Qt.Key_Mode_switch: Qt.GroupSwitchModifier,
 }
 
-<<<<<<< HEAD
-
-_SPECIAL_NAMES = {}
-
-
-def _build_special_names():
-=======
 _NIL_KEY = Qt.Key(0)
 
 
 def _build_special_names() -> typing.Mapping[Qt.Key, str]:
->>>>>>> 02c3f02e
     """Build _SPECIAL_NAMES dict from the special_names_str mapping below.
 
     The reason we don't do this directly is that certain Qt versions don't have
@@ -156,79 +148,6 @@
         # For some keys, we just want a different name
         'Escape': 'Escape',
     }
-<<<<<<< HEAD
-
-    for k, v in special_names_str.items():
-        try:
-            _SPECIAL_NAMES[getattr(Qt, 'Key_' + k)] = v
-        except AttributeError:
-            pass
-        _SPECIAL_NAMES[0x0] = 'nil'
-
-
-if not _SPECIAL_NAMES:
-    _build_special_names()
-
-
-def _assert_plain_key(key):
-    """Make sure this is a key without KeyboardModifiers mixed in."""
-    assert not key & Qt.KeyboardModifierMask, hex(key)
-
-
-def _assert_plain_modifier(key):
-    """Make sure this is a modifier without a key mixed in."""
-    assert not key & ~Qt.KeyboardModifierMask, hex(key)
-
-
-def _is_printable(key):
-    _assert_plain_key(key)
-    return key <= 0xff and key not in [Qt.Key_Space, 0x0]
-
-
-def is_special(key, modifiers):
-    """Check whether this key requires special key syntax."""
-    _assert_plain_key(key)
-    _assert_plain_modifier(modifiers)
-    return not (_is_printable(key) and
-                modifiers in [Qt.ShiftModifier, Qt.NoModifier,
-                              Qt.KeypadModifier])
-
-
-def is_modifier_key(key):
-    """Test whether the given key is a modifier.
-
-    This only considers keys which are part of Qt::KeyboardModifiers, i.e.
-    which would interrupt a key chain like "yY" when handled.
-    """
-    _assert_plain_key(key)
-    return key in _MODIFIER_MAP
-
-
-def _check_valid_utf8(s, data):
-    """Make sure the given string is valid UTF-8.
-
-    Makes sure there are no chars where Qt did fall back to weird UTF-16
-    surrogates.
-    """
-    try:
-        s.encode('utf-8')
-    except UnicodeEncodeError as e:  # pragma: no cover
-        raise ValueError("Invalid encoding in 0x{:x} -> {}: {}"
-                         .format(data, s, e))
-
-
-def _key_to_string(key):
-    """Convert a Qt::Key member to a meaningful name.
-
-    Args:
-        key: A Qt::Key member.
-
-    Return:
-        A name of the key as a string.
-    """
-    _assert_plain_key(key)
-
-=======
     special_names = {_NIL_KEY: 'nil'}
 
     for k, v in special_names_str.items():
@@ -349,7 +268,6 @@
     """
     _assert_plain_key(key)
 
->>>>>>> 02c3f02e
     if key in _SPECIAL_NAMES:
         return _SPECIAL_NAMES[key]
 
@@ -753,14 +671,10 @@
         keys = [key & ~modifiers for key in self._iter_keys()]
         return self.__class__(*keys)
 
-<<<<<<< HEAD
-    def with_mappings(self, mappings: typing.Mapping):
-=======
     def with_mappings(
             self,
             mappings: typing.Mapping['KeySequence', 'KeySequence']
     ) -> 'KeySequence':
->>>>>>> 02c3f02e
         """Get a new KeySequence with the given mappings applied."""
         keys = []
         for key in self._iter_keys():
