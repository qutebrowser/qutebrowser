--- conflicted
+++ resolved
@@ -20,109 +20,18 @@
 """Base class for vim-like key sequence parser."""
 
 import string
-<<<<<<< HEAD
-import typing
-import types
-import collections
-import operator
-
-from PyQt5.QtCore import pyqtSignal, QObject, QUrl, QEvent
-from PyQt5.QtGui import QKeySequence
-=======
 import types
 import typing
+import operator
 
 import attr
-from PyQt5.QtCore import pyqtSignal, QObject, Qt
+from PyQt5.QtCore import pyqtSignal, QObject, Qt, QUrl
 from PyQt5.QtGui import QKeySequence, QKeyEvent
 from PyQt5.QtWidgets import QWidget
->>>>>>> 02c3f02e
 
 from qutebrowser.config import config, configutils
 from qutebrowser.utils import usertypes, log, utils, objreg, qtutils
 from qutebrowser.keyinput import keyutils
-
-MYPY = False
-if MYPY:
-    # pylint: disable=unused-import,useless-suppression
-    from typing import MutableMapping, Optional
-
-
-class BindingTrie(collections.abc.MutableMapping):
-
-    """Helper class for key parser. Represents a set of bindings.
-
-    Except for the root item, there is no children BindingTrie with no bound
-    commands.
-
-    This class works like a dict[keyutils.KeySequence, str], but with matches
-    method added.
-
-    Attributes:
-        child: A map. Keys of this map can be get from the KeyInfo.to_int
-               method.
-        command: Command associated with this trie node.
-    """
-
-    __slots__ = 'child', 'command'
-
-    def __init__(self):
-        self.child = {}  # type: MutableMapping[int, BindingTrie]
-        self.command = None  # type: Optional[str]
-
-    def __getitem__(self, sequence: keyutils.KeySequence):
-        matchtype, command = self.matches(sequence)
-        if matchtype != QKeySequence.ExactMatch:
-            raise KeyError(sequence)
-        return command
-
-    def __setitem__(
-            self, sequence: keyutils.KeySequence, command: str):
-        node = self
-        for key in sequence:
-            key_int = key.to_int()
-            if key_int not in node.child:
-                node.child[key_int] = BindingTrie()
-            node = node.child[key_int]
-
-        node.command = command
-
-    def __delitem__(self, sequence: keyutils.KeySequence):
-        raise NotImplementedError
-
-    def __iter__(self):
-        raise NotImplementedError
-
-    def __len__(self):
-        raise NotImplementedError
-
-    def matches(self, sequence: keyutils.KeySequence):
-        """Try to match a given keystring with any bound keychain.
-
-        Args:
-            sequence: The command string to find.
-
-        Return:
-            A tuple (matchtype, binding).
-                matchtype: QKeySequence.ExactMatch, QKeySequence.PartialMatch
-                           or QKeySequence.NoMatch.
-                binding: - None with QKeySequence.PartialMatch or
-                           QKeySequence.NoMatch.
-                         - The found binding with QKeySequence.ExactMatch.
-        """
-        node = self
-        for key in sequence:
-            try:
-                node = node.child[key.to_int()]
-            except KeyError:
-                return QKeySequence.NoMatch, None
-
-        if node.command is not None:
-            return QKeySequence.ExactMatch, node.command
-        elif node.child:
-            return QKeySequence.PartialMatch, None
-        else:  # This can only happen when there is no bindings
-            return QKeySequence.NoMatch, None
 
 
 @attr.s(frozen=True)
@@ -272,10 +181,6 @@
         self._modename = None
         self._sequence = keyutils.KeySequence()
         self._count = ''
-<<<<<<< HEAD
-        self._supports_count = supports_count
-=======
->>>>>>> 02c3f02e
         self.bindings = BindingTrie()
         config.instance.changed.connect(self._on_config_changed)
 
@@ -291,11 +196,8 @@
         if self.do_log:
             log.keyboard.debug(message)
 
-<<<<<<< HEAD
-    def _match_key(self, sequence, url):
-=======
-    def _match_key(self, sequence: keyutils.KeySequence) -> MatchResult:
->>>>>>> 02c3f02e
+    def _match_key(self, sequence: keyutils.KeySequence,
+                   url: str) -> MatchResult:
         """Try to match a given keystring with any bound keychain.
 
         Args:
@@ -310,8 +212,8 @@
         """
         assert sequence
         assert not isinstance(sequence, str)
-<<<<<<< HEAD
-        override_result = (QKeySequence.NoMatch, None)
+        override_result = MatchResult(
+            match_type=QKeySequence.NoMatch, command=None, sequence=sequence)
         overrides = config.instance.get(
             'bindings.commands', url=url, fallback=False)
         if overrides != configutils.UNSET:
@@ -323,29 +225,17 @@
         normal_result = self.bindings.matches(sequence)
         # get the most 'complete match' available
         return max((override_result, normal_result),
-                   key=operator.itemgetter(0))
-
-    def _match_without_modifiers(self, sequence, url):
+                   key=operator.attrgetter('match_type'))
+
+    def _match_without_modifiers(
+            self, sequence: keyutils.KeySequence, url) -> MatchResult:
         """Try to match a key with optional modifiers stripped."""
         self._debug_log("Trying match without modifiers")
         sequence = sequence.strip_modifiers()
-        match, binding = self._match_key(sequence, url)
-        return match, binding, sequence
-
-    def _match_key_mapping(self, sequence, url):
-=======
-        return self.bindings.matches(sequence)
-
-    def _match_without_modifiers(
-            self, sequence: keyutils.KeySequence) -> MatchResult:
-        """Try to match a key with optional modifiers stripped."""
-        self._debug_log("Trying match without modifiers")
-        sequence = sequence.strip_modifiers()
-        return self._match_key(sequence)
+        return self._match_key(sequence, url)
 
     def _match_key_mapping(
-            self, sequence: keyutils.KeySequence) -> MatchResult:
->>>>>>> 02c3f02e
+            self, sequence: keyutils.KeySequence, url) -> MatchResult:
         """Try to match a key in bindings.key_mappings."""
         self._debug_log("Trying match with key_mappings")
         mapped = sequence.with_mappings(
@@ -353,17 +243,10 @@
         if sequence != mapped:
             self._debug_log("Mapped {} -> {}".format(
                 sequence, mapped))
-<<<<<<< HEAD
-            match, binding = self._match_key(mapped, url)
-            sequence = mapped
-            return match, binding, sequence
-        return QKeySequence.NoMatch, None, sequence
-=======
-            return self._match_key(mapped)
+            return self._match_key(mapped, url)
         return MatchResult(match_type=QKeySequence.NoMatch,
                            command=None,
                            sequence=sequence)
->>>>>>> 02c3f02e
 
     def _match_count(self, sequence: keyutils.KeySequence,
                      dry_run: bool) -> bool:
@@ -379,7 +262,6 @@
             return True
         return False
 
-<<<<<<< HEAD
     def _get_url(self) -> typing.Optional[QUrl]:
         try:
             tabbed_browser = objreg.get('tabbed-browser', scope='window',
@@ -388,12 +270,10 @@
         except (objreg.RegistryUnavailableError, qtutils.QtValueError):
             return None
 
-    def handle(self, e: QEvent, *, dry_run: bool = False,
-               url: typing.Optional[QUrl] = None):
-=======
     def handle(self, e: QKeyEvent, *,
-               dry_run: bool = False) -> QKeySequence.SequenceMatch:
->>>>>>> 02c3f02e
+               dry_run: bool = False,
+               url: typing.Optional[QUrl] = None
+               ) -> QKeySequence.SequenceMatch:
         """Handle a new keypress.
 
         Separate the keypress into count/command, then check if it matches
@@ -426,26 +306,15 @@
             self.clear_keystring()
             return QKeySequence.NoMatch
 
-<<<<<<< HEAD
-        match, binding = self._match_key(sequence, url)
-        if match == QKeySequence.NoMatch:
-            match, binding, sequence = self._match_without_modifiers(
-                sequence, url)
-        if match == QKeySequence.NoMatch:
-            match, binding, sequence = self._match_key_mapping(sequence, url)
-        if match == QKeySequence.NoMatch:
-            was_count = self._match_count(sequence, dry_run)
-=======
-        result = self._match_key(sequence)
+        result = self._match_key(sequence, url)
         del sequence  # Enforce code below to use the modified result.sequence
 
         if result.match_type == QKeySequence.NoMatch:
-            result = self._match_without_modifiers(result.sequence)
+            result = self._match_without_modifiers(result.sequence, url)
         if result.match_type == QKeySequence.NoMatch:
-            result = self._match_key_mapping(result.sequence)
+            result = self._match_key_mapping(result.sequence, url)
         if result.match_type == QKeySequence.NoMatch:
             was_count = self._match_count(result.sequence, dry_run)
->>>>>>> 02c3f02e
             if was_count:
                 return QKeySequence.ExactMatch
 
@@ -476,14 +345,7 @@
         return result.match_type
 
     @config.change_filter('bindings')
-<<<<<<< HEAD
-    def _on_config_changed(self):
-        # Note: This function is called which erases and rebuild the whole
-        # self.bindings object, even if it only needs to add or remove one
-        # item.
-=======
     def _on_config_changed(self) -> None:
->>>>>>> 02c3f02e
         self._read_config()
 
     def _read_config(self, modename: str = None) -> None:
