# vim: ft=python fileencoding=utf-8 sts=4 sw=4 et:

# Copyright 2014-2019 Florian Bruhin (The Compiler) <mail@qutebrowser.org>
#
# This file is part of qutebrowser.
#
# qutebrowser is free software: you can redistribute it and/or modify
# it under the terms of the GNU General Public License as published by
# the Free Software Foundation, either version 3 of the License, or
# (at your option) any later version.
#
# qutebrowser is distributed in the hope that it will be useful,
# but WITHOUT ANY WARRANTY; without even the implied warranty of
# MERCHANTABILITY or FITNESS FOR A PARTICULAR PURPOSE.  See the
# GNU General Public License for more details.
#
# You should have received a copy of the GNU General Public License
# along with qutebrowser.  If not, see <http://www.gnu.org/licenses/>.

"""Base class for vim-like key sequence parser."""

import string
<<<<<<< HEAD
import itertools
import functools
import typing
import types
=======
import collections
>>>>>>> c9522c1b

from PyQt5.QtCore import pyqtSignal, QObject, QUrl, QEvent
from PyQt5.QtGui import QKeySequence

from qutebrowser.config import config, configutils
from qutebrowser.utils import usertypes, log, utils, objreg, qtutils
from qutebrowser.keyinput import keyutils

MYPY = False
if MYPY:
    # pylint: disable=unused-import,useless-suppression
    from typing import MutableMapping, Optional


class BindingTrie(collections.abc.MutableMapping):

    """Helper class for key parser. Represents a set of bindings.

    Except for the root item, there is no children BindingTrie with no bound
    commands.

    This class works like a dict[keyutils.KeySequence, str], but with matches
    method added.

    Attributes:
        child: A map. Keys of this map can be get from the KeyInfo.to_int
               method.
        command: Command associated with this trie node.
    """

    __slots__ = 'child', 'command'

    def __init__(self):
        self.child = {}  # type: MutableMapping[int, BindingTrie]
        self.command = None  # type: Optional[str]

    def __getitem__(self, sequence: keyutils.KeySequence):
        matchtype, command = self.matches(sequence)
        if matchtype != QKeySequence.ExactMatch:
            raise KeyError(sequence)
        return command

    def __setitem__(
            self, sequence: keyutils.KeySequence, command: str):
        node = self
        for key in sequence:
            key_int = key.to_int()
            if key_int not in node.child:
                node.child[key_int] = BindingTrie()
            node = node.child[key_int]

        node.command = command

    def __delitem__(self, sequence: keyutils.KeySequence):
        raise NotImplementedError

    def __iter__(self):
        raise NotImplementedError

    def __len__(self):
        raise NotImplementedError

    def matches(self, sequence: keyutils.KeySequence):
        """Try to match a given keystring with any bound keychain.

        Args:
            sequence: The command string to find.

        Return:
            A tuple (matchtype, binding).
                matchtype: QKeySequence.ExactMatch, QKeySequence.PartialMatch
                           or QKeySequence.NoMatch.
                binding: - None with QKeySequence.PartialMatch or
                           QKeySequence.NoMatch.
                         - The found binding with QKeySequence.ExactMatch.
        """
        node = self
        for key in sequence:
            try:
                node = node.child[key.to_int()]
            except KeyError:
                return QKeySequence.NoMatch, None

        if node.command is not None:
            return QKeySequence.ExactMatch, node.command
        elif node.child:
            return QKeySequence.PartialMatch, None
        else:  # This can only happen when there is no bindings
            return QKeySequence.NoMatch, None


class BaseKeyParser(QObject):

    """Parser for vim-like key sequences and shortcuts.

    Not intended to be instantiated directly. Subclasses have to override
    execute() to do whatever they want to.

    Class Attributes:
        Match: types of a match between a binding and the keystring.
            partial: No keychain matched yet, but it's still possible in the
                     future.
            definitive: Keychain matches exactly.
            none: No more matches possible.

        do_log: Whether to log keypresses or not.
        passthrough: Whether unbound keys should be passed through with this
                     handler.

    Attributes:
        bindings: Bound key bindings
        _win_id: The window ID this keyparser is associated with.
        _sequence: The currently entered key sequence
        _modename: The name of the input mode associated with this keyparser.
        _supports_count: Whether count is supported

    Signals:
        keystring_updated: Emitted when the keystring is updated.
                           arg: New keystring.
        request_leave: Emitted to request leaving a mode.
                       arg 0: Mode to leave.
                       arg 1: Reason for leaving.
                       arg 2: Ignore the request if we're not in that mode
    """

    keystring_updated = pyqtSignal(str)
    request_leave = pyqtSignal(usertypes.KeyMode, str, bool)
    do_log = True
    passthrough = False

    def __init__(self, win_id, parent=None, supports_count=True):
        super().__init__(parent)
        self._win_id = win_id
        self._modename = None
        self._sequence = keyutils.KeySequence()
        self._count = ''
        self._supports_count = supports_count
        self.bindings = BindingTrie()
        config.instance.changed.connect(self._on_config_changed)

    def __repr__(self):
        return utils.get_repr(self, supports_count=self._supports_count)

    def _debug_log(self, message):
        """Log a message to the debug log if logging is active.

        Args:
            message: The message to log.
        """
        if self.do_log:
            log.keyboard.debug(message)

    def _match_key(self, sequence, url):
        """Try to match a given keystring with any bound keychain.

        Args:
            sequence: The command string to find.
            url: The current url.

        Return:
            A tuple (matchtype, binding).
                matchtype: Match.definitive, Match.partial or Match.none.
                binding: - None with Match.partial/Match.none.
                         - The found binding with Match.definitive.
        """
        assert sequence
        assert not isinstance(sequence, str)
<<<<<<< HEAD
        result = QKeySequence.NoMatch
        overrides = config.instance.get(
            'bindings.commands', url=url, fallback=False)
        if overrides == configutils.UNSET:
            overrides = ()
        else:
            overrides = overrides.get(self._modename, {}).items()

        # FIXME Use dictionaries properly to index the correct binding
        # immediately, instead of looping over every binding.
        for seq, cmd in itertools.chain(overrides, self.bindings.items()):
            assert not isinstance(seq, str), seq
            match = sequence.matches(seq)
            if match == QKeySequence.ExactMatch:
                return match, cmd
            elif match == QKeySequence.PartialMatch:
                result = QKeySequence.PartialMatch
=======
>>>>>>> c9522c1b

        return self.bindings.matches(sequence)

    def _match_without_modifiers(self, sequence, url):
        """Try to match a key with optional modifiers stripped."""
        self._debug_log("Trying match without modifiers")
        sequence = sequence.strip_modifiers()
        match, binding = self._match_key(sequence, url)
        return match, binding, sequence

    def _match_key_mapping(self, sequence, url):
        """Try to match a key in bindings.key_mappings."""
        self._debug_log("Trying match with key_mappings")
        mapped = sequence.with_mappings(
            types.MappingProxyType(config.cache['bindings.key_mappings']))
        if sequence != mapped:
            self._debug_log("Mapped {} -> {}".format(
                sequence, mapped))
            match, binding = self._match_key(mapped, url)
            sequence = mapped
            return match, binding, sequence
        return QKeySequence.NoMatch, None, sequence

    def _match_count(self, sequence, dry_run):
        """Try to match a key as count."""
        txt = str(sequence[-1])  # To account for sequences changed above.
        if (txt in string.digits and self._supports_count and
                not (not self._count and txt == '0')):
            self._debug_log("Trying match as count")
            assert len(txt) == 1, txt
            if not dry_run:
                self._count += txt
                self.keystring_updated.emit(self._count + str(self._sequence))
            return True
        return False

    def _get_url(self) -> typing.Optional[QUrl]:
        try:
            tabbed_browser = objreg.get('tabbed-browser', scope='window',
                                        window='current')
            return tabbed_browser.current_url()
        except (objreg.RegistryUnavailableError, qtutils.QtValueError):
            return None

    def handle(self, e: QEvent, *, dry_run: bool = False,
               url: typing.Optional[QUrl] = None):
        """Handle a new keypress.

        Separate the keypress into count/command, then check if it matches
        any possible command, and either run the command, ignore it, or
        display an error.

        Args:
            e: the KeyPressEvent from Qt.
            dry_run: Don't actually execute anything, only check whether there
                     would be a match.

        Return:
            A QKeySequence match.
        """
        key = e.key()
        txt = str(keyutils.KeyInfo.from_event(e))
        self._debug_log("Got key: 0x{:x} / modifiers: 0x{:x} / text: '{}' / "
                        "dry_run {}".format(key, int(e.modifiers()), txt,
                                            dry_run))
        url = url if url is not None else self._get_url()

        if keyutils.is_modifier_key(key):
            self._debug_log("Ignoring, only modifier")
            return QKeySequence.NoMatch

        try:
            sequence = self._sequence.append_event(e)
        except keyutils.KeyParseError as ex:
            self._debug_log("{} Aborting keychain.".format(ex))
            self.clear_keystring()
            return QKeySequence.NoMatch

        match, binding = self._match_key(sequence, url)
        if match == QKeySequence.NoMatch:
            match, binding, sequence = self._match_without_modifiers(
                sequence, url)
        if match == QKeySequence.NoMatch:
            match, binding, sequence = self._match_key_mapping(sequence, url)
        if match == QKeySequence.NoMatch:
            was_count = self._match_count(sequence, dry_run)
            if was_count:
                return QKeySequence.ExactMatch

        if dry_run:
            return match

        self._sequence = sequence

        if match == QKeySequence.ExactMatch:
            self._debug_log("Definitive match for '{}'.".format(
                sequence))
            count = int(self._count) if self._count else None
            self.clear_keystring()
            self.execute(binding, count)
        elif match == QKeySequence.PartialMatch:
            self._debug_log("No match for '{}' (added {})".format(
                sequence, txt))
            self.keystring_updated.emit(self._count + str(sequence))
        elif match == QKeySequence.NoMatch:
            self._debug_log("Giving up with '{}', no matches".format(
                sequence))
            self.clear_keystring()
        else:
            raise utils.Unreachable("Invalid match value {!r}".format(match))

        return match

    @config.change_filter('bindings')
    def _on_config_changed(self):
        # Note: This function is called which erases and rebuild the whole
        # self.bindings object, even if it only needs to add or remove one
        # item.
        self._read_config()

    def _read_config(self, modename=None):
        """Read the configuration.

        Config format: key = command, e.g.:
            <Ctrl+Q> = quit

        Args:
            modename: Name of the mode to use.
        """
        if modename is None:
            if self._modename is None:
                raise ValueError("read_config called with no mode given, but "
                                 "None defined so far!")
            modename = self._modename
        else:
            self._modename = modename
        self.bindings = BindingTrie()

        for key, cmd in config.key_instance.get_bindings_for(modename).items():
            assert not isinstance(key, str), key
            assert cmd
            self.bindings[key] = cmd

    def execute(self, cmdstr, count=None):
        """Handle a completed keychain.

        Args:
            cmdstr: The command to execute as a string.
            count: The count if given.
        """
        raise NotImplementedError

    def clear_keystring(self):
        """Clear the currently entered key sequence."""
        if self._sequence:
            self._debug_log("Clearing keystring (was: {}).".format(
                self._sequence))
            self._sequence = keyutils.KeySequence()
            self._count = ''
            self.keystring_updated.emit('')<|MERGE_RESOLUTION|>--- conflicted
+++ resolved
@@ -20,14 +20,10 @@
 """Base class for vim-like key sequence parser."""
 
 import string
-<<<<<<< HEAD
-import itertools
-import functools
 import typing
 import types
-=======
 import collections
->>>>>>> c9522c1b
+import operator
 
 from PyQt5.QtCore import pyqtSignal, QObject, QUrl, QEvent
 from PyQt5.QtGui import QKeySequence
@@ -195,28 +191,19 @@
         """
         assert sequence
         assert not isinstance(sequence, str)
-<<<<<<< HEAD
-        result = QKeySequence.NoMatch
+        override_result = (QKeySequence.NoMatch, None)
         overrides = config.instance.get(
             'bindings.commands', url=url, fallback=False)
-        if overrides == configutils.UNSET:
-            overrides = ()
-        else:
-            overrides = overrides.get(self._modename, {}).items()
-
-        # FIXME Use dictionaries properly to index the correct binding
-        # immediately, instead of looping over every binding.
-        for seq, cmd in itertools.chain(overrides, self.bindings.items()):
-            assert not isinstance(seq, str), seq
-            match = sequence.matches(seq)
-            if match == QKeySequence.ExactMatch:
-                return match, cmd
-            elif match == QKeySequence.PartialMatch:
-                result = QKeySequence.PartialMatch
-=======
->>>>>>> c9522c1b
-
-        return self.bindings.matches(sequence)
+        if overrides != configutils.UNSET:
+            # TODO add caching here, or simply store binding trie in config
+            # system instead of converting it on the fly.
+            override_trie = BindingTrie()
+            override_trie.update(overrides.get(self._modename, {}))
+            override_result = override_trie.matches(sequence)
+        normal_result = self.bindings.matches(sequence)
+        # get the most 'complete match' available
+        return max((override_result, normal_result),
+                   key=operator.itemgetter(0))
 
     def _match_without_modifiers(self, sequence, url):
         """Try to match a key with optional modifiers stripped."""
