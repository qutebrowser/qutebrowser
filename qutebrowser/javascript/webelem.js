--- conflicted
+++ resolved
@@ -434,15 +434,14 @@
         elem.selectionEnd = elem.value.length;
     };
 
-<<<<<<< HEAD
     funcs.set_activated_element = (id) => {
         const elem = elements[id];
         scroll.set_activated_element(elem);
-=======
+    };
+
     funcs.delete = (id) => {
         const elem = elements[id];
         elem.remove();
->>>>>>> 0b3ba033
     };
 
     return funcs;
