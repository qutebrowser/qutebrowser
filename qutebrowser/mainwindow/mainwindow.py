--- conflicted
+++ resolved
@@ -8,12 +8,8 @@
 import base64
 import itertools
 import functools
-<<<<<<< HEAD
-from typing import List, MutableSequence, Optional, Tuple, cast, Union
-=======
-from typing import Optional, cast
+from typing import Optional, cast, Union
 from collections.abc import MutableSequence
->>>>>>> b0e05ee1
 
 from qutebrowser.qt import machinery
 from qutebrowser.qt.core import (pyqtBoundSignal, pyqtSlot, QRect, QPoint, QTimer, Qt,
