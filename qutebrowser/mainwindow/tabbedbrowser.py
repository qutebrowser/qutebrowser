# vim: ft=python fileencoding=utf-8 sts=4 sw=4 et:

# Copyright 2014-2020 Florian Bruhin (The Compiler) <mail@qutebrowser.org>
#
# This file is part of qutebrowser.
#
# qutebrowser is free software: you can redistribute it and/or modify
# it under the terms of the GNU General Public License as published by
# the Free Software Foundation, either version 3 of the License, or
# (at your option) any later version.
#
# qutebrowser is distributed in the hope that it will be useful,
# but WITHOUT ANY WARRANTY; without even the implied warranty of
# MERCHANTABILITY or FITNESS FOR A PARTICULAR PURPOSE.  See the
# GNU General Public License for more details.
#
# You should have received a copy of the GNU General Public License
# along with qutebrowser.  If not, see <http://www.gnu.org/licenses/>.

"""The main tabbed browser widget."""

import collections
import functools
import weakref
import typing

import attr
from PyQt5.QtWidgets import QSizePolicy, QWidget, QApplication
from PyQt5.QtCore import pyqtSignal, pyqtSlot, QTimer, QUrl
from PyQt5.QtGui import QIcon

from qutebrowser.config import config
from qutebrowser.keyinput import modeman
from qutebrowser.mainwindow import tabwidget, mainwindow
from qutebrowser.browser import signalfilter, browsertab, history
from qutebrowser.utils import (log, usertypes, utils, qtutils, objreg,
                               urlutils, message, jinja)
from qutebrowser.misc import quitter


@attr.s
class UndoEntry:

    """Information needed for :undo."""

    url = attr.ib()
    history = attr.ib()
    index = attr.ib()
    pinned = attr.ib()


class TabDeque:

    """Class which manages the 'last visited' tab stack.

    Instead of handling deletions by clearing old entries, they are handled by
    checking if they exist on access. This allows us to save an iteration on
    every tab delete.

    Currently, we assume we will switch to the tab returned by any of the
    getter functions. This is done because the on_switch functions will be
    called upon switch, and we don't want to duplicate entries in the stack
    for a single switch.
    """

    def __init__(self) -> None:
        self._stack = collections.deque(
            maxlen=config.val.tabs.focus_stack_size
        )  # type: typing.Deque[weakref.ReferenceType[QWidget]]
        # Items that have been removed from the primary stack.
        self._stack_deleted = [
        ]  # type: typing.List[weakref.ReferenceType[QWidget]]
        self._ignore_next = False
        self._keep_deleted_next = False

    def on_switch(self, old_tab: QWidget) -> None:
        """Record tab switch events."""
        if self._ignore_next:
            self._ignore_next = False
            self._keep_deleted_next = False
            return
        tab = weakref.ref(old_tab)
        if self._stack_deleted and not self._keep_deleted_next:
            self._stack_deleted = []
        self._keep_deleted_next = False
        self._stack.append(tab)

    def prev(self, cur_tab: QWidget) -> QWidget:
        """Get the 'previous' tab in the stack.

        Throws IndexError on failure.
        """
        tab = None  # type: typing.Optional[QWidget]
        while tab is None or tab.pending_removal or tab is cur_tab:
            tab = self._stack.pop()()
        self._stack_deleted.append(weakref.ref(cur_tab))
        self._ignore_next = True
        return tab

    def next(self, cur_tab: QWidget, *, keep_overflow: bool = True) -> QWidget:
        """Get the 'next' tab in the stack.

        Throws IndexError on failure.
        """
        tab = None  # type: typing.Optional[QWidget]
        while tab is None or tab.pending_removal or tab is cur_tab:
            tab = self._stack_deleted.pop()()
        # On next tab-switch, current tab will be added to stack as normal.
        # However, we shouldn't wipe the overflow stack as normal.
        if keep_overflow:
            self._keep_deleted_next = True
        return tab

    def last(self, cur_tab: QWidget) -> QWidget:
        """Get the last tab.

        Throws IndexError on failure.
        """
        try:
            return self.next(cur_tab, keep_overflow=False)
        except IndexError:
            return self.prev(cur_tab)

    def update_size(self) -> None:
        """Update the maxsize of this TabDeque."""
        newsize = config.val.tabs.focus_stack_size
        if newsize < 0:
            newsize = None
        # We can't resize a collections.deque so just recreate it >:(
        self._stack = collections.deque(self._stack, maxlen=newsize)


class TabDeletedError(Exception):

    """Exception raised when _tab_index is called for a deleted tab."""


class TabbedBrowser(QWidget):

    """A TabWidget with QWebViews inside.

    Provides methods to manage tabs, convenience methods to interact with the
    current tab (cur_*) and filters signals to re-emit them when they occurred
    in the currently visible tab.

    For all tab-specific signals (cur_*) emitted by a tab, this happens:
       - the signal gets filtered with _filter_signals and self.cur_* gets
         emitted if the signal occurred in the current tab.

    Attributes:
        search_text/search_options: Search parameters which are shared between
                                    all tabs.
        _win_id: The window ID this tabbedbrowser is associated with.
        _filter: A SignalFilter instance.
        _now_focused: The tab which is focused now.
        _tab_insert_idx_left: Where to insert a new tab with
                              tabs.new_tab_position set to 'prev'.
        _tab_insert_idx_right: Same as above, for 'next'.
        _undo_stack: List of lists of UndoEntry objects of closed tabs.
        shutting_down: Whether we're currently shutting down.
        _local_marks: Jump markers local to each page
        _global_marks: Jump markers used across all pages
        default_window_icon: The qutebrowser window icon
        is_private: Whether private browsing is on for this window.

    Signals:
        cur_progress: Progress of the current tab changed (load_progress).
        cur_load_started: Current tab started loading (load_started)
        cur_load_finished: Current tab finished loading (load_finished)
        cur_url_changed: Current URL changed.
        cur_link_hovered: Link hovered in current tab (link_hovered)
        cur_scroll_perc_changed: Scroll percentage of current tab changed.
                                 arg 1: x-position in %.
                                 arg 2: y-position in %.
        cur_load_status_changed: Loading status of current tab changed.
        close_window: The last tab was closed, close this window.
        resized: Emitted when the browser window has resized, so the completion
                 widget can adjust its size to it.
                 arg: The new size.
        current_tab_changed: The current tab changed to the emitted tab.
        new_tab: Emits the new WebView and its index when a new tab is opened.
    """

    cur_progress = pyqtSignal(int)
    cur_load_started = pyqtSignal()
    cur_load_finished = pyqtSignal(bool)
    cur_url_changed = pyqtSignal(QUrl)
    cur_link_hovered = pyqtSignal(str)
    cur_scroll_perc_changed = pyqtSignal(int, int)
    cur_load_status_changed = pyqtSignal(usertypes.LoadStatus)
    cur_fullscreen_requested = pyqtSignal(bool)
    cur_caret_selection_toggled = pyqtSignal(browsertab.SelectionState)
    close_window = pyqtSignal()
    resized = pyqtSignal('QRect')
    current_tab_changed = pyqtSignal(browsertab.AbstractTab)
    new_tab = pyqtSignal(browsertab.AbstractTab, int)
    is_treetabbedbrowser = False

    def __init__(self, *, win_id, private, parent=None):
        if private:
            assert not qtutils.is_single_process()
        super().__init__(parent)
        self.widget = tabwidget.TabWidget(win_id, parent=self)
        self._win_id = win_id
        self._tab_insert_idx_left = 0
        self._tab_insert_idx_right = -1
        self.shutting_down = False
        self.widget.tabCloseRequested.connect(self.on_tab_close_requested)
        self.widget.new_tab_requested.connect(
            self.tabopen)  # type: ignore[arg-type]
        self.widget.currentChanged.connect(self._on_current_changed)
        self.cur_fullscreen_requested.connect(self.widget.tabBar().maybe_hide)
        self.widget.setSizePolicy(QSizePolicy.Expanding, QSizePolicy.Expanding)

        # WORKAROUND for https://bugreports.qt.io/browse/QTBUG-65223
        if qtutils.version_check('5.10', compiled=False):
            self.cur_load_finished.connect(self._leave_modes_on_load)
        else:
            self.cur_load_started.connect(self._leave_modes_on_load)

        # This init is never used, it is immediately thrown away in the next
        # line.
        self._undo_stack = (
            collections.deque()
        )  # type: typing.MutableSequence[typing.MutableSequence[UndoEntry]]
        self._update_stack_size()
        self._filter = signalfilter.SignalFilter(win_id, self)
        self._now_focused = None
        self.search_text = None
        self.search_options = {}  # type: typing.Mapping[str, typing.Any]
        self._local_marks = {
        }  # type: typing.MutableMapping[QUrl, typing.MutableMapping[str, int]]
        self._global_marks = {
        }  # type: typing.MutableMapping[str, typing.Tuple[int, QUrl]]
        self.default_window_icon = self.widget.window().windowIcon()
        self.is_private = private
        self.tab_deque = TabDeque()
        config.instance.changed.connect(self._on_config_changed)
        quitter.instance.shutting_down.connect(self.shutdown)

    def _update_stack_size(self):
        newsize = config.instance.get('tabs.undo_stack_size')
        if newsize < 0:
            newsize = None
        # We can't resize a collections.deque so just recreate it >:(
        self._undo_stack = collections.deque(self._undo_stack, maxlen=newsize)

    def __repr__(self):
        return utils.get_repr(self, count=self.widget.count())

    @pyqtSlot(str)
    def _on_config_changed(self, option):
        if option == 'tabs.favicons.show':
            self._update_favicons()
        elif option == 'window.title_format':
            self._update_window_title()
        elif option == 'tabs.undo_stack_size':
            self._update_stack_size()
        elif option in ['tabs.title.format', 'tabs.title.format_pinned']:
            self.widget.update_tab_titles()
        elif option == "tabs.focus_stack_size":
            self.tab_deque.update_size()

    def _tab_index(self, tab):
        """Get the index of a given tab.

        Raises TabDeletedError if the tab doesn't exist anymore.
        """
        try:
            idx = self.widget.indexOf(tab)
        except RuntimeError as e:
            log.webview.debug("Got invalid tab ({})!".format(e))
            raise TabDeletedError(e)
        if idx == -1:
            log.webview.debug("Got invalid tab (index is -1)!")
            raise TabDeletedError("index is -1!")
        return idx

    def widgets(self):
        """Get a list of open tab widgets.

        We don't implement this as generator so we can delete tabs while
        iterating over the list.
        """
        widgets = []
        for i in range(self.widget.count()):
            widget = self.widget.widget(i)
            if widget is None:
                log.webview.debug(  # type: ignore[unreachable]
                    "Got None-widget in tabbedbrowser!")
            else:
                widgets.append(widget)
        return widgets

    def _update_window_title(self, field=None):
        """Change the window title to match the current tab.

        Args:
            idx: The tab index to update.
            field: A field name which was updated. If given, the title
                   is only set if the given field is in the template.
        """
        title_format = config.cache['window.title_format']
        if field is not None and ('{' + field + '}') not in title_format:
            return

        idx = self.widget.currentIndex()
        if idx == -1:
            # (e.g. last tab removed)
            log.webview.debug("Not updating window title because index is -1")
            return
        fields = self.widget.get_tab_fields(idx)
        fields['id'] = self._win_id

        title = title_format.format(**fields)
        self.widget.window().setWindowTitle(title)

    def _connect_tab_signals(self, tab):
        """Set up the needed signals for tab."""
        # filtered signals
        tab.link_hovered.connect(
            self._filter.create(self.cur_link_hovered, tab))
        tab.load_progress.connect(
            self._filter.create(self.cur_progress, tab))
        tab.load_finished.connect(
            self._filter.create(self.cur_load_finished, tab))
        tab.load_started.connect(
            self._filter.create(self.cur_load_started, tab))
        tab.scroller.perc_changed.connect(
            self._filter.create(self.cur_scroll_perc_changed, tab))
        tab.url_changed.connect(
            self._filter.create(self.cur_url_changed, tab))
        tab.load_status_changed.connect(
            self._filter.create(self.cur_load_status_changed, tab))
        tab.fullscreen_requested.connect(
            self._filter.create(self.cur_fullscreen_requested, tab))
        tab.caret.selection_toggled.connect(
            self._filter.create(self.cur_caret_selection_toggled, tab))
        # misc
        tab.scroller.perc_changed.connect(self._on_scroll_pos_changed)
        tab.scroller.before_jump_requested.connect(lambda: self.set_mark("'"))
        tab.url_changed.connect(
            functools.partial(self._on_url_changed, tab))
        tab.title_changed.connect(
            functools.partial(self._on_title_changed, tab))
        tab.icon_changed.connect(
            functools.partial(self._on_icon_changed, tab))
        tab.load_progress.connect(
            functools.partial(self._on_load_progress, tab))
        tab.load_finished.connect(
            functools.partial(self._on_load_finished, tab))
        tab.load_started.connect(
            functools.partial(self._on_load_started, tab))
        tab.load_status_changed.connect(
            functools.partial(self._on_load_status_changed, tab))
        tab.window_close_requested.connect(
            functools.partial(self._on_window_close_requested, tab))
        tab.renderer_process_terminated.connect(
            functools.partial(self._on_renderer_process_terminated, tab))
        tab.audio.muted_changed.connect(
            functools.partial(self._on_audio_changed, tab))
        tab.audio.recently_audible_changed.connect(
            functools.partial(self._on_audio_changed, tab))
        tab.new_tab_requested.connect(self.tabopen)
        if not self.is_private:
            tab.history_item_triggered.connect(
                history.web_history.add_from_tab)

    def current_url(self):
        """Get the URL of the current tab.

        Intended to be used from command handlers.

        Return:
            The current URL as QUrl.
        """
        idx = self.widget.currentIndex()
        return self.widget.tab_url(idx)

    def shutdown(self):
        """Try to shut down all tabs cleanly."""
        self.shutting_down = True
        # Reverse tabs so we don't have to recacluate tab titles over and over
        # Removing first causes [2..-1] to be recomputed
        # Removing the last causes nothing to be recomputed
        for tab in reversed(self.widgets()):
            self._remove_tab(tab)

    def tab_close_prompt_if_pinned(
            self, tab, force, yes_action,
            text="Are you sure you want to close a pinned tab?"):
        """Helper method for tab_close.

        If tab is pinned, prompt. If not, run yes_action.
        If tab is destroyed, abort question.
        """
        if tab.data.pinned and not force:
            message.confirm_async(
                title='Pinned Tab',
                text=text,
                yes_action=yes_action, default=False, abort_on=[tab.destroyed])
        else:
            yes_action()

    def close_tab(self, tab, *, add_undo=True, new_undo=True):
        """Close a tab.

        Args:
            tab: The QWebView to be closed.
            add_undo: Whether the tab close can be undone.
            new_undo: Whether the undo entry should be a new item in the stack.
        """
        last_close = config.val.tabs.last_close
        count = self.widget.count()

        if last_close == 'ignore' and count == 1:
            return

        self._remove_tab(tab, add_undo=add_undo, new_undo=new_undo)

        if count == 1:  # We just closed the last tab above.
            if last_close == 'close':
                self.close_window.emit()
            elif last_close == 'blank':
                self.load_url(QUrl('about:blank'), newtab=True)
            elif last_close == 'startpage':
                for url in config.val.url.start_pages:
                    self.load_url(url, newtab=True)
            elif last_close == 'default-page':
                self.load_url(config.val.url.default_page, newtab=True)

    def _add_undo_entry(self, tab, idx, new_undo):
        """Add a removed tab to the undo stack.

        Args:
            tab: The tab about to be closed
            idx: The current position (index) of the tab
            new_undo: Whether the entry should be a new item in the stack
        """
        try:
            history_data = tab.history.private_api.serialize()
        except browsertab.WebTabError:
            pass  # special URL
        else:
            entry = UndoEntry(tab.url(), history_data, idx, tab.data.pinned)

            if new_undo or not self._undo_stack:
                self._undo_stack.append([entry])
            else:
                self._undo_stack[-1].append(entry)

    def _remove_tab(self, tab, *, add_undo=True, new_undo=True, crashed=False):
        """Remove a tab from the tab list and delete it properly.

        Args:
            tab: The QWebView to be closed.
            add_undo: Whether the tab close can be undone.
            new_undo: Whether the undo entry should be a new item in the stack.
            crashed: Whether we're closing a tab with crashed renderer process.
        """
        idx = self.widget.indexOf(tab)

        if idx == -1:
            if crashed:
                return
            raise TabDeletedError("tab {} is not contained in "
                                  "TabbedWidget!".format(tab))
        if tab is self._now_focused:
            self._now_focused = None

        tab.pending_removal = True

        if tab.url().isEmpty():
            # There are some good reasons why a URL could be empty
            # (target="_blank" with a download, see [1]), so we silently ignore
            # this.
            # [1] https://github.com/qutebrowser/qutebrowser/issues/163
            pass
        elif not tab.url().isValid():
            # We display a warning for URLs which are not empty but invalid -
            # but we don't return here because we want the tab to close either
            # way.
            urlutils.invalid_url_error(tab.url(), "saving tab")
        elif add_undo:
            self._add_undo_entry(tab, idx, new_undo)

        tab.private_api.shutdown()
        self.widget.removeTab(idx)

        if not crashed:
            # WORKAROUND for a segfault when we delete the crashed tab.
            # see https://bugreports.qt.io/browse/QTBUG-58698
            tab.layout().unwrap()
            tab.deleteLater()

    def undo(self):
        """Undo removing of a tab or tabs.

        Return: list of open tabs, in the order in which they were opened
        """
        # Remove unused tab which may be created after the last tab is closed
        last_close = config.val.tabs.last_close
        use_current_tab = False
        if last_close in ['blank', 'startpage', 'default-page']:
            only_one_tab_open = self.widget.count() == 1
            no_history = len(self.widget.widget(0).history) == 1
            urls = {
                'blank': QUrl('about:blank'),
                'startpage': config.val.url.start_pages[0],
                'default-page': config.val.url.default_page,
            }
            first_tab_url = self.widget.widget(0).url()
            last_close_urlstr = urls[last_close].toString().rstrip('/')
            first_tab_urlstr = first_tab_url.toString().rstrip('/')
            last_close_url_used = first_tab_urlstr == last_close_urlstr
            use_current_tab = (only_one_tab_open and no_history and
                               last_close_url_used)

        # we return the tab list because tree_tabs needs it in post_processing
        new_tabs = []
        for entry in reversed(self._undo_stack.pop()):
            if use_current_tab:
                newtab = self.widget.widget(0)
                use_current_tab = False
            else:
<<<<<<< HEAD
                # FIXME:typing mypy thinks this is None due to @pyqtSlot
                newtab = typing.cast(
                    browsertab.AbstractTab,
                    self.tabopen(
                        background=False,
                        related=False,
                        idx=entry.index
                    )
                )
=======
                newtab = self.tabopen(background=False, idx=entry.index)
>>>>>>> a31e93c6

            newtab.history.private_api.deserialize(entry.history)
            self.widget.set_tab_pinned(newtab, entry.pinned)
            new_tabs.append(newtab)
        return new_tabs

    @pyqtSlot('QUrl', bool)
    def load_url(self, url, newtab):
        """Open a URL, used as a slot.

        Args:
            url: The URL to open as QUrl.
            newtab: True to open URL in a new tab, False otherwise.
        """
        qtutils.ensure_valid(url)
        if newtab or self.widget.currentWidget() is None:
            self.tabopen(url, background=False)
        else:
            self.widget.currentWidget().load_url(url)

    @pyqtSlot(int)
    def on_tab_close_requested(self, idx):
        """Close a tab via an index."""
        tab = self.widget.widget(idx)
        if tab is None:
            log.webview.debug(  # type: ignore[unreachable]
                "Got invalid tab {} for index {}!".format(tab, idx))
            return
        self.tab_close_prompt_if_pinned(
            tab, False, lambda: self.close_tab(tab))

    @pyqtSlot(browsertab.AbstractTab)
    def _on_window_close_requested(self, widget):
        """Close a tab with a widget given."""
        try:
            self.close_tab(widget)
        except TabDeletedError:
            log.webview.debug("Requested to close {!r} which does not "
                              "exist!".format(widget))

    @pyqtSlot('QUrl')
    @pyqtSlot('QUrl', bool)
    @pyqtSlot('QUrl', bool, bool)
    def tabopen(
            self, url: QUrl = None,
            background: bool = None,
            related: bool = True,
            idx: int = None,
    ) -> browsertab.AbstractTab:
        """Open a new tab with a given URL.

        Inner logic for open-tab and open-tab-bg.
        Also connect all the signals we need to _filter_signals.

        Args:
            url: The URL to open as QUrl or None for an empty tab.
            background: Whether to open the tab in the background.
                        if None, the `tabs.background` setting decides.
            related: Whether the tab was opened from another existing tab.
                     If this is set, the new position might be different. With
                     the default settings we handle it like Chromium does:
                         - Tabs from clicked links etc. are to the right of
                           the current (related=True).
                         - Explicitly opened tabs are at the very right
                           (related=False)
            idx: The index where the new tab should be opened.

        Return:
            The opened WebView instance.
        """
        if url is not None:
            qtutils.ensure_valid(url)
        log.webview.debug("Creating new tab with URL {}, background {}, "
                          "related {}, idx {}".format(
                              url, background, related, idx))

        prev_focus = QApplication.focusWidget()

        if config.val.tabs.tabs_are_windows and self.widget.count() > 0:
            window = mainwindow.MainWindow(private=self.is_private)
            window.show()
            tabbed_browser = objreg.get('tabbed-browser', scope='window',
                                        window=window.win_id)
            return tabbed_browser.tabopen(url=url, background=background,
                                          related=related)

        tab = browsertab.create(win_id=self._win_id,
                                private=self.is_private,
                                parent=self.widget)
        self._connect_tab_signals(tab)

        if idx is None:
            idx = self._get_new_tab_idx(related)
        idx = self.widget.insertTab(idx, tab, "")

        if url is not None:
            tab.load_url(url)

        if background is None:
            background = config.val.tabs.background
        if background:
            # Make sure the background tab has the correct initial size.
            # With a foreground tab, it's going to be resized correctly by the
            # layout anyways.
            tab.resize(self.widget.currentWidget().size())
            self.widget.tab_index_changed.emit(self.widget.currentIndex(),
                                               self.widget.count())
            # Refocus webview in case we lost it by spawning a bg tab
            self.widget.currentWidget().setFocus()
        else:
            self.widget.setCurrentWidget(tab)
            # WORKAROUND for https://bugreports.qt.io/browse/QTBUG-68076
            # Still seems to be needed with Qt 5.11.1
            tab.setFocus()

        mode = modeman.instance(self._win_id).mode
        if mode in [usertypes.KeyMode.command, usertypes.KeyMode.prompt,
                    usertypes.KeyMode.yesno]:
            # If we were in a command prompt, restore old focus
            # The above commands need to be run to switch tabs
            if prev_focus is not None:
                prev_focus.setFocus()

        tab.show()
        self.new_tab.emit(tab, idx)
        return tab

    def _get_new_tab_idx(self, related):
        """Get the index of a tab to insert.

        Args:
            related: Whether the tab was opened from another tab (as a "child")

        Return:
            The index of the new tab.
        """
        if related:
            pos = config.val.tabs.new_position.related
        else:
            pos = config.val.tabs.new_position.unrelated
        if pos == 'prev':
            if config.val.tabs.new_position.stacking:
                idx = self._tab_insert_idx_left
                # On first sight, we'd think we have to decrement
                # self._tab_insert_idx_left here, as we want the next tab to be
                # *before* the one we just opened. However, since we opened a
                # tab *before* the currently focused tab, indices will shift by
                # 1 automatically.
            else:
                idx = self.widget.currentIndex()
        elif pos == 'next':
            if config.val.tabs.new_position.stacking:
                idx = self._tab_insert_idx_right
            else:
                idx = self.widget.currentIndex() + 1
            self._tab_insert_idx_right += 1
        elif pos == 'first':
            idx = 0
        elif pos == 'last':
            idx = -1
        else:
            raise ValueError("Invalid tabs.new_position '{}'.".format(pos))
        log.webview.debug("tabs.new_position {} -> opening new tab at {}, "
                          "next left: {} / right: {}".format(
                              pos, idx, self._tab_insert_idx_left,
                              self._tab_insert_idx_right))
        return idx

    def _update_favicons(self):
        """Update favicons when config was changed."""
        for tab in self.widgets():
            self.widget.update_tab_favicon(tab)

    @pyqtSlot()
    def _on_load_started(self, tab):
        """Clear icon and update title when a tab started loading.

        Args:
            tab: The tab where the signal belongs to.
        """
        if tab.data.keep_icon:
            tab.data.keep_icon = False
        else:
            if (config.cache['tabs.tabs_are_windows'] and
                    tab.data.should_show_icon()):
                self.widget.window().setWindowIcon(self.default_window_icon)

    @pyqtSlot()
    def _on_load_status_changed(self, tab):
        """Update tab/window titles if the load status changed."""
        try:
            idx = self._tab_index(tab)
        except TabDeletedError:
            # We can get signals for tabs we already deleted...
            return

        self.widget.update_tab_title(idx)
        if idx == self.widget.currentIndex():
            self._update_window_title()

    @pyqtSlot()
    def _leave_modes_on_load(self):
        """Leave insert/hint mode when loading started."""
        try:
            url = self.current_url()
            if not url.isValid():
                url = None
        except qtutils.QtValueError:
            url = None
        if config.instance.get('input.insert_mode.leave_on_load',
                               url=url):
            modeman.leave(self._win_id, usertypes.KeyMode.insert,
                          'load started', maybe=True)
        else:
            log.modes.debug("Ignoring leave_on_load request due to setting.")
        if config.cache['hints.leave_on_load']:
            modeman.leave(self._win_id, usertypes.KeyMode.hint,
                          'load started', maybe=True)
        else:
            log.modes.debug("Ignoring leave_on_load request due to setting.")

    @pyqtSlot(browsertab.AbstractTab, str)
    def _on_title_changed(self, tab, text):
        """Set the title of a tab.

        Slot for the title_changed signal of any tab.

        Args:
            tab: The WebView where the title was changed.
            text: The text to set.
        """
        if not text:
            log.webview.debug("Ignoring title change to '{}'.".format(text))
            return
        try:
            idx = self._tab_index(tab)
        except TabDeletedError:
            # We can get signals for tabs we already deleted...
            return
        log.webview.debug("Changing title for idx {} to '{}'".format(
            idx, text))
        self.widget.set_page_title(idx, text)
        if idx == self.widget.currentIndex():
            self._update_window_title()

    @pyqtSlot(browsertab.AbstractTab, QUrl)
    def _on_url_changed(self, tab, url):
        """Set the new URL as title if there's no title yet.

        Args:
            tab: The WebView where the title was changed.
            url: The new URL.
        """
        try:
            idx = self._tab_index(tab)
        except TabDeletedError:
            # We can get signals for tabs we already deleted...
            return

        if not self.widget.page_title(idx):
            self.widget.set_page_title(idx, url.toDisplayString())

    @pyqtSlot(browsertab.AbstractTab, QIcon)
    def _on_icon_changed(self, tab, icon):
        """Set the icon of a tab.

        Slot for the iconChanged signal of any tab.

        Args:
            tab: The WebView where the title was changed.
            icon: The new icon
        """
        if not tab.data.should_show_icon():
            return
        try:
            idx = self._tab_index(tab)
        except TabDeletedError:
            # We can get signals for tabs we already deleted...
            return
        self.widget.setTabIcon(idx, icon)
        if config.val.tabs.tabs_are_windows:
            self.widget.window().setWindowIcon(icon)

    @pyqtSlot(usertypes.KeyMode)
    def on_mode_entered(self, mode):
        """Save input mode when tabs.mode_on_change = restore."""
        if (config.val.tabs.mode_on_change == 'restore' and
                mode in modeman.INPUT_MODES):
            tab = self.widget.currentWidget()
            if tab is not None:
                tab.data.input_mode = mode

    @pyqtSlot(usertypes.KeyMode)
    def on_mode_left(self, mode):
        """Give focus to current tab if command mode was left."""
        widget = self.widget.currentWidget()
        if widget is None:
            return  # type: ignore[unreachable]
        if mode in [usertypes.KeyMode.command] + modeman.PROMPT_MODES:
            log.modes.debug("Left status-input mode, focusing {!r}".format(
                widget))
            widget.setFocus()
        if config.val.tabs.mode_on_change == 'restore':
            widget.data.input_mode = usertypes.KeyMode.normal

    @pyqtSlot(int)
    def _on_current_changed(self, idx):
        """Add prev tab to stack and leave hinting mode when focus changed."""
        mode_on_change = config.val.tabs.mode_on_change
        if idx == -1 or self.shutting_down:
            # closing the last tab (before quitting) or shutting down
            return
        tab = self.widget.widget(idx)
        if tab is None:
            log.webview.debug(  # type: ignore[unreachable]
                "on_current_changed got called with invalid index {}"
                .format(idx))
            return

        log.modes.debug("Current tab changed, focusing {!r}".format(tab))
        tab.setFocus()

        modes_to_leave = [usertypes.KeyMode.hint, usertypes.KeyMode.caret]

        mm_instance = modeman.instance(self._win_id)
        current_mode = mm_instance.mode
        log.modes.debug("Mode before tab change: {} (mode_on_change = {})"
                        .format(current_mode.name, mode_on_change))
        if mode_on_change == 'normal':
            modes_to_leave += modeman.INPUT_MODES
        for mode in modes_to_leave:
            modeman.leave(self._win_id, mode, 'tab changed', maybe=True)
        if (mode_on_change == 'restore' and
                current_mode not in modeman.PROMPT_MODES):
            modeman.enter(self._win_id, tab.data.input_mode, 'restore')
        if self._now_focused is not None:
            self.tab_deque.on_switch(self._now_focused)
        log.modes.debug("Mode after tab change: {} (mode_on_change = {})"
                        .format(current_mode.name, mode_on_change))
        self._now_focused = tab
        self.current_tab_changed.emit(tab)
        QTimer.singleShot(0, self._update_window_title)
        self._tab_insert_idx_left = self.widget.currentIndex()
        self._tab_insert_idx_right = self.widget.currentIndex() + 1

    @pyqtSlot()
    def on_cmd_return_pressed(self):
        """Set focus when the commandline closes."""
        log.modes.debug("Commandline closed, focusing {!r}".format(self))

    def _on_load_progress(self, tab, perc):
        """Adjust tab indicator on load progress."""
        try:
            idx = self._tab_index(tab)
        except TabDeletedError:
            # We can get signals for tabs we already deleted...
            return
        start = config.cache['colors.tabs.indicator.start']
        stop = config.cache['colors.tabs.indicator.stop']
        system = config.cache['colors.tabs.indicator.system']
        color = utils.interpolate_color(start, stop, perc, system)
        self.widget.set_tab_indicator_color(idx, color)
        self.widget.update_tab_title(idx)
        if idx == self.widget.currentIndex():
            self._update_window_title()

    def _on_load_finished(self, tab, ok):
        """Adjust tab indicator when loading finished."""
        try:
            idx = self._tab_index(tab)
        except TabDeletedError:
            # We can get signals for tabs we already deleted...
            return
        if ok:
            start = config.cache['colors.tabs.indicator.start']
            stop = config.cache['colors.tabs.indicator.stop']
            system = config.cache['colors.tabs.indicator.system']
            color = utils.interpolate_color(start, stop, 100, system)
        else:
            color = config.cache['colors.tabs.indicator.error']
        self.widget.set_tab_indicator_color(idx, color)
        if idx == self.widget.currentIndex():
            tab.private_api.handle_auto_insert_mode(ok)

    @pyqtSlot()
    def _on_scroll_pos_changed(self):
        """Update tab and window title when scroll position changed."""
        idx = self.widget.currentIndex()
        if idx == -1:
            # (e.g. last tab removed)
            log.webview.debug("Not updating scroll position because index is "
                              "-1")
            return
        self._update_window_title('scroll_pos')
        self.widget.update_tab_title(idx, 'scroll_pos')

    def _on_audio_changed(self, tab, _muted):
        """Update audio field in tab when mute or recentlyAudible changed."""
        try:
            idx = self._tab_index(tab)
        except TabDeletedError:
            # We can get signals for tabs we already deleted...
            return
        self.widget.update_tab_title(idx, 'audio')
        if idx == self.widget.currentIndex():
            self._update_window_title('audio')

    def _on_renderer_process_terminated(self, tab, status, code):
        """Show an error when a renderer process terminated."""
        if status == browsertab.TerminationStatus.normal:
            return

        messages = {
            browsertab.TerminationStatus.abnormal:
                "Renderer process exited with status {}".format(code),
            browsertab.TerminationStatus.crashed:
                "Renderer process crashed",
            browsertab.TerminationStatus.killed:
                "Renderer process was killed",
            browsertab.TerminationStatus.unknown:
                "Renderer process did not start",
        }
        msg = messages[status]

        def show_error_page(html):
            tab.set_html(html)
            log.webview.error(msg)

        if qtutils.version_check('5.9', compiled=False):
            url_string = tab.url(requested=True).toDisplayString()
            error_page = jinja.render(
                'error.html', title="Error loading {}".format(url_string),
                url=url_string, error=msg)
            QTimer.singleShot(100, lambda: show_error_page(error_page))
        else:
            # WORKAROUND for https://bugreports.qt.io/browse/QTBUG-58698
            message.error(msg)
            self._remove_tab(tab, crashed=True)
            if self.widget.count() == 0:
                self.tabopen(QUrl('about:blank'))

    def resizeEvent(self, e):
        """Extend resizeEvent of QWidget to emit a resized signal afterwards.

        Args:
            e: The QResizeEvent
        """
        super().resizeEvent(e)
        self.resized.emit(self.geometry())

    def wheelEvent(self, e):
        """Override wheelEvent of QWidget to forward it to the focused tab.

        Args:
            e: The QWheelEvent
        """
        if self._now_focused is not None:
            self._now_focused.wheelEvent(e)
        else:
            e.ignore()

    def set_mark(self, key):
        """Set a mark at the current scroll position in the current tab.

        Args:
            key: mark identifier; capital indicates a global mark
        """
        # strip the fragment as it may interfere with scrolling
        try:
            url = self.current_url().adjusted(QUrl.RemoveFragment)
        except qtutils.QtValueError:
            # show an error only if the mark is not automatically set
            if key != "'":
                message.error("Failed to set mark: url invalid")
            return
        point = self.widget.currentWidget().scroller.pos_px()

        if key.isupper():
            self._global_marks[key] = point, url
        else:
            if url not in self._local_marks:
                self._local_marks[url] = {}
            self._local_marks[url][key] = point

    def jump_mark(self, key):
        """Jump to the mark named by `key`.

        Args:
            key: mark identifier; capital indicates a global mark
        """
        try:
            # consider urls that differ only in fragment to be identical
            urlkey = self.current_url().adjusted(QUrl.RemoveFragment)
        except qtutils.QtValueError:
            urlkey = None

        tab = self.widget.currentWidget()

        if key.isupper():
            if key in self._global_marks:
                point, url = self._global_marks[key]

                def callback(ok):
                    """Scroll once loading finished."""
                    if ok:
                        self.cur_load_finished.disconnect(callback)
                        tab.scroller.to_point(point)

                self.load_url(url, newtab=False)
                self.cur_load_finished.connect(callback)
            else:
                message.error("Mark {} is not set".format(key))
        elif urlkey is None:
            message.error("Current URL is invalid!")
        elif urlkey in self._local_marks and key in self._local_marks[urlkey]:
            point = self._local_marks[urlkey][key]

            # save the pre-jump position in the special ' mark
            # this has to happen after we read the mark, otherwise jump_mark
            # "'" would just jump to the current position every time
            tab.scroller.before_jump_requested.emit()
            tab.scroller.to_point(point)
        else:
            message.error("Mark {} is not set".format(key))<|MERGE_RESOLUTION|>--- conflicted
+++ resolved
@@ -523,19 +523,9 @@
                 newtab = self.widget.widget(0)
                 use_current_tab = False
             else:
-<<<<<<< HEAD
-                # FIXME:typing mypy thinks this is None due to @pyqtSlot
-                newtab = typing.cast(
-                    browsertab.AbstractTab,
-                    self.tabopen(
-                        background=False,
-                        related=False,
-                        idx=entry.index
-                    )
-                )
-=======
-                newtab = self.tabopen(background=False, idx=entry.index)
->>>>>>> a31e93c6
+                newtab = self.tabopen(background=False,
+                                      related=False,
+                                      idx=entry.index)
 
             newtab.history.private_api.deserialize(entry.history)
             self.widget.set_tab_pinned(newtab, entry.pinned)
