--- conflicted
+++ resolved
@@ -17,7 +17,7 @@
 # You should have received a copy of the GNU General Public License
 # along with qutebrowser.  If not, see <http://www.gnu.org/licenses/>.
 
-"""The main tabbed browser widget."""r
+"""The main tabbed browser widget."""
 
 import functools
 import collections
@@ -108,10 +108,6 @@
         self._undo_stack = []
         self._filter = signalfilter.SignalFilter(win_id, self)
         self._now_focused = None
-<<<<<<< HEAD
-=======
-        
->>>>>>> 15549c29
         self.set_icon_size()
         objreg.get('config').changed.connect(self.set_icon_size)
         objreg.get('config').changed.connect(self.update_favicons)
@@ -149,11 +145,7 @@
 
     @config.change_filter('tabs', 'tabbar-size')
     def set_icon_size(self):
-<<<<<<< HEAD
         """Take the (fav)icon size from the config."""
-=======
-        """Takes the (fav)icon size from the config"""
->>>>>>> 15549c29
         tabbar_size = config.get('tabs', 'tabbar-size')
         self.setIconSize(QSize(tabbar_size, tabbar_size))
 
