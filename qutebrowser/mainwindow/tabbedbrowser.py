# vim: ft=python fileencoding=utf-8 sts=4 sw=4 et:

# Copyright 2014-2020 Florian Bruhin (The Compiler) <mail@qutebrowser.org>
#
# This file is part of qutebrowser.
#
# qutebrowser is free software: you can redistribute it and/or modify
# it under the terms of the GNU General Public License as published by
# the Free Software Foundation, either version 3 of the License, or
# (at your option) any later version.
#
# qutebrowser is distributed in the hope that it will be useful,
# but WITHOUT ANY WARRANTY; without even the implied warranty of
# MERCHANTABILITY or FITNESS FOR A PARTICULAR PURPOSE.  See the
# GNU General Public License for more details.
#
# You should have received a copy of the GNU General Public License
# along with qutebrowser.  If not, see <http://www.gnu.org/licenses/>.

"""The main tabbed browser widget."""

import collections
import functools
import weakref
import typing

import attr
from PyQt5.QtWidgets import QSizePolicy, QWidget, QApplication
from PyQt5.QtCore import pyqtSignal, pyqtSlot, QTimer, QUrl
from PyQt5.QtGui import QIcon

from qutebrowser.config import config
from qutebrowser.keyinput import modeman
from qutebrowser.mainwindow import tabwidget, mainwindow
from qutebrowser.browser import signalfilter, browsertab, history
from qutebrowser.utils import (log, usertypes, utils, qtutils, objreg,
                               urlutils, message, jinja)
from qutebrowser.misc import quitter


@attr.s
class UndoEntry:

    """Information needed for :undo."""

    url = attr.ib()
    history = attr.ib()
    index = attr.ib()
    pinned = attr.ib()


class TabDeque:

    """Class which manages the 'last visited' tab stack.

    Instead of handling deletions by clearing old entries, they are handled by
    checking if they exist on access. This allows us to save an iteration on
    every tab delete.

    Currently, we assume we will switch to the tab returned by any of the
    getter functions. This is done because the on_switch functions will be
    called upon switch, and we don't want to duplicate entries in the stack
    for a single switch.
    """

    def __init__(self) -> None:
        self._stack = collections.deque(
            maxlen=config.val.tabs.focus_stack_size
        )  # type: typing.Deque[weakref.ReferenceType[QWidget]]
        # Items that have been removed from the primary stack.
        self._stack_deleted = [
        ]  # type: typing.List[weakref.ReferenceType[QWidget]]
        self._ignore_next = False
        self._keep_deleted_next = False

    def on_switch(self, old_tab: QWidget) -> None:
        """Record tab switch events."""
        if self._ignore_next:
            self._ignore_next = False
            self._keep_deleted_next = False
            return
        tab = weakref.ref(old_tab)
        if self._stack_deleted and not self._keep_deleted_next:
            self._stack_deleted = []
        self._keep_deleted_next = False
        self._stack.append(tab)

    def prev(self, cur_tab: QWidget) -> QWidget:
        """Get the 'previous' tab in the stack.

        Throws IndexError on failure.
        """
        tab = None  # type: typing.Optional[QWidget]
        while tab is None or tab.pending_removal or tab is cur_tab:
            tab = self._stack.pop()()
        self._stack_deleted.append(weakref.ref(cur_tab))
        self._ignore_next = True
        return tab

    def next(self, cur_tab: QWidget, *, keep_overflow: bool = True) -> QWidget:
        """Get the 'next' tab in the stack.

        Throws IndexError on failure.
        """
        tab = None  # type: typing.Optional[QWidget]
        while tab is None or tab.pending_removal or tab is cur_tab:
            tab = self._stack_deleted.pop()()
        # On next tab-switch, current tab will be added to stack as normal.
        # However, we shouldn't wipe the overflow stack as normal.
        if keep_overflow:
            self._keep_deleted_next = True
        return tab

    def last(self, cur_tab: QWidget) -> QWidget:
        """Get the last tab.

        Throws IndexError on failure.
        """
        try:
            return self.next(cur_tab, keep_overflow=False)
        except IndexError:
            return self.prev(cur_tab)

    def update_size(self) -> None:
        """Update the maxsize of this TabDeque."""
        newsize = config.val.tabs.focus_stack_size
        if newsize < 0:
            newsize = None
        # We can't resize a collections.deque so just recreate it >:(
        self._stack = collections.deque(self._stack, maxlen=newsize)


class TabDeletedError(Exception):

    """Exception raised when _tab_index is called for a deleted tab."""


class TabbedBrowser(QWidget):

    """A TabWidget with QWebViews inside.

    Provides methods to manage tabs, convenience methods to interact with the
    current tab (cur_*) and filters signals to re-emit them when they occurred
    in the currently visible tab.

    For all tab-specific signals (cur_*) emitted by a tab, this happens:
       - the signal gets filtered with _filter_signals and self.cur_* gets
         emitted if the signal occurred in the current tab.

    Attributes:
        search_text/search_options: Search parameters which are shared between
                                    all tabs.
        _win_id: The window ID this tabbedbrowser is associated with.
        _filter: A SignalFilter instance.
        _now_focused: The tab which is focused now.
        _tab_insert_idx_left: Where to insert a new tab with
                              tabs.new_tab_position set to 'prev'.
        _tab_insert_idx_right: Same as above, for 'next'.
        _undo_stack: List of lists of UndoEntry objects of closed tabs.
        shutting_down: Whether we're currently shutting down.
        _local_marks: Jump markers local to each page
        _global_marks: Jump markers used across all pages
        default_window_icon: The qutebrowser window icon
        is_private: Whether private browsing is on for this window.

    Signals:
        cur_progress: Progress of the current tab changed (load_progress).
        cur_load_started: Current tab started loading (load_started)
        cur_load_finished: Current tab finished loading (load_finished)
        cur_url_changed: Current URL changed.
        cur_link_hovered: Link hovered in current tab (link_hovered)
        cur_scroll_perc_changed: Scroll percentage of current tab changed.
                                 arg 1: x-position in %.
                                 arg 2: y-position in %.
        cur_load_status_changed: Loading status of current tab changed.
        close_window: The last tab was closed, close this window.
        resized: Emitted when the browser window has resized, so the completion
                 widget can adjust its size to it.
                 arg: The new size.
        current_tab_changed: The current tab changed to the emitted tab.
        new_tab: Emits the new WebView and its index when a new tab is opened.
    """

    cur_progress = pyqtSignal(int)
    cur_load_started = pyqtSignal()
    cur_load_finished = pyqtSignal(bool)
    cur_url_changed = pyqtSignal(QUrl)
    cur_link_hovered = pyqtSignal(str)
    cur_scroll_perc_changed = pyqtSignal(int, int)
    cur_load_status_changed = pyqtSignal(usertypes.LoadStatus)
    cur_fullscreen_requested = pyqtSignal(bool)
    cur_caret_selection_toggled = pyqtSignal(browsertab.SelectionState)
    close_window = pyqtSignal()
    resized = pyqtSignal('QRect')
    current_tab_changed = pyqtSignal(browsertab.AbstractTab)
    new_tab = pyqtSignal(browsertab.AbstractTab, int)
    is_treetabbedbrowser = False

    def __init__(self, *, win_id, private, parent=None):
        if private:
            assert not qtutils.is_single_process()
        super().__init__(parent)
        self.widget = tabwidget.TabWidget(win_id, parent=self)
        self._win_id = win_id
        self._tab_insert_idx_left = 0
        self._tab_insert_idx_right = -1
        self.shutting_down = False
        self.widget.tabCloseRequested.connect(self.on_tab_close_requested)
        self.widget.new_tab_requested.connect(
            self.tabopen)  # type: ignore[arg-type]
        self.widget.currentChanged.connect(self._on_current_changed)
        self.cur_fullscreen_requested.connect(self.widget.tabBar().maybe_hide)
        self.widget.setSizePolicy(QSizePolicy.Expanding, QSizePolicy.Expanding)

        # WORKAROUND for https://bugreports.qt.io/browse/QTBUG-65223
        if qtutils.version_check('5.10', compiled=False):
            self.cur_load_finished.connect(self._leave_modes_on_load)
        else:
            self.cur_load_started.connect(self._leave_modes_on_load)

        # This init is never used, it is immediately thrown away in the next
        # line.
        self._undo_stack = (
            collections.deque()
        )  # type: typing.MutableSequence[typing.MutableSequence[UndoEntry]]
        self._update_stack_size()
        self._filter = signalfilter.SignalFilter(win_id, self)
        self._now_focused = None
        self.search_text = None
        self.search_options = {}  # type: typing.Mapping[str, typing.Any]
        self._local_marks = {
        }  # type: typing.MutableMapping[QUrl, typing.MutableMapping[str, int]]
        self._global_marks = {
        }  # type: typing.MutableMapping[str, typing.Tuple[int, QUrl]]
        self.default_window_icon = self.widget.window().windowIcon()
        self.is_private = private
        self.tab_deque = TabDeque()
        config.instance.changed.connect(self._on_config_changed)
        quitter.instance.shutting_down.connect(self.shutdown)

    def _update_stack_size(self):
        newsize = config.instance.get('tabs.undo_stack_size')
        if newsize < 0:
            newsize = None
        # We can't resize a collections.deque so just recreate it >:(
        self._undo_stack = collections.deque(self._undo_stack, maxlen=newsize)

    def __repr__(self):
        return utils.get_repr(self, count=self.widget.count())

    @pyqtSlot(str)
    def _on_config_changed(self, option):
        if option == 'tabs.favicons.show':
            self._update_favicons()
        elif option == 'window.title_format':
            self._update_window_title()
        elif option == 'tabs.undo_stack_size':
            self._update_stack_size()
        elif option in ['tabs.title.format', 'tabs.title.format_pinned']:
            self.widget.update_tab_titles()
        elif option == "tabs.focus_stack_size":
            self.tab_deque.update_size()

    def _tab_index(self, tab):
        """Get the index of a given tab.

        Raises TabDeletedError if the tab doesn't exist anymore.
        """
        try:
            idx = self.widget.indexOf(tab)
        except RuntimeError as e:
            log.webview.debug("Got invalid tab ({})!".format(e))
            raise TabDeletedError(e)
        if idx == -1:
            log.webview.debug("Got invalid tab (index is -1)!")
            raise TabDeletedError("index is -1!")
        return idx

    def widgets(self):
        """Get a list of open tab widgets.

        We don't implement this as generator so we can delete tabs while
        iterating over the list.
        """
        widgets = []
        for i in range(self.widget.count()):
            widget = self.widget.widget(i)
            if widget is None:
                log.webview.debug(  # type: ignore[unreachable]
                    "Got None-widget in tabbedbrowser!")
            else:
                widgets.append(widget)
        return widgets

    def _update_window_title(self, field=None):
        """Change the window title to match the current tab.

        Args:
            idx: The tab index to update.
            field: A field name which was updated. If given, the title
                   is only set if the given field is in the template.
        """
        title_format = config.cache['window.title_format']
        if field is not None and ('{' + field + '}') not in title_format:
            return

        idx = self.widget.currentIndex()
        if idx == -1:
            # (e.g. last tab removed)
            log.webview.debug("Not updating window title because index is -1")
            return
        fields = self.widget.get_tab_fields(idx)
        fields['id'] = self._win_id

        title = title_format.format(**fields)
        self.widget.window().setWindowTitle(title)

    def _connect_tab_signals(self, tab):
        """Set up the needed signals for tab."""
        # filtered signals
        tab.link_hovered.connect(
            self._filter.create(self.cur_link_hovered, tab))
        tab.load_progress.connect(
            self._filter.create(self.cur_progress, tab))
        tab.load_finished.connect(
            self._filter.create(self.cur_load_finished, tab))
        tab.load_started.connect(
            self._filter.create(self.cur_load_started, tab))
        tab.scroller.perc_changed.connect(
            self._filter.create(self.cur_scroll_perc_changed, tab))
        tab.url_changed.connect(
            self._filter.create(self.cur_url_changed, tab))
        tab.load_status_changed.connect(
            self._filter.create(self.cur_load_status_changed, tab))
        tab.fullscreen_requested.connect(
            self._filter.create(self.cur_fullscreen_requested, tab))
        tab.caret.selection_toggled.connect(
            self._filter.create(self.cur_caret_selection_toggled, tab))
        # misc
        tab.scroller.perc_changed.connect(self._on_scroll_pos_changed)
        tab.scroller.before_jump_requested.connect(lambda: self.set_mark("'"))
        tab.url_changed.connect(
            functools.partial(self._on_url_changed, tab))
        tab.title_changed.connect(
            functools.partial(self._on_title_changed, tab))
        tab.icon_changed.connect(
            functools.partial(self._on_icon_changed, tab))
        tab.load_progress.connect(
            functools.partial(self._on_load_progress, tab))
        tab.load_finished.connect(
            functools.partial(self._on_load_finished, tab))
        tab.load_started.connect(
            functools.partial(self._on_load_started, tab))
        tab.load_status_changed.connect(
            functools.partial(self._on_load_status_changed, tab))
        tab.window_close_requested.connect(
            functools.partial(self._on_window_close_requested, tab))
        tab.renderer_process_terminated.connect(
            functools.partial(self._on_renderer_process_terminated, tab))
        tab.audio.muted_changed.connect(
            functools.partial(self._on_audio_changed, tab))
        tab.audio.recently_audible_changed.connect(
            functools.partial(self._on_audio_changed, tab))
        tab.new_tab_requested.connect(self.tabopen)
        if not self.is_private:
            tab.history_item_triggered.connect(
                history.web_history.add_from_tab)

    def current_url(self):
        """Get the URL of the current tab.

        Intended to be used from command handlers.

        Return:
            The current URL as QUrl.
        """
        idx = self.widget.currentIndex()
        return self.widget.tab_url(idx)

    def shutdown(self):
        """Try to shut down all tabs cleanly."""
        self.shutting_down = True
        # Reverse tabs so we don't have to recacluate tab titles over and over
        # Removing first causes [2..-1] to be recomputed
        # Removing the last causes nothing to be recomputed
        for tab in reversed(self.widgets()):
            self._remove_tab(tab)

    def tab_close_prompt_if_pinned(
            self, tab, force, yes_action,
            text="Are you sure you want to close a pinned tab?"):
        """Helper method for tab_close.

        If tab is pinned, prompt. If not, run yes_action.
        If tab is destroyed, abort question.
        """
        if tab.data.pinned and not force:
            message.confirm_async(
                title='Pinned Tab',
                text=text,
                yes_action=yes_action, default=False, abort_on=[tab.destroyed])
        else:
            yes_action()

    def close_tab(self, tab, *, add_undo=True, new_undo=True):
        """Close a tab.

        Args:
            tab: The QWebView to be closed.
            add_undo: Whether the tab close can be undone.
            new_undo: Whether the undo entry should be a new item in the stack.
        """
        last_close = config.val.tabs.last_close
        count = self.widget.count()

        if last_close == 'ignore' and count == 1:
            return

        self._remove_tab(tab, add_undo=add_undo, new_undo=new_undo)

        if count == 1:  # We just closed the last tab above.
            if last_close == 'close':
                self.close_window.emit()
            elif last_close == 'blank':
                self.load_url(QUrl('about:blank'), newtab=True)
            elif last_close == 'startpage':
                for url in config.val.url.start_pages:
                    self.load_url(url, newtab=True)
            elif last_close == 'default-page':
                self.load_url(config.val.url.default_page, newtab=True)

    def _add_undo_entry(self, tab, idx, new_undo):
        """Add a removed tab to the undo stack.

        Args:
            tab: The tab about to be closed
            idx: The current position (index) of the tab
            new_undo: Whether the entry should be a new item in the stack
        """
        try:
            history_data = tab.history.private_api.serialize()
        except browsertab.WebTabError:
            pass  # special URL
        else:
            entry = UndoEntry(tab.url(), history_data, idx, tab.data.pinned)

            if new_undo or not self._undo_stack:
                self._undo_stack.append([entry])
            else:
                self._undo_stack[-1].append(entry)

    def _remove_tab(self, tab, *, add_undo=True, new_undo=True, crashed=False):
        """Remove a tab from the tab list and delete it properly.

        Args:
            tab: The QWebView to be closed.
            add_undo: Whether the tab close can be undone.
            new_undo: Whether the undo entry should be a new item in the stack.
            crashed: Whether we're closing a tab with crashed renderer process.
        """
        idx = self.widget.indexOf(tab)

        if idx == -1:
            if crashed:
                return
            raise TabDeletedError("tab {} is not contained in "
                                  "TabbedWidget!".format(tab))
        if tab is self._now_focused:
            self._now_focused = None

        tab.pending_removal = True

        if tab.url().isEmpty():
            # There are some good reasons why a URL could be empty
            # (target="_blank" with a download, see [1]), so we silently ignore
            # this.
            # [1] https://github.com/qutebrowser/qutebrowser/issues/163
            pass
        elif not tab.url().isValid():
            # We display a warning for URLs which are not empty but invalid -
            # but we don't return here because we want the tab to close either
            # way.
            urlutils.invalid_url_error(tab.url(), "saving tab")
        elif add_undo:
            self._add_undo_entry(tab, idx, new_undo)

        tab.private_api.shutdown()
        self.widget.removeTab(idx)

        if not crashed:
            # WORKAROUND for a segfault when we delete the crashed tab.
            # see https://bugreports.qt.io/browse/QTBUG-58698
            tab.layout().unwrap()
            tab.deleteLater()

    def undo(self):
        """Undo removing of a tab or tabs.

        Return: list of open tabs, in the order in which they were opened
        """
        # Remove unused tab which may be created after the last tab is closed
        last_close = config.val.tabs.last_close
        use_current_tab = False
        if last_close in ['blank', 'startpage', 'default-page']:
            only_one_tab_open = self.widget.count() == 1
            no_history = len(self.widget.widget(0).history) == 1
            urls = {
                'blank': QUrl('about:blank'),
                'startpage': config.val.url.start_pages[0],
                'default-page': config.val.url.default_page,
            }
            first_tab_url = self.widget.widget(0).url()
            last_close_urlstr = urls[last_close].toString().rstrip('/')
            first_tab_urlstr = first_tab_url.toString().rstrip('/')
            last_close_url_used = first_tab_urlstr == last_close_urlstr
            use_current_tab = (only_one_tab_open and no_history and
                               last_close_url_used)

        # we return the tab list because tree_tabs needs it in post_processing
        new_tabs = []
        for entry in reversed(self._undo_stack.pop()):
            if use_current_tab:
                newtab = self.widget.widget(0)
                use_current_tab = False
            else:
<<<<<<< HEAD
                newtab = self.tabopen(background=False, idx=entry.index)
=======
                # FIXME:typing mypy thinks this is None due to @pyqtSlot
                newtab = typing.cast(
                    browsertab.AbstractTab,
                    self.tabopen(
                        background=False,
                        related=False,
                        idx=entry.index
                    )
                )
>>>>>>> 12ce01c8

            newtab.history.private_api.deserialize(entry.history)
            self.widget.set_tab_pinned(newtab, entry.pinned)
            new_tabs.append(newtab)
        return new_tabs

    @pyqtSlot('QUrl', bool)
    def load_url(self, url, newtab):
        """Open a URL, used as a slot.

        Args:
            url: The URL to open as QUrl.
            newtab: True to open URL in a new tab, False otherwise.
        """
        qtutils.ensure_valid(url)
        if newtab or self.widget.currentWidget() is None:
            self.tabopen(url, background=False)
        else:
            self.widget.currentWidget().load_url(url)

    @pyqtSlot(int)
    def on_tab_close_requested(self, idx):
        """Close a tab via an index."""
        tab = self.widget.widget(idx)
        if tab is None:
            log.webview.debug(  # type: ignore[unreachable]
                "Got invalid tab {} for index {}!".format(tab, idx))
            return
        self.tab_close_prompt_if_pinned(
            tab, False, lambda: self.close_tab(tab))

    @pyqtSlot(browsertab.AbstractTab)
    def _on_window_close_requested(self, widget):
        """Close a tab with a widget given."""
        try:
            self.close_tab(widget)
        except TabDeletedError:
            log.webview.debug("Requested to close {!r} which does not "
                              "exist!".format(widget))

    @pyqtSlot('QUrl')
    @pyqtSlot('QUrl', bool)
    @pyqtSlot('QUrl', bool, bool)
    def tabopen(
            self, url: QUrl = None,
            background: bool = None,
            related: bool = True,
            idx: int = None,
    ) -> browsertab.AbstractTab:
        """Open a new tab with a given URL.

        Inner logic for open-tab and open-tab-bg.
        Also connect all the signals we need to _filter_signals.

        Args:
            url: The URL to open as QUrl or None for an empty tab.
            background: Whether to open the tab in the background.
                        if None, the `tabs.background` setting decides.
            related: Whether the tab was opened from another existing tab.
                     If this is set, the new position might be different. With
                     the default settings we handle it like Chromium does:
                         - Tabs from clicked links etc. are to the right of
                           the current (related=True).
                         - Explicitly opened tabs are at the very right
                           (related=False)
            idx: The index where the new tab should be opened.

        Return:
            The opened WebView instance.
        """
        if url is not None:
            qtutils.ensure_valid(url)
        log.webview.debug("Creating new tab with URL {}, background {}, "
                          "related {}, idx {}".format(
                              url, background, related, idx))

        prev_focus = QApplication.focusWidget()

        if config.val.tabs.tabs_are_windows and self.widget.count() > 0:
            window = mainwindow.MainWindow(private=self.is_private)
            window.show()
            tabbed_browser = objreg.get('tabbed-browser', scope='window',
                                        window=window.win_id)
            return tabbed_browser.tabopen(url=url, background=background,
                                          related=related)

        tab = browsertab.create(win_id=self._win_id,
                                private=self.is_private,
                                parent=self.widget)
        self._connect_tab_signals(tab)

        if idx is None:
            idx = self._get_new_tab_idx(related)
        idx = self.widget.insertTab(idx, tab, "")

        if url is not None:
            tab.load_url(url)

        if background is None:
            background = config.val.tabs.background
        if background:
            # Make sure the background tab has the correct initial size.
            # With a foreground tab, it's going to be resized correctly by the
            # layout anyways.
            tab.resize(self.widget.currentWidget().size())
            self.widget.tab_index_changed.emit(self.widget.currentIndex(),
                                               self.widget.count())
            # Refocus webview in case we lost it by spawning a bg tab
            self.widget.currentWidget().setFocus()
        else:
            self.widget.setCurrentWidget(tab)
            # WORKAROUND for https://bugreports.qt.io/browse/QTBUG-68076
            # Still seems to be needed with Qt 5.11.1
            tab.setFocus()

        mode = modeman.instance(self._win_id).mode
        if mode in [usertypes.KeyMode.command, usertypes.KeyMode.prompt,
                    usertypes.KeyMode.yesno]:
            # If we were in a command prompt, restore old focus
            # The above commands need to be run to switch tabs
            if prev_focus is not None:
                prev_focus.setFocus()

        tab.show()
        self.new_tab.emit(tab, idx)
        return tab

    def _get_new_tab_idx(self, related):
        """Get the index of a tab to insert.

        Args:
            related: Whether the tab was opened from another tab (as a "child")

        Return:
            The index of the new tab.
        """
        if related:
            pos = config.val.tabs.new_position.related
        else:
            pos = config.val.tabs.new_position.unrelated
        if pos == 'prev':
            if config.val.tabs.new_position.stacking:
                idx = self._tab_insert_idx_left
                # On first sight, we'd think we have to decrement
                # self._tab_insert_idx_left here, as we want the next tab to be
                # *before* the one we just opened. However, since we opened a
                # tab *before* the currently focused tab, indices will shift by
                # 1 automatically.
            else:
                idx = self.widget.currentIndex()
        elif pos == 'next':
            if config.val.tabs.new_position.stacking:
                idx = self._tab_insert_idx_right
            else:
                idx = self.widget.currentIndex() + 1
            self._tab_insert_idx_right += 1
        elif pos == 'first':
            idx = 0
        elif pos == 'last':
            idx = -1
        else:
            raise ValueError("Invalid tabs.new_position '{}'.".format(pos))
        log.webview.debug("tabs.new_position {} -> opening new tab at {}, "
                          "next left: {} / right: {}".format(
                              pos, idx, self._tab_insert_idx_left,
                              self._tab_insert_idx_right))
        return idx

    def _update_favicons(self):
        """Update favicons when config was changed."""
        for tab in self.widgets():
            self.widget.update_tab_favicon(tab)

    @pyqtSlot()
    def _on_load_started(self, tab):
        """Clear icon and update title when a tab started loading.

        Args:
            tab: The tab where the signal belongs to.
        """
        if tab.data.keep_icon:
            tab.data.keep_icon = False
        else:
            if (config.cache['tabs.tabs_are_windows'] and
                    tab.data.should_show_icon()):
                self.widget.window().setWindowIcon(self.default_window_icon)

    @pyqtSlot()
    def _on_load_status_changed(self, tab):
        """Update tab/window titles if the load status changed."""
        try:
            idx = self._tab_index(tab)
        except TabDeletedError:
            # We can get signals for tabs we already deleted...
            return

        self.widget.update_tab_title(idx)
        if idx == self.widget.currentIndex():
            self._update_window_title()

    @pyqtSlot()
    def _leave_modes_on_load(self):
        """Leave insert/hint mode when loading started."""
        try:
            url = self.current_url()
            if not url.isValid():
                url = None
        except qtutils.QtValueError:
            url = None
        if config.instance.get('input.insert_mode.leave_on_load',
                               url=url):
            modeman.leave(self._win_id, usertypes.KeyMode.insert,
                          'load started', maybe=True)
        else:
            log.modes.debug("Ignoring leave_on_load request due to setting.")
        if config.cache['hints.leave_on_load']:
            modeman.leave(self._win_id, usertypes.KeyMode.hint,
                          'load started', maybe=True)
        else:
            log.modes.debug("Ignoring leave_on_load request due to setting.")

    @pyqtSlot(browsertab.AbstractTab, str)
    def _on_title_changed(self, tab, text):
        """Set the title of a tab.

        Slot for the title_changed signal of any tab.

        Args:
            tab: The WebView where the title was changed.
            text: The text to set.
        """
        if not text:
            log.webview.debug("Ignoring title change to '{}'.".format(text))
            return
        try:
            idx = self._tab_index(tab)
        except TabDeletedError:
            # We can get signals for tabs we already deleted...
            return
        log.webview.debug("Changing title for idx {} to '{}'".format(
            idx, text))
        self.widget.set_page_title(idx, text)
        if idx == self.widget.currentIndex():
            self._update_window_title()

    @pyqtSlot(browsertab.AbstractTab, QUrl)
    def _on_url_changed(self, tab, url):
        """Set the new URL as title if there's no title yet.

        Args:
            tab: The WebView where the title was changed.
            url: The new URL.
        """
        try:
            idx = self._tab_index(tab)
        except TabDeletedError:
            # We can get signals for tabs we already deleted...
            return

        if not self.widget.page_title(idx):
            self.widget.set_page_title(idx, url.toDisplayString())

    @pyqtSlot(browsertab.AbstractTab, QIcon)
    def _on_icon_changed(self, tab, icon):
        """Set the icon of a tab.

        Slot for the iconChanged signal of any tab.

        Args:
            tab: The WebView where the title was changed.
            icon: The new icon
        """
        if not tab.data.should_show_icon():
            return
        try:
            idx = self._tab_index(tab)
        except TabDeletedError:
            # We can get signals for tabs we already deleted...
            return
        self.widget.setTabIcon(idx, icon)
        if config.val.tabs.tabs_are_windows:
            self.widget.window().setWindowIcon(icon)

    @pyqtSlot(usertypes.KeyMode)
    def on_mode_entered(self, mode):
        """Save input mode when tabs.mode_on_change = restore."""
        if (config.val.tabs.mode_on_change == 'restore' and
                mode in modeman.INPUT_MODES):
            tab = self.widget.currentWidget()
            if tab is not None:
                tab.data.input_mode = mode

    @pyqtSlot(usertypes.KeyMode)
    def on_mode_left(self, mode):
        """Give focus to current tab if command mode was left."""
        widget = self.widget.currentWidget()
        if widget is None:
            return  # type: ignore[unreachable]
        if mode in [usertypes.KeyMode.command] + modeman.PROMPT_MODES:
            log.modes.debug("Left status-input mode, focusing {!r}".format(
                widget))
            widget.setFocus()
        if config.val.tabs.mode_on_change == 'restore':
            widget.data.input_mode = usertypes.KeyMode.normal

    @pyqtSlot(int)
    def _on_current_changed(self, idx):
        """Add prev tab to stack and leave hinting mode when focus changed."""
        mode_on_change = config.val.tabs.mode_on_change
        if idx == -1 or self.shutting_down:
            # closing the last tab (before quitting) or shutting down
            return
        tab = self.widget.widget(idx)
        if tab is None:
            log.webview.debug(  # type: ignore[unreachable]
                "on_current_changed got called with invalid index {}"
                .format(idx))
            return

        log.modes.debug("Current tab changed, focusing {!r}".format(tab))
        tab.setFocus()

        modes_to_leave = [usertypes.KeyMode.hint, usertypes.KeyMode.caret]

        mm_instance = modeman.instance(self._win_id)
        current_mode = mm_instance.mode
        log.modes.debug("Mode before tab change: {} (mode_on_change = {})"
                        .format(current_mode.name, mode_on_change))
        if mode_on_change == 'normal':
            modes_to_leave += modeman.INPUT_MODES
        for mode in modes_to_leave:
            modeman.leave(self._win_id, mode, 'tab changed', maybe=True)
        if (mode_on_change == 'restore' and
                current_mode not in modeman.PROMPT_MODES):
            modeman.enter(self._win_id, tab.data.input_mode, 'restore')
        if self._now_focused is not None:
            self.tab_deque.on_switch(self._now_focused)
        log.modes.debug("Mode after tab change: {} (mode_on_change = {})"
                        .format(current_mode.name, mode_on_change))
        self._now_focused = tab
        self.current_tab_changed.emit(tab)
        QTimer.singleShot(0, self._update_window_title)
        self._tab_insert_idx_left = self.widget.currentIndex()
        self._tab_insert_idx_right = self.widget.currentIndex() + 1

    @pyqtSlot()
    def on_cmd_return_pressed(self):
        """Set focus when the commandline closes."""
        log.modes.debug("Commandline closed, focusing {!r}".format(self))

    def _on_load_progress(self, tab, perc):
        """Adjust tab indicator on load progress."""
        try:
            idx = self._tab_index(tab)
        except TabDeletedError:
            # We can get signals for tabs we already deleted...
            return
        start = config.cache['colors.tabs.indicator.start']
        stop = config.cache['colors.tabs.indicator.stop']
        system = config.cache['colors.tabs.indicator.system']
        color = utils.interpolate_color(start, stop, perc, system)
        self.widget.set_tab_indicator_color(idx, color)
        self.widget.update_tab_title(idx)
        if idx == self.widget.currentIndex():
            self._update_window_title()

    def _on_load_finished(self, tab, ok):
        """Adjust tab indicator when loading finished."""
        try:
            idx = self._tab_index(tab)
        except TabDeletedError:
            # We can get signals for tabs we already deleted...
            return
        if ok:
            start = config.cache['colors.tabs.indicator.start']
            stop = config.cache['colors.tabs.indicator.stop']
            system = config.cache['colors.tabs.indicator.system']
            color = utils.interpolate_color(start, stop, 100, system)
        else:
            color = config.cache['colors.tabs.indicator.error']
        self.widget.set_tab_indicator_color(idx, color)
        if idx == self.widget.currentIndex():
            tab.private_api.handle_auto_insert_mode(ok)

    @pyqtSlot()
    def _on_scroll_pos_changed(self):
        """Update tab and window title when scroll position changed."""
        idx = self.widget.currentIndex()
        if idx == -1:
            # (e.g. last tab removed)
            log.webview.debug("Not updating scroll position because index is "
                              "-1")
            return
        self._update_window_title('scroll_pos')
        self.widget.update_tab_title(idx, 'scroll_pos')

    def _on_audio_changed(self, tab, _muted):
        """Update audio field in tab when mute or recentlyAudible changed."""
        try:
            idx = self._tab_index(tab)
        except TabDeletedError:
            # We can get signals for tabs we already deleted...
            return
        self.widget.update_tab_title(idx, 'audio')
        if idx == self.widget.currentIndex():
            self._update_window_title('audio')

    def _on_renderer_process_terminated(self, tab, status, code):
        """Show an error when a renderer process terminated."""
        if status == browsertab.TerminationStatus.normal:
            return

        messages = {
            browsertab.TerminationStatus.abnormal:
                "Renderer process exited with status {}".format(code),
            browsertab.TerminationStatus.crashed:
                "Renderer process crashed",
            browsertab.TerminationStatus.killed:
                "Renderer process was killed",
            browsertab.TerminationStatus.unknown:
                "Renderer process did not start",
        }
        msg = messages[status]

        def show_error_page(html):
            tab.set_html(html)
            log.webview.error(msg)

        if qtutils.version_check('5.9', compiled=False):
            url_string = tab.url(requested=True).toDisplayString()
            error_page = jinja.render(
                'error.html', title="Error loading {}".format(url_string),
                url=url_string, error=msg)
            QTimer.singleShot(100, lambda: show_error_page(error_page))
        else:
            # WORKAROUND for https://bugreports.qt.io/browse/QTBUG-58698
            message.error(msg)
            self._remove_tab(tab, crashed=True)
            if self.widget.count() == 0:
                self.tabopen(QUrl('about:blank'))

    def resizeEvent(self, e):
        """Extend resizeEvent of QWidget to emit a resized signal afterwards.

        Args:
            e: The QResizeEvent
        """
        super().resizeEvent(e)
        self.resized.emit(self.geometry())

    def wheelEvent(self, e):
        """Override wheelEvent of QWidget to forward it to the focused tab.

        Args:
            e: The QWheelEvent
        """
        if self._now_focused is not None:
            self._now_focused.wheelEvent(e)
        else:
            e.ignore()

    def set_mark(self, key):
        """Set a mark at the current scroll position in the current tab.

        Args:
            key: mark identifier; capital indicates a global mark
        """
        # strip the fragment as it may interfere with scrolling
        try:
            url = self.current_url().adjusted(QUrl.RemoveFragment)
        except qtutils.QtValueError:
            # show an error only if the mark is not automatically set
            if key != "'":
                message.error("Failed to set mark: url invalid")
            return
        point = self.widget.currentWidget().scroller.pos_px()

        if key.isupper():
            self._global_marks[key] = point, url
        else:
            if url not in self._local_marks:
                self._local_marks[url] = {}
            self._local_marks[url][key] = point

    def jump_mark(self, key):
        """Jump to the mark named by `key`.

        Args:
            key: mark identifier; capital indicates a global mark
        """
        try:
            # consider urls that differ only in fragment to be identical
            urlkey = self.current_url().adjusted(QUrl.RemoveFragment)
        except qtutils.QtValueError:
            urlkey = None

        tab = self.widget.currentWidget()

        if key.isupper():
            if key in self._global_marks:
                point, url = self._global_marks[key]

                def callback(ok):
                    """Scroll once loading finished."""
                    if ok:
                        self.cur_load_finished.disconnect(callback)
                        tab.scroller.to_point(point)

                self.load_url(url, newtab=False)
                self.cur_load_finished.connect(callback)
            else:
                message.error("Mark {} is not set".format(key))
        elif urlkey is None:
            message.error("Current URL is invalid!")
        elif urlkey in self._local_marks and key in self._local_marks[urlkey]:
            point = self._local_marks[urlkey][key]

            # save the pre-jump position in the special ' mark
            # this has to happen after we read the mark, otherwise jump_mark
            # "'" would just jump to the current position every time
            tab.scroller.before_jump_requested.emit()
            tab.scroller.to_point(point)
        else:
            message.error("Mark {} is not set".format(key))<|MERGE_RESOLUTION|>--- conflicted
+++ resolved
@@ -523,9 +523,6 @@
                 newtab = self.widget.widget(0)
                 use_current_tab = False
             else:
-<<<<<<< HEAD
-                newtab = self.tabopen(background=False, idx=entry.index)
-=======
                 # FIXME:typing mypy thinks this is None due to @pyqtSlot
                 newtab = typing.cast(
                     browsertab.AbstractTab,
@@ -535,7 +532,6 @@
                         idx=entry.index
                     )
                 )
->>>>>>> 12ce01c8
 
             newtab.history.private_api.deserialize(entry.history)
             self.widget.set_tab_pinned(newtab, entry.pinned)
