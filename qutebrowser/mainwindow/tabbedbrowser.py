--- conflicted
+++ resolved
@@ -513,11 +513,7 @@
         log.modes.debug("Current tab changed, focusing {!r}".format(tab))
         tab.setFocus()
         for mode in (usertypes.KeyMode.hint, usertypes.KeyMode.insert,
-<<<<<<< HEAD
-                     usertypes.KeyMode.caret, usertypes.KeyMode.visual):
-=======
                      usertypes.KeyMode.caret):
->>>>>>> e187cda2
             modeman.maybe_leave(self._win_id, mode, 'tab changed')
         if self._now_focused is not None:
             objreg.register('last-focused-tab', self._now_focused, update=True,
