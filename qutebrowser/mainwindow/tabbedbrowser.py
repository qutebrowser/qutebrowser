--- conflicted
+++ resolved
@@ -25,7 +25,7 @@
 import datetime
 import dataclasses
 from typing import (
-    Any, Deque, List, Mapping, MutableMapping, MutableSequence, Optional, Tuple)
+    cast, Any, Deque, List, Mapping, MutableMapping, MutableSequence, Optional, Tuple)
 
 from PyQt5.QtWidgets import QSizePolicy, QWidget, QApplication
 from PyQt5.QtCore import pyqtSignal, pyqtSlot, QTimer, QUrl
@@ -202,11 +202,8 @@
     resized = pyqtSignal('QRect')
     current_tab_changed = pyqtSignal(browsertab.AbstractTab)
     new_tab = pyqtSignal(browsertab.AbstractTab, int)
-<<<<<<< HEAD
     is_treetabbedbrowser = False
-=======
     shutting_down = pyqtSignal()
->>>>>>> 9a5fe232
 
     def __init__(self, *, win_id, private, parent=None):
         if private:
@@ -441,26 +438,6 @@
             elif last_close == 'default-page':
                 self.load_url(config.val.url.default_page, newtab=True)
 
-    def _add_undo_entry(self, tab, idx, new_undo):
-        """Add a removed tab to the undo stack.
-
-        Args:
-            tab: The tab about to be closed
-            idx: The current position (index) of the tab
-            new_undo: Whether the entry should be a new item in the stack
-        """
-        try:
-            history_data = tab.history.private_api.serialize()
-        except browsertab.WebTabError:
-            pass  # special URL
-        else:
-            entry = UndoEntry(tab.url(), history_data, idx, tab.data.pinned)
-
-            if new_undo or not self._undo_stack:
-                self._undo_stack.append([entry])
-            else:
-                self._undo_stack[-1].append(entry)
-
     def _remove_tab(self, tab, *, add_undo=True, new_undo=True, crashed=False):
         """Remove a tab from the tab list and delete it properly.
 
@@ -494,9 +471,6 @@
             # way.
             urlutils.invalid_url_error(tab.url(), "saving tab")
         elif add_undo:
-<<<<<<< HEAD
-            self._add_undo_entry(tab, idx, new_undo)
-=======
             try:
                 history_data = tab.history.private_api.serialize()
             except browsertab.WebTabError:
@@ -510,23 +484,14 @@
                     self.undo_stack.append([entry])
                 else:
                     self.undo_stack[-1].append(entry)
->>>>>>> 9a5fe232
 
         tab.private_api.shutdown()
         self.widget.removeTab(idx)
 
         tab.deleteLater()
 
-<<<<<<< HEAD
-    def undo(self):
-        """Undo removing of a tab or tabs.
-
-        Return: list of open tabs, in the order in which they were opened
-        """
-=======
     def undo(self, depth=1):
         """Undo removing of a tab or tabs."""
->>>>>>> 9a5fe232
         # Remove unused tab which may be created after the last tab is closed
         last_close = config.val.tabs.last_close
         use_current_tab = False
@@ -548,22 +513,16 @@
             use_current_tab = (only_one_tab_open and no_history and
                                last_close_url_used)
 
-<<<<<<< HEAD
-        # we return the tab list because tree_tabs needs it in post_processing
-        new_tabs = []
-        for entry in reversed(self._undo_stack.pop()):
-=======
         entries = self.undo_stack[-depth]
         del self.undo_stack[-depth]
 
         for entry in reversed(entries):
->>>>>>> 9a5fe232
             if use_current_tab:
                 newtab = self.widget.widget(0)
                 use_current_tab = False
             else:
                 # FIXME:typing mypy thinks this is None due to @pyqtSlot
-                newtab = typing.cast(
+                newtab = cast(
                     browsertab.AbstractTab,
                     self.tabopen(
                         background=False,
@@ -573,13 +532,7 @@
                 )
 
             newtab.history.private_api.deserialize(entry.history)
-<<<<<<< HEAD
-            self.widget.set_tab_pinned(newtab, entry.pinned)
-            new_tabs.append(newtab)
-        return new_tabs
-=======
             newtab.set_pinned(entry.pinned)
->>>>>>> 9a5fe232
 
     @pyqtSlot('QUrl', bool)
     def load_url(self, url, newtab):
