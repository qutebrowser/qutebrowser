# vim: ft=python fileencoding=utf-8 sts=4 sw=4 et:

# Copyright 2014-2015 Florian Bruhin (The Compiler) <mail@qutebrowser.org>
#
# This file is part of qutebrowser.
#
# qutebrowser is free software: you can redistribute it and/or modify
# it under the terms of the GNU General Public License as published by
# the Free Software Foundation, either version 3 of the License, or
# (at your option) any later version.
#
# qutebrowser is distributed in the hope that it will be useful,
# but WITHOUT ANY WARRANTY; without even the implied warranty of
# MERCHANTABILITY or FITNESS FOR A PARTICULAR PURPOSE.  See the
# GNU General Public License for more details.
#
# You should have received a copy of the GNU General Public License
# along with qutebrowser.  If not, see <http://www.gnu.org/licenses/>.

"""The main statusbar widget."""

import collections

from PyQt5.QtCore import (pyqtSignal, pyqtSlot, pyqtProperty, Qt, QTime, QSize,
                          QTimer)
from PyQt5.QtWidgets import QWidget, QHBoxLayout, QStackedLayout, QSizePolicy

from qutebrowser.config import config, style
from qutebrowser.utils import usertypes, log, objreg, utils
from qutebrowser.mainwindow.statusbar import (command, progress, keystring,
                                              percentage, url, prompt,
                                              tabindex)
from qutebrowser.mainwindow.statusbar import text as textwidget


PreviousWidget = usertypes.enum('PreviousWidget', ['none', 'prompt',
                                                   'command'])
Severity = usertypes.enum('Severity', ['normal', 'warning', 'error'])
CaretMode = usertypes.enum('CaretMode', ['off', 'on', 'selection'])


class StatusBar(QWidget):

    """The statusbar at the bottom of the mainwindow.

    Attributes:
        txt: The Text widget in the statusbar.
        keystring: The KeyString widget in the statusbar.
        percentage: The Percentage widget in the statusbar.
        url: The UrlText widget in the statusbar.
        prog: The Progress widget in the statusbar.
        cmd: The Command widget in the statusbar.
        _hbox: The main QHBoxLayout.
        _stack: The QStackedLayout with cmd/txt widgets.
        _text_queue: A deque of (error, text) tuples to be displayed.
                     error: True if message is an error, False otherwise
        _text_pop_timer: A Timer displaying the error messages.
        _stopwatch: A QTime for the last displayed message.
        _timer_was_active: Whether the _text_pop_timer was active before hiding
                           the command widget.
        _previous_widget: A PreviousWidget member - the widget which was
                          displayed when an error interrupted it.
        _win_id: The window ID the statusbar is associated with.

    Class attributes:
        _severity: The severity of the current message, a Severity member.

                   For some reason we need to have this as class attribute so
                   pyqtProperty works correctly.

        _prompt_active: If we're currently in prompt-mode.

                        For some reason we need to have this as class attribute
                        so pyqtProperty works correctly.

        _insert_active: If we're currently in insert mode.

                        For some reason we need to have this as class attribute
                        so pyqtProperty works correctly.

        _caret_mode: The current caret mode (off/on/selection).

                     For some reason we need to have this as class attribute
                     so pyqtProperty works correctly.

    Signals:
        resized: Emitted when the statusbar has resized, so the completion
                 widget can adjust its size to it.
                 arg: The new size.
        moved: Emitted when the statusbar has moved, so the completion widget
               can move the the right position.
               arg: The new position.
    """

    resized = pyqtSignal('QRect')
    moved = pyqtSignal('QPoint')
    _severity = None
    _prompt_active = False
    _insert_active = False
<<<<<<< HEAD
    _caret_active = False
    _visual_active = False
=======
    _caret_mode = CaretMode.off
>>>>>>> e187cda2

    STYLESHEET = """
        QWidget#StatusBar {
            {{ color['statusbar.bg'] }}
        }

        QWidget#StatusBar[insert_active="true"] {
            {{ color['statusbar.bg.insert'] }}
        }

<<<<<<< HEAD
        QWidget#StatusBar[caret_active="true"] {
            {{ color['statusbar.bg.caret'] }}
        }

        QWidget#StatusBar[visual_active="true"] {
            {{ color['statusbar.bg.visual'] }}
=======
        QWidget#StatusBar[caret_mode="on"] {
            {{ color['statusbar.bg.caret'] }}
        }

        QWidget#StatusBar[caret_mode="selection"] {
            {{ color['statusbar.bg.caret-selection'] }}
>>>>>>> e187cda2
        }

        QWidget#StatusBar[prompt_active="true"] {
            {{ color['statusbar.bg.prompt'] }}
        }

        QWidget#StatusBar[severity="error"] {
            {{ color['statusbar.bg.error'] }}
        }

        QWidget#StatusBar[severity="warning"] {
            {{ color['statusbar.bg.warning'] }}
        }

        QLabel, QLineEdit {
            {{ color['statusbar.fg'] }}
            {{ font['statusbar'] }}
        }
    """

    def __init__(self, win_id, parent=None):
        super().__init__(parent)
        objreg.register('statusbar', self, scope='window', window=win_id)
        self.setObjectName(self.__class__.__name__)
        self.setAttribute(Qt.WA_StyledBackground)
        style.set_register_stylesheet(self)

        self.setSizePolicy(QSizePolicy.Ignored, QSizePolicy.Fixed)

        self._win_id = win_id
        self._option = None
        self._stopwatch = QTime()

        self._hbox = QHBoxLayout(self)
        self._hbox.setContentsMargins(0, 0, 0, 0)
        self._hbox.setSpacing(5)

        self._stack = QStackedLayout()
        self._hbox.addLayout(self._stack)
        self._stack.setContentsMargins(0, 0, 0, 0)

        self.cmd = command.Command(win_id)
        self._stack.addWidget(self.cmd)
        objreg.register('status-command', self.cmd, scope='window',
                        window=win_id)

        self.txt = textwidget.Text()
        self._stack.addWidget(self.txt)
        self._timer_was_active = False
        self._text_queue = collections.deque()
        self._text_pop_timer = usertypes.Timer(self, 'statusbar_text_pop')
        self._text_pop_timer.timeout.connect(self._pop_text)
        self.set_pop_timer_interval()
        objreg.get('config').changed.connect(self.set_pop_timer_interval)

        self.prompt = prompt.Prompt(win_id)
        self._stack.addWidget(self.prompt)
        self._previous_widget = PreviousWidget.none

        self.cmd.show_cmd.connect(self._show_cmd_widget)
        self.cmd.hide_cmd.connect(self._hide_cmd_widget)
        self._hide_cmd_widget()
        prompter = objreg.get('prompter', scope='window', window=self._win_id)
        prompter.show_prompt.connect(self._show_prompt_widget)
        prompter.hide_prompt.connect(self._hide_prompt_widget)
        self._hide_prompt_widget()

        self.keystring = keystring.KeyString()
        self._hbox.addWidget(self.keystring)

        self.url = url.UrlText()
        self._hbox.addWidget(self.url)

        self.percentage = percentage.Percentage()
        self._hbox.addWidget(self.percentage)

        self.tabindex = tabindex.TabIndex()
        self._hbox.addWidget(self.tabindex)

        # We add a parent to Progress here because it calls self.show() based
        # on some signals, and if that happens before it's added to the layout,
        # it will quickly blink up as independent window.
        self.prog = progress.Progress(self)
        self._hbox.addWidget(self.prog)

        objreg.get('config').changed.connect(self.maybe_hide)
        QTimer.singleShot(0, self.maybe_hide)

    def __repr__(self):
        return utils.get_repr(self)

    @config.change_filter('ui', 'hide-statusbar')
    def maybe_hide(self):
        """Hide the statusbar if it's configured to do so."""
        hide = config.get('ui', 'hide-statusbar')
        if hide:
            self.hide()
        else:
            self.show()

    @pyqtProperty(str)
    def severity(self):
        """Getter for self.severity, so it can be used as Qt property.

        Return:
            The severity as a string (!)
        """
        if self._severity is None:
            return ""
        else:
            return self._severity.name

    def _set_severity(self, severity):
        """Set the severity for the current message.

        Re-set the stylesheet after setting the value, so everything gets
        updated by Qt properly.

        Args:
            severity: A Severity member.
        """
        if self._severity == severity:
            # This gets called a lot (e.g. if the completion selection was
            # changed), and setStyleSheet is relatively expensive, so we ignore
            # this if there's nothing to change.
            return
        log.statusbar.debug("Setting severity to {}".format(severity))
        self._severity = severity
        self.setStyleSheet(style.get_stylesheet(self.STYLESHEET))
        if severity != Severity.normal:
            # If we got an error while command/prompt was shown, raise the text
            # widget.
            self._stack.setCurrentWidget(self.txt)

    @pyqtProperty(bool)
    def prompt_active(self):
        """Getter for self.prompt_active, so it can be used as Qt property."""
        return self._prompt_active

    def _set_prompt_active(self, val):
        """Setter for self.prompt_active.

        Re-set the stylesheet after setting the value, so everything gets
        updated by Qt properly.
        """
        log.statusbar.debug("Setting prompt_active to {}".format(val))
        self._prompt_active = val
        self.setStyleSheet(style.get_stylesheet(self.STYLESHEET))

    @pyqtProperty(bool)
    def insert_active(self):
        """Getter for self.insert_active, so it can be used as Qt property."""
        return self._insert_active

<<<<<<< HEAD
    @pyqtProperty(bool)
    def caret_active(self):
        """Getter for self.caret_active, so it can be used as Qt property."""
        return self._caret_active

    @pyqtProperty(bool)
    def visual_active(self):
        """Getter for self.visual_active, so it can be used as Qt property."""
        return self._visual_active

    def _set_mode_active(self, mode, val):
        """Setter for self.{insert,caret,visual}_active.
=======
    @pyqtProperty(str)
    def caret_mode(self):
        """Getter for self._caret_mode, so it can be used as Qt property."""
        return self._caret_mode.name

    def set_mode_active(self, mode, val):
        """Setter for self.{insert,caret}_active.
>>>>>>> e187cda2

        Re-set the stylesheet after setting the value, so everything gets
        updated by Qt properly.
        """
        if mode == usertypes.KeyMode.insert:
            log.statusbar.debug("Setting insert_active to {}".format(val))
            self._insert_active = val
        elif mode == usertypes.KeyMode.caret:
<<<<<<< HEAD
            log.statusbar.debug("Setting caret_active to {}".format(val))
            self._caret_active = val
        elif mode == usertypes.KeyMode.visual:
            log.statusbar.debug("Setting visual_active to {}".format(val))
            self._visual_active = val
=======
            webview = objreg.get('tabbed-browser', scope='window',
                                 window=self._win_id).currentWidget()
            log.statusbar.debug("Setting caret_mode - val {}, selection "
                                "{}".format(val, webview.selection_enabled))
            if val:
                if webview.selection_enabled:
                    self._set_mode_text("{} selection".format(mode.name))
                    self._caret_mode = CaretMode.selection
                else:
                    self._set_mode_text(mode.name)
                    self._caret_mode = CaretMode.on
            else:
                self._caret_mode = CaretMode.off
>>>>>>> e187cda2
        self.setStyleSheet(style.get_stylesheet(self.STYLESHEET))

    def _set_mode_text(self, mode):
        """Set the mode text."""
        text = "-- {} MODE --".format(mode.upper())
        self.txt.set_text(self.txt.Text.normal, text)

    def _pop_text(self):
        """Display a text in the statusbar and pop it from _text_queue."""
        try:
            severity, text = self._text_queue.popleft()
        except IndexError:
            self._set_severity(Severity.normal)
            self.txt.set_text(self.txt.Text.temp, '')
            self._text_pop_timer.stop()
            # If a previous widget was interrupted by an error, restore it.
            if self._previous_widget == PreviousWidget.prompt:
                self._stack.setCurrentWidget(self.prompt)
            elif self._previous_widget == PreviousWidget.command:
                self._stack.setCurrentWidget(self.cmd)
            elif self._previous_widget == PreviousWidget.none:
                self.maybe_hide()
            else:
                raise AssertionError("Unknown _previous_widget!")
            return
        self.show()
        log.statusbar.debug("Displaying message: {} (severity {})".format(
            text, severity))
        log.statusbar.debug("Remaining: {}".format(self._text_queue))
        self._set_severity(severity)
        self.txt.set_text(self.txt.Text.temp, text)

    def _show_cmd_widget(self):
        """Show command widget instead of temporary text."""
        self._set_severity(Severity.normal)
        self._previous_widget = PreviousWidget.command
        if self._text_pop_timer.isActive():
            self._timer_was_active = True
        self._text_pop_timer.stop()
        self._stack.setCurrentWidget(self.cmd)
        self.show()

    def _hide_cmd_widget(self):
        """Show temporary text instead of command widget."""
        log.statusbar.debug("Hiding cmd widget, queue: {}".format(
            self._text_queue))
        self._previous_widget = PreviousWidget.none
        if self._timer_was_active:
            # Restart the text pop timer if it was active before hiding.
            self._pop_text()
            self._text_pop_timer.start()
            self._timer_was_active = False
        self._stack.setCurrentWidget(self.txt)
        self.maybe_hide()

    def _show_prompt_widget(self):
        """Show prompt widget instead of temporary text."""
        if self._stack.currentWidget() is self.prompt:
            return
        self._set_severity(Severity.normal)
        self._set_prompt_active(True)
        self._previous_widget = PreviousWidget.prompt
        if self._text_pop_timer.isActive():
            self._timer_was_active = True
        self._text_pop_timer.stop()
        self._stack.setCurrentWidget(self.prompt)
        self.show()

    def _hide_prompt_widget(self):
        """Show temporary text instead of prompt widget."""
        self._set_prompt_active(False)
        self._previous_widget = PreviousWidget.none
        log.statusbar.debug("Hiding prompt widget, queue: {}".format(
            self._text_queue))
        if self._timer_was_active:
            # Restart the text pop timer if it was active before hiding.
            self._pop_text()
            self._text_pop_timer.start()
            self._timer_was_active = False
        self._stack.setCurrentWidget(self.txt)
        self.maybe_hide()

    def _disp_text(self, text, severity, immediately=False):
        """Inner logic for disp_error and disp_temp_text.

        Args:
            text: The message to display.
            severity: The severity of the messages.
            immediately: If set, message gets displayed immediately instead of
                         queued.
        """
        log.statusbar.debug("Displaying text: {} (severity={})".format(
            text, severity))
        mindelta = config.get('ui', 'message-timeout')
        if self._stopwatch.isNull():
            delta = None
            self._stopwatch.start()
        else:
            delta = self._stopwatch.restart()
        log.statusbar.debug("queue: {} / delta: {}".format(
            self._text_queue, delta))
        if not self._text_queue and (delta is None or delta > mindelta):
            # If the queue is empty and we didn't print messages for long
            # enough, we can take the short route and display the message
            # immediately. We then start the pop_timer only to restore the
            # normal state in 2 seconds.
            log.statusbar.debug("Displaying immediately")
            self._set_severity(severity)
            self.show()
            self.txt.set_text(self.txt.Text.temp, text)
            self._text_pop_timer.start()
        elif self._text_queue and self._text_queue[-1] == (severity, text):
            # If we get the same message multiple times in a row and we're
            # still displaying it *anyways* we ignore the new one
            log.statusbar.debug("ignoring")
        elif immediately:
            # This message is a reaction to a keypress and should be displayed
            # immediately, temporarily interrupting the message queue.
            # We display this immediately and restart the timer.to clear it and
            # display the rest of the queue later.
            log.statusbar.debug("Moving to beginning of queue")
            self._set_severity(severity)
            self.show()
            self.txt.set_text(self.txt.Text.temp, text)
            self._text_pop_timer.start()
        else:
            # There are still some messages to be displayed, so we queue this
            # up.
            log.statusbar.debug("queueing")
            self._text_queue.append((severity, text))
            self._text_pop_timer.start()

    @pyqtSlot(str, bool)
    def disp_error(self, text, immediately=False):
        """Display an error in the statusbar.

        Args:
            text: The message to display.
            immediately: If set, message gets displayed immediately instead of
                         queued.
        """
        self._disp_text(text, Severity.error, immediately)

    @pyqtSlot(str, bool)
    def disp_warning(self, text, immediately=False):
        """Display a warning in the statusbar.

        Args:
            text: The message to display.
            immediately: If set, message gets displayed immediately instead of
                         queued.
        """
        self._disp_text(text, Severity.warning, immediately)

    @pyqtSlot(str, bool)
    def disp_temp_text(self, text, immediately):
        """Display a temporary text in the statusbar.

        Args:
            text: The message to display.
            immediately: If set, message gets displayed immediately instead of
                         queued.
        """
        self._disp_text(text, Severity.normal, immediately)

    @pyqtSlot(str)
    def set_text(self, val):
        """Set a normal (persistent) text in the status bar."""
        self.txt.set_text(self.txt.Text.normal, val)

    @pyqtSlot(usertypes.KeyMode)
    def on_mode_entered(self, mode):
        """Mark certain modes in the commandline."""
        mode_manager = objreg.get('mode-manager', scope='window',
                                  window=self._win_id)
        if mode in mode_manager.passthrough:
            self._set_mode_text(mode.name)
<<<<<<< HEAD
        if mode in (usertypes.KeyMode.insert, usertypes.KeyMode.caret,
                    usertypes.KeyMode.visual):
            self._set_mode_active(mode, True)
=======
        if mode in (usertypes.KeyMode.insert, usertypes.KeyMode.caret):
            self.set_mode_active(mode, True)
>>>>>>> e187cda2

    @pyqtSlot(usertypes.KeyMode, usertypes.KeyMode)
    def on_mode_left(self, old_mode, new_mode):
        """Clear marked mode."""
        mode_manager = objreg.get('mode-manager', scope='window',
                                  window=self._win_id)
        if old_mode in mode_manager.passthrough:
            if new_mode in mode_manager.passthrough:
                self._set_mode_text(new_mode.name)
            else:
                self.txt.set_text(self.txt.Text.normal, '')
<<<<<<< HEAD
        if old_mode in (usertypes.KeyMode.insert, usertypes.KeyMode.caret,
                        usertypes.KeyMode.visual):
            self._set_mode_active(old_mode, False)
=======
        if old_mode in (usertypes.KeyMode.insert, usertypes.KeyMode.caret):
            self.set_mode_active(old_mode, False)
>>>>>>> e187cda2

    @config.change_filter('ui', 'message-timeout')
    def set_pop_timer_interval(self):
        """Update message timeout when config changed."""
        self._text_pop_timer.setInterval(config.get('ui', 'message-timeout'))

    def resizeEvent(self, e):
        """Extend resizeEvent of QWidget to emit a resized signal afterwards.

        Args:
            e: The QResizeEvent.
        """
        super().resizeEvent(e)
        self.resized.emit(self.geometry())

    def moveEvent(self, e):
        """Extend moveEvent of QWidget to emit a moved signal afterwards.

        Args:
            e: The QMoveEvent.
        """
        super().moveEvent(e)
        self.moved.emit(e.pos())

    def minimumSizeHint(self):
        """Set the minimum height to the text height plus some padding."""
        width = super().minimumSizeHint().width()
        height = self.fontMetrics().height() + 3
        return QSize(width, height)<|MERGE_RESOLUTION|>--- conflicted
+++ resolved
@@ -97,12 +97,7 @@
     _severity = None
     _prompt_active = False
     _insert_active = False
-<<<<<<< HEAD
-    _caret_active = False
-    _visual_active = False
-=======
     _caret_mode = CaretMode.off
->>>>>>> e187cda2
 
     STYLESHEET = """
         QWidget#StatusBar {
@@ -113,21 +108,12 @@
             {{ color['statusbar.bg.insert'] }}
         }
 
-<<<<<<< HEAD
-        QWidget#StatusBar[caret_active="true"] {
-            {{ color['statusbar.bg.caret'] }}
-        }
-
-        QWidget#StatusBar[visual_active="true"] {
-            {{ color['statusbar.bg.visual'] }}
-=======
         QWidget#StatusBar[caret_mode="on"] {
             {{ color['statusbar.bg.caret'] }}
         }
 
         QWidget#StatusBar[caret_mode="selection"] {
             {{ color['statusbar.bg.caret-selection'] }}
->>>>>>> e187cda2
         }
 
         QWidget#StatusBar[prompt_active="true"] {
@@ -282,20 +268,6 @@
         """Getter for self.insert_active, so it can be used as Qt property."""
         return self._insert_active
 
-<<<<<<< HEAD
-    @pyqtProperty(bool)
-    def caret_active(self):
-        """Getter for self.caret_active, so it can be used as Qt property."""
-        return self._caret_active
-
-    @pyqtProperty(bool)
-    def visual_active(self):
-        """Getter for self.visual_active, so it can be used as Qt property."""
-        return self._visual_active
-
-    def _set_mode_active(self, mode, val):
-        """Setter for self.{insert,caret,visual}_active.
-=======
     @pyqtProperty(str)
     def caret_mode(self):
         """Getter for self._caret_mode, so it can be used as Qt property."""
@@ -303,7 +275,6 @@
 
     def set_mode_active(self, mode, val):
         """Setter for self.{insert,caret}_active.
->>>>>>> e187cda2
 
         Re-set the stylesheet after setting the value, so everything gets
         updated by Qt properly.
@@ -312,13 +283,6 @@
             log.statusbar.debug("Setting insert_active to {}".format(val))
             self._insert_active = val
         elif mode == usertypes.KeyMode.caret:
-<<<<<<< HEAD
-            log.statusbar.debug("Setting caret_active to {}".format(val))
-            self._caret_active = val
-        elif mode == usertypes.KeyMode.visual:
-            log.statusbar.debug("Setting visual_active to {}".format(val))
-            self._visual_active = val
-=======
             webview = objreg.get('tabbed-browser', scope='window',
                                  window=self._win_id).currentWidget()
             log.statusbar.debug("Setting caret_mode - val {}, selection "
@@ -332,7 +296,6 @@
                     self._caret_mode = CaretMode.on
             else:
                 self._caret_mode = CaretMode.off
->>>>>>> e187cda2
         self.setStyleSheet(style.get_stylesheet(self.STYLESHEET))
 
     def _set_mode_text(self, mode):
@@ -510,14 +473,8 @@
                                   window=self._win_id)
         if mode in mode_manager.passthrough:
             self._set_mode_text(mode.name)
-<<<<<<< HEAD
-        if mode in (usertypes.KeyMode.insert, usertypes.KeyMode.caret,
-                    usertypes.KeyMode.visual):
-            self._set_mode_active(mode, True)
-=======
         if mode in (usertypes.KeyMode.insert, usertypes.KeyMode.caret):
             self.set_mode_active(mode, True)
->>>>>>> e187cda2
 
     @pyqtSlot(usertypes.KeyMode, usertypes.KeyMode)
     def on_mode_left(self, old_mode, new_mode):
@@ -529,14 +486,8 @@
                 self._set_mode_text(new_mode.name)
             else:
                 self.txt.set_text(self.txt.Text.normal, '')
-<<<<<<< HEAD
-        if old_mode in (usertypes.KeyMode.insert, usertypes.KeyMode.caret,
-                        usertypes.KeyMode.visual):
-            self._set_mode_active(old_mode, False)
-=======
         if old_mode in (usertypes.KeyMode.insert, usertypes.KeyMode.caret):
             self.set_mode_active(old_mode, False)
->>>>>>> e187cda2
 
     @config.change_filter('ui', 'message-timeout')
     def set_pop_timer_interval(self):
