# vim: ft=python fileencoding=utf-8 sts=4 sw=4 et:

# Copyright 2014-2015 Florian Bruhin (The Compiler) <mail@qutebrowser.org>
#
# This file is part of qutebrowser.
#
# qutebrowser is free software: you can redistribute it and/or modify
# it under the terms of the GNU General Public License as published by
# the Free Software Foundation, either version 3 of the License, or
# (at your option) any later version.
#
# qutebrowser is distributed in the hope that it will be useful,
# but WITHOUT ANY WARRANTY; without even the implied warranty of
# MERCHANTABILITY or FITNESS FOR A PARTICULAR PURPOSE.  See the
# GNU General Public License for more details.
#
# You should have received a copy of the GNU General Public License
# along with qutebrowser.  If not, see <http://www.gnu.org/licenses/>.

"""Custom useful data types.

Module attributes:
    _UNSET: Used as default argument in the constructor so default can be None.
"""

import operator
import collections.abc
import enum as pyenum

from PyQt5.QtCore import pyqtSignal, pyqtSlot, QObject, QTimer

from qutebrowser.utils import log, qtutils, utils


_UNSET = object()


def enum(name, items, start=1, is_int=False):
    """Factory for simple enumerations.

    Args:
        name: Name of the enum
        items: Iterable of items to be sequentially enumerated.
        start: The number to use for the first value.
               We use 1 as default so enum members are always True.
        is_init: True if the enum should be a Python IntEnum
    """
    enums = [(v, i) for (i, v) in enumerate(items, start)]
    base = pyenum.IntEnum if is_int else pyenum.Enum
    base = pyenum.unique(base)
    return base(name, enums)


class NeighborList(collections.abc.Sequence):

    """A list of items which saves it current position.

    Class attributes:
        Modes: Different modes, see constructor documentation.

    Attributes:
        fuzzyval: The value which is currently set but not in the list.
        _idx: The current position in the list.
        _items: A list of all items, accessed through item property.
        _mode: The current mode.
    """

    Modes = enum('Modes', ['block', 'wrap', 'exception'])

    def __init__(self, items=None, default=_UNSET, mode=Modes.exception):
        """Constructor.

        Args:
            items: The list of items to iterate in.
            _default: The initially selected value.
            _mode: Behaviour when the first/last item is reached.
                   Modes.block: Stay on the selected item
                   Modes.wrap: Wrap around to the other end
                   Modes.exception: Raise an IndexError.
        """
        if not isinstance(mode, self.Modes):
            raise TypeError("Mode {} is not a Modes member!".format(mode))
        if items is None:
            self._items = []
        else:
            self._items = list(items)
        self._default = default
        if default is not _UNSET:
            self._idx = self._items.index(default)
        else:
            self._idx = None
        self._mode = mode
        self.fuzzyval = None

    def __getitem__(self, key):
        return self._items[key]

    def __len__(self):
        return len(self._items)

    def __repr__(self):
        return utils.get_repr(self, items=self._items, mode=self._mode,
                              idx=self._idx, fuzzyval=self.fuzzyval)

    def _snap_in(self, offset):
        """Set the current item to the closest item to self.fuzzyval.

        Args:
            offset: negative to get the next smaller item, positive for the
                    next bigger one.

        Return:
            True if the value snapped in (changed),
            False when the value already was in the list.
        """
        op = operator.le if offset < 0 else operator.ge
        items = [(idx, e) for (idx, e) in enumerate(self._items)
                 if op(e, self.fuzzyval)]
        if items:
            item = min(items, key=lambda tpl: abs(self.fuzzyval - tpl[1]))
        else:
            sorted_items = sorted([(idx, e) for (idx, e) in
                                   enumerate(self.items)], key=lambda e: e[1])
            idx = 0 if offset < 0 else -1
            item = sorted_items[idx]
        self._idx = item[0]
        return self.fuzzyval not in self._items

    def _get_new_item(self, offset):
        """Logic for getitem to get the item at offset.

        Args:
            offset: The offset of the current item, relative to the last one.

        Return:
            The new item.
        """
        try:
            if self._idx + offset >= 0:
                new = self._items[self._idx + offset]
            else:
                raise IndexError
        except IndexError:
            if self._mode == self.Modes.block:
                new = self.curitem()
            elif self._mode == self.Modes.wrap:
                self._idx += offset
                self._idx %= len(self.items)
                new = self.curitem()
            elif self._mode == self.Modes.exception:
                raise
        else:
            self._idx += offset
        return new

    @property
    def items(self):
        """Getter for items, which should not be set."""
        return self._items

    def getitem(self, offset):
        """Get the item with a relative position.

        Args:
            offset: The offset of the current item, relative to the last one.

        Return:
            The new item.
        """
        log.misc.debug("{} items, idx {}, offset {}".format(
            len(self._items), self._idx, offset))
        if not self._items:
            raise IndexError("No items found!")
        if self.fuzzyval is not None:
            # Value has been set to something not in the list, so we snap in to
            # the closest value in the right direction and count this as one
            # step towards offset.
            snapped = self._snap_in(offset)
            if snapped and offset > 0:
                offset -= 1
            elif snapped:
                offset += 1
            self.fuzzyval = None
        return self._get_new_item(offset)

    def curitem(self):
        """Get the current item in the list."""
        if self._idx is not None:
            return self._items[self._idx]
        else:
            raise IndexError("No current item!")

    def nextitem(self):
        """Get the next item in the list."""
        return self.getitem(1)

    def previtem(self):
        """Get the previous item in the list."""
        return self.getitem(-1)

    def firstitem(self):
        """Get the first item in the list."""
        if not self._items:
            raise IndexError("No items found!")
        self._idx = 0
        return self.curitem()

    def lastitem(self):
        """Get the last item in the list."""
        if not self._items:
            raise IndexError("No items found!")
        self._idx = len(self._items) - 1
        return self.curitem()

    def reset(self):
        """Reset the position to the default."""
        if self._default is _UNSET:
            raise ValueError("No default set!")
        else:
            self._idx = self._items.index(self._default)
            return self.curitem()


# The mode of a Question.
PromptMode = enum('PromptMode', ['yesno', 'text', 'user_pwd', 'alert'])


# Where to open a clicked link.
ClickTarget = enum('ClickTarget', ['normal', 'tab', 'tab_bg', 'window'])


# Key input modes
KeyMode = enum('KeyMode', ['normal', 'hint', 'command', 'yesno', 'prompt',
<<<<<<< HEAD
                           'insert', 'passthrough', 'caret', 'visual'])
=======
                           'insert', 'passthrough', 'caret'])
>>>>>>> e187cda2


# Available command completions
Completion = enum('Completion', ['command', 'section', 'option', 'value',
                                 'helptopic', 'quickmark_by_url',
                                 'quickmark_by_name', 'url', 'sessions'])


# Exit statuses for errors. Needs to be an int for sys.exit.
Exit = enum('Exit', ['ok', 'reserved', 'exception', 'err_ipc', 'err_init',
                     'err_config', 'err_key_config'], is_int=True)


class Question(QObject):

    """A question asked to the user, e.g. via the status bar.

    Note the creator is responsible for cleaning up the question after it
    doesn't need it anymore, e.g. via connecting Question.completed to
    Question.deleteLater.

    Attributes:
        mode: A PromptMode enum member.
              yesno: A question which can be answered with yes/no.
              text: A question which requires a free text answer.
              user_pwd: A question for an username and password.
        default: The default value.
                 For yesno, None (no default), True or False.
                 For text, a default text as string.
                 For user_pwd, a default username as string.
        text: The prompt text to display to the user.
        user: The value the user entered as username.
        answer: The value the user entered (as password for user_pwd).
        is_aborted: Whether the question was aborted.

    Signals:
        answered: Emitted when the question has been answered by the user.
                  arg: The answer to the question.
        cancelled: Emitted when the question has been cancelled by the user.
        aborted: Emitted when the question was aborted programatically.
                 In this case, cancelled is not emitted.
        answered_yes: Convienience signal emitted when a yesno question was
                      answered with yes.
        answered_no: Convienience signal emitted when a yesno question was
                     answered with no.
        completed: Emitted when the question was completed in any way.
    """

    answered = pyqtSignal(object)
    cancelled = pyqtSignal()
    aborted = pyqtSignal()
    answered_yes = pyqtSignal()
    answered_no = pyqtSignal()
    completed = pyqtSignal()

    def __init__(self, parent=None):
        super().__init__(parent)
        self._mode = None
        self.default = None
        self.text = None
        self.user = None
        self.answer = None
        self.is_aborted = False

    def __repr__(self):
        return utils.get_repr(self, text=self.text, mode=self._mode,
                              default=self.default)

    @property
    def mode(self):
        """Getter for mode so we can define a setter."""
        return self._mode

    @mode.setter
    def mode(self, val):
        """Setter for mode to do basic type checking."""
        if not isinstance(val, PromptMode):
            raise TypeError("Mode {} is no PromptMode member!".format(val))
        self._mode = val

    @pyqtSlot()
    def done(self):
        """Must be called when the question was answered completely."""
        self.answered.emit(self.answer)
        if self.mode == PromptMode.yesno:
            if self.answer:
                self.answered_yes.emit()
            else:
                self.answered_no.emit()
        self.completed.emit()

    @pyqtSlot()
    def cancel(self):
        """Cancel the question (resulting from user-input)."""
        self.cancelled.emit()
        self.completed.emit()

    @pyqtSlot()
    def abort(self):
        """Abort the question."""
        self.is_aborted = True
        try:
            self.aborted.emit()
            self.completed.emit()
        except TypeError:
            # WORKAROUND
            # We seem to get "pyqtSignal must be bound to a QObject, not
            # 'Question' here, which makes no sense at all..."
            log.misc.exception("Error while aborting question")


class Timer(QTimer):

    """A timer which has a name to show in __repr__ and checks for overflows.

    Attributes:
        _name: The name of the timer.
    """

    def __init__(self, parent=None, name=None):
        super().__init__(parent)
        if name is None:
            self._name = "unnamed"
        else:
            self.setObjectName(name)
            self._name = name

    def __repr__(self):
        return utils.get_repr(self, name=self._name)

    def setInterval(self, msec):
        """Extend setInterval to check for overflows."""
        qtutils.check_overflow(msec, 'int')
        super().setInterval(msec)

    def start(self, msec=None):
        """Extend start to check for overflows."""
        if msec is not None:
            qtutils.check_overflow(msec, 'int')
            super().start(msec)
        else:
            super().start()<|MERGE_RESOLUTION|>--- conflicted
+++ resolved
@@ -231,11 +231,7 @@
 
 # Key input modes
 KeyMode = enum('KeyMode', ['normal', 'hint', 'command', 'yesno', 'prompt',
-<<<<<<< HEAD
-                           'insert', 'passthrough', 'caret', 'visual'])
-=======
                            'insert', 'passthrough', 'caret'])
->>>>>>> e187cda2
 
 
 # Available command completions
