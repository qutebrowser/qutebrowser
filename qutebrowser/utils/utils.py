# vim: ft=python fileencoding=utf-8 sts=4 sw=4 et:

# Copyright 2014-2016 Florian Bruhin (The Compiler) <mail@qutebrowser.org>
#
# This file is part of qutebrowser.
#
# qutebrowser is free software: you can redistribute it and/or modify
# it under the terms of the GNU General Public License as published by
# the Free Software Foundation, either version 3 of the License, or
# (at your option) any later version.
#
# qutebrowser is distributed in the hope that it will be useful,
# but WITHOUT ANY WARRANTY; without even the implied warranty of
# MERCHANTABILITY or FITNESS FOR A PARTICULAR PURPOSE.  See the
# GNU General Public License for more details.
#
# You should have received a copy of the GNU General Public License
# along with qutebrowser.  If not, see <http://www.gnu.org/licenses/>.

"""Other utilities which don't fit anywhere else."""

import io
import re
import sys
import enum
import json
import os.path
import collections
import functools
import contextlib
import itertools
import socket
import shlex

from PyQt5.QtCore import Qt, QUrl
from PyQt5.QtGui import QKeySequence, QColor, QClipboard, QDesktopServices
from PyQt5.QtWidgets import QApplication
import pkg_resources

import qutebrowser
from qutebrowser.utils import qtutils, log


fake_clipboard = None
log_clipboard = False


class ClipboardError(Exception):

    """Raised if the clipboard contents are unavailable for some reason."""


class SelectionUnsupportedError(ClipboardError):

    """Raised if [gs]et_clipboard is used and selection=True is unsupported."""

    def __init__(self):
        super().__init__("Primary selection is not supported on this "
                         "platform!")


class ClipboardEmptyError(ClipboardError):

    """Raised if get_clipboard is used and the clipboard is empty."""


def elide(text, length):
    """Elide text so it uses a maximum of length chars."""
    if length < 1:
        raise ValueError("length must be >= 1!")
    if len(text) <= length:
        return text
    else:
        return text[:length - 1] + '\u2026'


def elide_filename(filename, length):
    """Elide a filename to the given length.

    The difference to the elide() is that the text is removed from
    the middle instead of from the end. This preserves file name extensions.
    Additionally, standard ASCII dots are used ("...") instead of the unicode
    "…" (U+2026) so it works regardless of the filesystem encoding.

    This function does not handle path separators.

    Args:
        filename: The filename to elide.
        length: The maximum length of the filename, must be at least 3.

    Return:
        The elided filename.
    """
    elidestr = '...'
    if length < len(elidestr):
        raise ValueError('length must be greater or equal to 3')
    if len(filename) <= length:
        return filename
    # Account for '...'
    length -= len(elidestr)
    left = length // 2
    right = length - left
    if right == 0:
        return filename[:left] + elidestr
    else:
        return filename[:left] + elidestr + filename[-right:]


def compact_text(text, elidelength=None):
    """Remove leading whitespace and newlines from a text and maybe elide it.

    Args:
        text: The text to compact.
        elidelength: To how many chars to elide.
    """
    lines = []
    for line in text.splitlines():
        lines.append(line.strip())
    out = ''.join(lines)
    if elidelength is not None:
        out = elide(out, elidelength)
    return out


def read_file(filename, binary=False):
    """Get the contents of a file contained with qutebrowser.

    Args:
        filename: The filename to open as string.
        binary: Whether to return a binary string.
                If False, the data is UTF-8-decoded.

    Return:
        The file contents as string.
    """
    if hasattr(sys, 'frozen'):
        # cx_Freeze doesn't support pkg_resources :(
        fn = os.path.join(os.path.dirname(sys.executable), filename)
        if binary:
            with open(fn, 'rb') as f:
                return f.read()
        else:
            with open(fn, 'r', encoding='utf-8') as f:
                return f.read()
    else:
        data = pkg_resources.resource_string(qutebrowser.__name__, filename)
        if not binary:
            data = data.decode('UTF-8')
        return data


def resource_filename(filename):
    """Get the absolute filename of a file contained with qutebrowser.

    Args:
        filename: The filename.

    Return:
        The absolute filename.
    """
    if hasattr(sys, 'frozen'):
        return os.path.join(os.path.dirname(sys.executable), filename)
    return pkg_resources.resource_filename(qutebrowser.__name__, filename)


def _get_color_percentage(a_c1, a_c2, a_c3, b_c1, b_c2, b_c3, percent):
    """Get a color which is percent% interpolated between start and end.

    Args:
        a_c1, a_c2, a_c3: Start color components (R, G, B / H, S, V / H, S, L)
        b_c1, b_c2, b_c3: End color components (R, G, B / H, S, V / H, S, L)
        percent: Percentage to interpolate, 0-100.
                 0: Start color will be returned.
                 100: End color will be returned.

    Return:
        A (c1, c2, c3) tuple with the interpolated color components.
    """
    if not 0 <= percent <= 100:
        raise ValueError("percent needs to be between 0 and 100!")
    out_c1 = round(a_c1 + (b_c1 - a_c1) * percent / 100)
    out_c2 = round(a_c2 + (b_c2 - a_c2) * percent / 100)
    out_c3 = round(a_c3 + (b_c3 - a_c3) * percent / 100)
    return (out_c1, out_c2, out_c3)


def interpolate_color(start, end, percent, colorspace=QColor.Rgb):
    """Get an interpolated color value.

    Args:
        start: The start color.
        end: The end color.
        percent: Which value to get (0 - 100)
        colorspace: The desired interpolation color system,
                    QColor::{Rgb,Hsv,Hsl} (from QColor::Spec enum)
                    If None, start is used except when percent is 100.

    Return:
        The interpolated QColor, with the same spec as the given start color.
    """
    qtutils.ensure_valid(start)
    qtutils.ensure_valid(end)

    if colorspace is None:
        if percent == 100:
            return QColor(*end.getRgb())
        else:
            return QColor(*start.getRgb())

    out = QColor()
    if colorspace == QColor.Rgb:
        a_c1, a_c2, a_c3, _alpha = start.getRgb()
        b_c1, b_c2, b_c3, _alpha = end.getRgb()
        components = _get_color_percentage(a_c1, a_c2, a_c3, b_c1, b_c2, b_c3,
                                           percent)
        out.setRgb(*components)
    elif colorspace == QColor.Hsv:
        a_c1, a_c2, a_c3, _alpha = start.getHsv()
        b_c1, b_c2, b_c3, _alpha = end.getHsv()
        components = _get_color_percentage(a_c1, a_c2, a_c3, b_c1, b_c2, b_c3,
                                           percent)
        out.setHsv(*components)
    elif colorspace == QColor.Hsl:
        a_c1, a_c2, a_c3, _alpha = start.getHsl()
        b_c1, b_c2, b_c3, _alpha = end.getHsl()
        components = _get_color_percentage(a_c1, a_c2, a_c3, b_c1, b_c2, b_c3,
                                           percent)
        out.setHsl(*components)
    else:
        raise ValueError("Invalid colorspace!")
    out = out.convertTo(start.spec())
    qtutils.ensure_valid(out)
    return out


def format_seconds(total_seconds):
    """Format a count of seconds to get a [H:]M:SS string."""
    prefix = '-' if total_seconds < 0 else ''
    hours, rem = divmod(abs(round(total_seconds)), 3600)
    minutes, seconds = divmod(rem, 60)
    chunks = []
    if hours:
        chunks.append(str(hours))
        min_format = '{:02}'
    else:
        min_format = '{}'
    chunks.append(min_format.format(minutes))
    chunks.append('{:02}'.format(seconds))
    return prefix + ':'.join(chunks)


def format_size(size, base=1024, suffix=''):
    """Format a byte size so it's human readable.

    Inspired by http://stackoverflow.com/q/1094841
    """
    prefixes = ['', 'k', 'M', 'G', 'T', 'P', 'E', 'Z', 'Y']
    if size is None:
        return '?.??' + suffix
    for p in prefixes:
        if -base < size < base:
            return '{:.02f}{}{}'.format(size, p, suffix)
        size /= base
    return '{:.02f}{}{}'.format(size, prefixes[-1], suffix)


def key_to_string(key):
    """Convert a Qt::Key member to a meaningful name.

    Args:
        key: A Qt::Key member.

    Return:
        A name of the key as a string.
    """
    special_names_str = {
        # Some keys handled in a weird way by QKeySequence::toString.
        # See https://bugreports.qt.io/browse/QTBUG-40030
        # Most are unlikely to be ever needed, but you never know ;)
        # For dead/combining keys, we return the corresponding non-combining
        # key, as that's easier to add to the config.
        'Key_Blue': 'Blue',
        'Key_Calendar': 'Calendar',
        'Key_ChannelDown': 'Channel Down',
        'Key_ChannelUp': 'Channel Up',
        'Key_ContrastAdjust': 'Contrast Adjust',
        'Key_Dead_Abovedot': '˙',
        'Key_Dead_Abovering': '˚',
        'Key_Dead_Acute': '´',
        'Key_Dead_Belowdot': 'Belowdot',
        'Key_Dead_Breve': '˘',
        'Key_Dead_Caron': 'ˇ',
        'Key_Dead_Cedilla': '¸',
        'Key_Dead_Circumflex': '^',
        'Key_Dead_Diaeresis': '¨',
        'Key_Dead_Doubleacute': '˝',
        'Key_Dead_Grave': '`',
        'Key_Dead_Hook': 'Hook',
        'Key_Dead_Horn': 'Horn',
        'Key_Dead_Iota': 'Iota',
        'Key_Dead_Macron': '¯',
        'Key_Dead_Ogonek': '˛',
        'Key_Dead_Semivoiced_Sound': 'Semivoiced Sound',
        'Key_Dead_Tilde': '~',
        'Key_Dead_Voiced_Sound': 'Voiced Sound',
        'Key_Exit': 'Exit',
        'Key_Green': 'Green',
        'Key_Guide': 'Guide',
        'Key_Info': 'Info',
        'Key_LaunchG': 'LaunchG',
        'Key_LaunchH': 'LaunchH',
        'Key_MediaLast': 'MediaLast',
        'Key_Memo': 'Memo',
        'Key_MicMute': 'Mic Mute',
        'Key_Mode_switch': 'Mode switch',
        'Key_Multi_key': 'Multi key',
        'Key_PowerDown': 'Power Down',
        'Key_Red': 'Red',
        'Key_Settings': 'Settings',
        'Key_SingleCandidate': 'Single Candidate',
        'Key_ToDoList': 'Todo List',
        'Key_TouchpadOff': 'Touchpad Off',
        'Key_TouchpadOn': 'Touchpad On',
        'Key_TouchpadToggle': 'Touchpad toggle',
        'Key_Yellow': 'Yellow',
        'Key_Alt': 'Alt',
        'Key_AltGr': 'AltGr',
        'Key_Control': 'Control',
        'Key_Direction_L': 'Direction L',
        'Key_Direction_R': 'Direction R',
        'Key_Hyper_L': 'Hyper L',
        'Key_Hyper_R': 'Hyper R',
        'Key_Meta': 'Meta',
        'Key_Shift': 'Shift',
        'Key_Super_L': 'Super L',
        'Key_Super_R': 'Super R',
        'Key_unknown': 'Unknown',
    }
    # We now build our real special_names dict from the string mapping above.
    # The reason we don't do this directly is that certain Qt versions don't
    # have all the keys, so we want to ignore AttributeErrors.
    special_names = {}
    for k, v in special_names_str.items():
        try:
            special_names[getattr(Qt, k)] = v
        except AttributeError:
            pass
    # Now we check if the key is any special one - if not, we use
    # QKeySequence::toString.
    try:
        return special_names[key]
    except KeyError:
        name = QKeySequence(key).toString()
        morphings = {
            'Backtab': 'Tab',
            'Esc': 'Escape',
        }
        if name in morphings:
            return morphings[name]
        else:
            return name


def keyevent_to_string(e):
    """Convert a QKeyEvent to a meaningful name.

    Args:
        e: A QKeyEvent.

    Return:
        A name of the key (combination) as a string or
        None if only modifiers are pressed..
    """
    if sys.platform == 'darwin':
        # Qt swaps Ctrl/Meta on OS X, so we switch it back here so the user can
        # use it in the config as expected. See:
        # https://github.com/qutebrowser/qutebrowser/issues/110
        # http://doc.qt.io/qt-5.4/osx-issues.html#special-keys
        modmask2str = collections.OrderedDict([
            (Qt.MetaModifier, 'Ctrl'),
            (Qt.AltModifier, 'Alt'),
            (Qt.ControlModifier, 'Meta'),
            (Qt.ShiftModifier, 'Shift'),
        ])
    else:
        modmask2str = collections.OrderedDict([
            (Qt.ControlModifier, 'Ctrl'),
            (Qt.AltModifier, 'Alt'),
            (Qt.MetaModifier, 'Meta'),
            (Qt.ShiftModifier, 'Shift'),
        ])
    modifiers = (Qt.Key_Control, Qt.Key_Alt, Qt.Key_Shift, Qt.Key_Meta,
                 Qt.Key_AltGr, Qt.Key_Super_L, Qt.Key_Super_R, Qt.Key_Hyper_L,
                 Qt.Key_Hyper_R, Qt.Key_Direction_L, Qt.Key_Direction_R)
    if e.key() in modifiers:
        # Only modifier pressed
        return None
    mod = e.modifiers()
    parts = []
    for (mask, s) in modmask2str.items():
        if mod & mask and s not in parts:
            parts.append(s)
    parts.append(key_to_string(e.key()))
    return '+'.join(parts)


class KeyInfo:

    """Stores information about a key, like used in a QKeyEvent.

    Attributes:
        key: Qt::Key
        modifiers: Qt::KeyboardModifiers
        text: str
    """

    def __init__(self, key, modifiers, text):
        self.key = key
        self.modifiers = modifiers
        self.text = text

    def __repr__(self):
        # Meh, dependency cycle...
        from qutebrowser.utils.debug import qenum_key
        if self.modifiers is None:
            modifiers = None
        else:
            #modifiers = qflags_key(Qt, self.modifiers)
            modifiers = hex(int(self.modifiers))
        return get_repr(self, constructor=True, key=qenum_key(Qt, self.key),
                        modifiers=modifiers, text=self.text)

    def __eq__(self, other):
        return (self.key == other.key and self.modifiers == other.modifiers and
                self.text == other.text)


class KeyParseError(Exception):

    """Raised by _parse_single_key/parse_keystring on parse errors."""

    def __init__(self, keystr, error):
        super().__init__("Could not parse {!r}: {}".format(keystr, error))


def is_special_key(keystr):
    """True if keystr is a 'special' keystring (e.g. <ctrl-x> or <space>)."""
    return keystr.startswith('<') and keystr.endswith('>')


def _parse_single_key(keystr):
    """Convert a single key string to a (Qt.Key, Qt.Modifiers, text) tuple."""
    if is_special_key(keystr):
        # Special key
        keystr = keystr[1:-1]
    elif len(keystr) == 1:
        # vim-like key
        pass
    else:
        raise KeyParseError(keystr, "Expecting either a single key or a "
                            "<Ctrl-x> like keybinding.")

    seq = QKeySequence(normalize_keystr(keystr), QKeySequence.PortableText)
    if len(seq) != 1:
        raise KeyParseError(keystr, "Got {} keys instead of 1.".format(
            len(seq)))
    result = seq[0]

    if result == Qt.Key_unknown:
        raise KeyParseError(keystr, "Got unknown key.")

    modifier_mask = int(Qt.ShiftModifier | Qt.ControlModifier |
                        Qt.AltModifier | Qt.MetaModifier | Qt.KeypadModifier |
                        Qt.GroupSwitchModifier)
    assert Qt.Key_unknown & ~modifier_mask == Qt.Key_unknown

    modifiers = result & modifier_mask
    key = result & ~modifier_mask

    if len(keystr) == 1 and keystr.isupper():
        modifiers |= Qt.ShiftModifier

    assert key != 0, key
    key = Qt.Key(key)
    modifiers = Qt.KeyboardModifiers(modifiers)

    # Let's hope this is accurate...
    if len(keystr) == 1 and not modifiers:
        text = keystr
    elif len(keystr) == 1 and modifiers == Qt.ShiftModifier:
        text = keystr.upper()
    else:
        text = ''

    return KeyInfo(key, modifiers, text)


def parse_keystring(keystr):
    """Parse a keystring like <Ctrl-x> or xyz and return a KeyInfo list."""
    if is_special_key(keystr):
        return [_parse_single_key(keystr)]
    else:
        return [_parse_single_key(char) for char in keystr]


def normalize_keystr(keystr):
    """Normalize a keystring like Ctrl-Q to a keystring like Ctrl+Q.

    Args:
        keystr: The key combination as a string.

    Return:
        The normalized keystring.
    """
    keystr = keystr.lower()
    replacements = (
        ('control', 'ctrl'),
        ('windows', 'meta'),
        ('mod1', 'alt'),
        ('mod4', 'meta'),
    )
    for (orig, repl) in replacements:
        keystr = keystr.replace(orig, repl)
    for mod in ['ctrl', 'meta', 'alt', 'shift']:
        keystr = keystr.replace(mod + '-', mod + '+')
    return keystr


class FakeIOStream(io.TextIOBase):

    """A fake file-like stream which calls a function for write-calls."""

    def __init__(self, write_func):
        super().__init__()
        self.write = write_func


@contextlib.contextmanager
def fake_io(write_func):
    """Run code with stdout and stderr replaced by FakeIOStreams.

    Args:
        write_func: The function to call when write is called.
    """
    old_stdout = sys.stdout
    old_stderr = sys.stderr
    fake_stderr = FakeIOStream(write_func)
    fake_stdout = FakeIOStream(write_func)
    sys.stderr = fake_stderr
    sys.stdout = fake_stdout
    try:
        yield
    finally:
        # If the code we did run did change sys.stdout/sys.stderr, we leave it
        # unchanged. Otherwise, we reset it.
        if sys.stdout is fake_stdout:
            sys.stdout = old_stdout
        if sys.stderr is fake_stderr:
            sys.stderr = old_stderr


@contextlib.contextmanager
def disabled_excepthook():
    """Run code with the exception hook temporarily disabled."""
    old_excepthook = sys.excepthook
    sys.excepthook = sys.__excepthook__
    try:
        yield
    finally:
        # If the code we did run did change sys.excepthook, we leave it
        # unchanged. Otherwise, we reset it.
        if sys.excepthook is sys.__excepthook__:
            sys.excepthook = old_excepthook


class prevent_exceptions:  # pylint: disable=invalid-name

    """Decorator to ignore and log exceptions.

    This needs to be used for some places where PyQt segfaults on exceptions or
    silently ignores them.

    We used to re-raise the exception with a single-shot QTimer in a similar
    case, but that lead to a strange problem with a KeyError with some random
    jinja template stuff as content. For now, we only log it, so it doesn't
    pass 100% silently.

    This could also be a function, but as a class (with a "wrong" name) it's
    much cleaner to implement.

    Attributes:
        _retval: The value to return in case of an exception.
        _predicate: The condition which needs to be True to prevent exceptions
    """

    def __init__(self, retval, predicate=True):
        """Save decorator arguments.

        Gets called on parse-time with the decorator arguments.

        Args:
            See class attributes.
        """
        self._retval = retval
        self._predicate = predicate

    def __call__(self, func):
        """Called when a function should be decorated.

        Args:
            func: The function to be decorated.

        Return:
            The decorated function.
        """
        if not self._predicate:
            return func

        retval = self._retval

        @functools.wraps(func)
        def wrapper(*args, **kwargs):
            try:
                return func(*args, **kwargs)
            except BaseException:
                log.misc.exception("Error in {}".format(qualname(func)))
                return retval

        return wrapper


def is_enum(obj):
    """Check if a given object is an enum."""
    try:
        return issubclass(obj, enum.Enum)
    except TypeError:
        return False


def get_repr(obj, constructor=False, **attrs):
    """Get a suitable __repr__ string for an object.

    Args:
        obj: The object to get a repr for.
        constructor: If True, show the Foo(one=1, two=2) form instead of
                     <Foo one=1 two=2>.
        attrs: The attributes to add.
    """
    cls = qualname(obj.__class__)
    parts = []
    items = sorted(attrs.items())
    for name, val in items:
        parts.append('{}={!r}'.format(name, val))
    if constructor:
        return '{}({})'.format(cls, ', '.join(parts))
    else:
        if parts:
            return '<{} {}>'.format(cls, ' '.join(parts))
        else:
            return '<{}>'.format(cls)


def qualname(obj):
    """Get the fully qualified name of an object.

    Based on twisted.python.reflect.fullyQualifiedName.

    Should work with:
        - functools.partial objects
        - functions
        - classes
        - methods
        - modules
    """
    if isinstance(obj, functools.partial):
        obj = obj.func

    if hasattr(obj, '__module__'):
        prefix = '{}.'.format(obj.__module__)
    else:
        prefix = ''

    if hasattr(obj, '__qualname__'):
        return '{}{}'.format(prefix, obj.__qualname__)
    elif hasattr(obj, '__name__'):
        return '{}{}'.format(prefix, obj.__name__)
    else:
        return repr(obj)


def raises(exc, func, *args):
    """Check if a function raises a given exception.

    Args:
        exc: A single exception or an iterable of exceptions.
        func: A function to call.
        *args: The arguments to pass to the function.

    Returns:
        True if the exception was raised, False otherwise.
    """
    try:
        func(*args)
    except exc:
        return True
    else:
        return False


def force_encoding(text, encoding):
    """Make sure a given text is encodable with the given encoding.

    This replaces all chars not encodable with question marks.
    """
    return text.encode(encoding, errors='replace').decode(encoding)


def sanitize_filename(name, replacement='_'):
    """Replace invalid filename characters.

    Note: This should be used for the basename, as it also removes the path
    separator.

    Args:
        name: The filename.
        replacement: The replacement character (or None).
    """
    if replacement is None:
        replacement = ''
    # Bad characters taken from Windows, there are even fewer on Linux
    # See also
    # https://en.wikipedia.org/wiki/Filename#Reserved_characters_and_words
    bad_chars = '\\/:*?"<>|'
    for bad_char in bad_chars:
        name = name.replace(bad_char, replacement)
    return name


def newest_slice(iterable, count):
    """Get an iterable for the n newest items of the given iterable.

    Args:
        count: How many elements to get.
               0: get no items:
               n: get the n newest items
              -1: get all items
    """
    if count < -1:
        raise ValueError("count can't be smaller than -1!")
    elif count == 0:
        return []
    elif count == -1 or len(iterable) < count:
        return iterable
    else:
        return itertools.islice(iterable, len(iterable) - count, len(iterable))


def set_clipboard(data, selection=False):
    """Set the clipboard to some given data."""
    if selection and not supports_selection():
        raise SelectionUnsupportedError
    if log_clipboard:
        what = 'primary selection' if selection else 'clipboard'
        log.misc.debug("Setting fake {}: {}".format(what, json.dumps(data)))
    else:
        mode = QClipboard.Selection if selection else QClipboard.Clipboard
        QApplication.clipboard().setText(data, mode=mode)


def get_clipboard(selection=False, fallback=False):
    """Get data from the clipboard.

    Args:
        selection: Use the primary selection.
        fallback: Fall back to the clipboard if primary selection is
                  unavailable.
    """
    global fake_clipboard
    if fallback and not selection:
        raise ValueError("fallback given without selection!")

    if selection and not supports_selection():
        if fallback:
            selection = False
        else:
            raise SelectionUnsupportedError

    if fake_clipboard is not None:
        data = fake_clipboard
        fake_clipboard = None
    else:
        mode = QClipboard.Selection if selection else QClipboard.Clipboard
        data = QApplication.clipboard().text(mode=mode)

    target = "Primary selection" if selection else "Clipboard"
    if not data.strip():
        raise ClipboardEmptyError("{} is empty.".format(target))
    log.misc.debug("{} contained: {!r}".format(target, data))

    return data


def supports_selection():
    """Check if the OS supports primary selection."""
    return QApplication.clipboard().supportsSelection()


def random_port():
    """Get a random free port."""
    sock = socket.socket(socket.AF_INET, socket.SOCK_STREAM)
    sock.bind(('localhost', 0))
    port = sock.getsockname()[1]
    sock.close()
    return port


def open_file(filename, cmdline=None):
    """Open the given file.

    If cmdline is not given, general->default-open-dispatcher is used.
    If default-open-dispatcher is unset, the system's default application is
    used.

    Args:
        filename: The filename to open.
        cmdline: The command to use as string. A `{}` is expanded to the
                 filename. None means to use the system's default application
                 or `default-open-dispatcher` if set. If no `{}` is found, the
                 filename is appended to the cmdline.
    """
    # Import late to avoid circular imports:
    # utils -> config -> configdata -> configtypes -> cmdutils -> command ->
    # utils
    from qutebrowser.misc import guiprocess
    from qutebrowser.config import config
    # the default program to open downloads with - will be empty string
    # if we want to use the default
    override = config.get('general', 'default-open-dispatcher')

    # precedence order: cmdline > default-open-dispatcher > openUrl

    if cmdline is None and not override:
        log.misc.debug("Opening {} with the system application"
                       .format(filename))
        url = QUrl.fromLocalFile(filename)
        QDesktopServices.openUrl(url)
        return

    if cmdline is None and override:
        cmdline = override

    cmd, *args = shlex.split(cmdline)
    args = [arg.replace('{}', filename) for arg in args]
    if '{}' not in cmdline:
        args.append(filename)
    log.misc.debug("Opening {} with {}"
                   .format(filename, [cmd] + args))
    proc = guiprocess.GUIProcess(what='open-file')
    proc.start_detached(cmd, args)


def unused(_arg):
    """Function which does nothing to avoid pylint complaining."""
    pass


def parse_numsettxt_into_list(txtset, nummax):
    """Parse the given numbers set in text format, and return it as a list of
    numbers.

    Args:
        txtset: Numbers set specification. E.g. '1,5,8-last,32,2', where 'last'
                is a special keyword that denotes that maximum allowable
                number.
        nummax: The number that will be used to replace 'last'
    """
<<<<<<< HEAD
    txtset = txtset.lower().replace('last', '%d' % (nummax))
    l = set()
    parts = txtset.split(',')
    for part in parts:
        if part.find('-') != -1:
            [start, end] = part.split('-')
            start = int(start)
            end = int(end)
            for i in range(int(start), int(end)+1):
                l.add(i)
        else:
            l.add(int(part))
    return sorted(l)


def parse_list_into_numsettxt(l):
=======
    txtset = txtset.lower().replace('last', str(nummax))
    numbers = set()
    for part in txtset.split(','):
        if '-' in part:
            start, end = part.split('-')
            for i in range(int(start), int(end)+1):
                numbers.add(i)
        else:
            numbers.add(int(part))
    return sorted(numbers)


def parse_list_into_numsettxt(numbers):
>>>>>>> d62d208b
    """Summarise list of numbers into a numbers set description in text.
    Basically undoes the effect of parse_numsettxt_into_list(...). For example,
    l = [1,5,8,9,10,11,35] will be summarized into the string '1,5,8-11,35'.

    Args:
<<<<<<< HEAD
        l: Numbers list to be summarized back into text set descriptors. 
    """

    state = 'start'
    for i in sorted(l):
=======
        numbers: Numbers list to be summarized back into text set descriptors. 
    """

    state = 'start'
    for i in sorted(numbers):
>>>>>>> d62d208b
        if state == 'start':
            txtset = str(i)
            state = 'inside'
        elif state == 'inside':
            diff = i - last_i
            if diff > 1:
                txtset += ',{}'.format(i)
            else:
                txtset += '-'.format(i)
                state = 'inside-dashed'
        elif state == 'inside-dashed':
            diff = i - last_i
            if diff > 1:
                txtset += '{},{}'.format(last_i,i)
                state = 'inside'
        last_i = i
    if state == 'inside-dashed':
        txtset += '{}'.format(i)

    return txtset

def expand_windows_drive(path):
    r"""Expand a drive-path like E: into E:\.

    Does nothing for other paths.

    Args:
        path: The path to expand.
    """
    # Usually, "E:" on Windows refers to the current working directory on drive
    # E:\. The correct way to specifify drive E: is "E:\", but most users
    # probably don't use the "multiple working directories" feature and expect
    # "E:" and "E:\" to be equal.
    if re.match(r'[A-Z]:$', path, re.IGNORECASE):
        return path + "\\"
    else:
        return path<|MERGE_RESOLUTION|>--- conflicted
+++ resolved
@@ -874,24 +874,6 @@
                 number.
         nummax: The number that will be used to replace 'last'
     """
-<<<<<<< HEAD
-    txtset = txtset.lower().replace('last', '%d' % (nummax))
-    l = set()
-    parts = txtset.split(',')
-    for part in parts:
-        if part.find('-') != -1:
-            [start, end] = part.split('-')
-            start = int(start)
-            end = int(end)
-            for i in range(int(start), int(end)+1):
-                l.add(i)
-        else:
-            l.add(int(part))
-    return sorted(l)
-
-
-def parse_list_into_numsettxt(l):
-=======
     txtset = txtset.lower().replace('last', str(nummax))
     numbers = set()
     for part in txtset.split(','):
@@ -905,25 +887,16 @@
 
 
 def parse_list_into_numsettxt(numbers):
->>>>>>> d62d208b
     """Summarise list of numbers into a numbers set description in text.
     Basically undoes the effect of parse_numsettxt_into_list(...). For example,
     l = [1,5,8,9,10,11,35] will be summarized into the string '1,5,8-11,35'.
 
     Args:
-<<<<<<< HEAD
-        l: Numbers list to be summarized back into text set descriptors. 
-    """
-
-    state = 'start'
-    for i in sorted(l):
-=======
         numbers: Numbers list to be summarized back into text set descriptors. 
     """
 
     state = 'start'
     for i in sorted(numbers):
->>>>>>> d62d208b
         if state == 'start':
             txtset = str(i)
             state = 'inside'
