# vim: ft=python fileencoding=utf-8 sts=4 sw=4 et:

# Copyright 2014-2016 Florian Bruhin (The Compiler) <mail@qutebrowser.org>
#
# This file is part of qutebrowser.
#
# qutebrowser is free software: you can redistribute it and/or modify
# it under the terms of the GNU General Public License as published by
# the Free Software Foundation, either version 3 of the License, or
# (at your option) any later version.
#
# qutebrowser is distributed in the hope that it will be useful,
# but WITHOUT ANY WARRANTY; without even the implied warranty of
# MERCHANTABILITY or FITNESS FOR A PARTICULAR PURPOSE.  See the
# GNU General Public License for more details.
#
# You should have received a copy of the GNU General Public License
# along with qutebrowser.  If not, see <http://www.gnu.org/licenses/>.

"""Other utilities which don't fit anywhere else."""

import io
import re
import sys
import enum
import json
import os.path
import functools
import itertools
<<<<<<< HEAD
import contextlib
import collections
=======
import socket
>>>>>>> 6b4f7198

from PyQt5.QtCore import Qt
from PyQt5.QtGui import QKeySequence, QColor, QClipboard
from PyQt5.QtWidgets import QApplication
import pkg_resources

import qutebrowser
from qutebrowser.utils import qtutils, log


fake_clipboard = None
log_clipboard = False


class ClipboardError(Exception):

    """Raised if the clipboard contents are unavailable for some reason."""


class SelectionUnsupportedError(ClipboardError):

    """Raised if [gs]et_clipboard is used and selection=True is unsupported."""


class ClipboardEmptyError(ClipboardError):

    """Raised if get_clipboard is used and the clipboard is empty."""


def elide(text, length):
    """Elide text so it uses a maximum of length chars."""
    if length < 1:
        raise ValueError("length must be >= 1!")
    if len(text) <= length:
        return text
    else:
        return text[:length - 1] + '\u2026'


def elide_filename(filename, length):
    """Elide a filename to the given length.

    The difference to the elide() is that the text is removed from
    the middle instead of from the end. This preserves file name extensions.
    Additionally, standard ASCII dots are used ("...") instead of the unicode
    "…" (U+2026) so it works regardless of the filesystem encoding.

    This function does not handle path separators.

    Args:
        filename: The filename to elide.
        length: The maximum length of the filename, must be at least 3.

    Return:
        The elided filename.
    """
    elidestr = '...'
    if length < len(elidestr):
        raise ValueError('length must be greater or equal to 3')
    if len(filename) <= length:
        return filename
    # Account for '...'
    length -= len(elidestr)
    left = length // 2
    right = length - left
    if right == 0:
        return filename[:left] + elidestr
    else:
        return filename[:left] + elidestr + filename[-right:]


def compact_text(text, elidelength=None):
    """Remove leading whitespace and newlines from a text and maybe elide it.

    Args:
        text: The text to compact.
        elidelength: To how many chars to elide.
    """
    lines = []
    for line in text.splitlines():
        lines.append(line.strip())
    out = ''.join(lines)
    if elidelength is not None:
        out = elide(out, elidelength)
    return out


def read_file(filename, binary=False):
    """Get the contents of a file contained with qutebrowser.

    Args:
        filename: The filename to open as string.
        binary: Whether to return a binary string.
                If False, the data is UTF-8-decoded.

    Return:
        The file contents as string.
    """
    if hasattr(sys, 'frozen'):
        # cx_Freeze doesn't support pkg_resources :(
        fn = os.path.join(os.path.dirname(sys.executable), filename)
        if binary:
            with open(fn, 'rb') as f:
                return f.read()
        else:
            with open(fn, 'r', encoding='utf-8') as f:
                return f.read()
    else:
        data = pkg_resources.resource_string(qutebrowser.__name__, filename)
        if not binary:
            data = data.decode('UTF-8')
        return data


def resource_filename(filename):
    """Get the absolute filename of a file contained with qutebrowser.

    Args:
        filename: The filename.

    Return:
        The absolute filename.
    """
    if hasattr(sys, 'frozen'):
        return os.path.join(os.path.dirname(sys.executable), filename)
    return pkg_resources.resource_filename(qutebrowser.__name__, filename)


def actute_warning():
    """Display a warning about the dead_actute issue if needed."""
    # WORKAROUND (remove this when we bump the requirements to 5.3.0)
    # Non Linux OS' aren't affected
    if not sys.platform.startswith('linux'):
        return
    # If no compose file exists for some reason, we're not affected
    if not os.path.exists('/usr/share/X11/locale/en_US.UTF-8/Compose'):
        return
    # Qt >= 5.3 doesn't seem to be affected
    try:
        if qtutils.version_check('5.3.0'):
            return
    except ValueError:  # pragma: no cover
        pass
    try:
        with open('/usr/share/X11/locale/en_US.UTF-8/Compose', 'r',
                  encoding='utf-8') as f:
            for line in f:
                if '<dead_actute>' in line:
                    if sys.stdout is not None:
                        sys.stdout.flush()
                    print("Note: If you got a 'dead_actute' warning above, "
                          "that is not a bug in qutebrowser! See "
                          "https://bugs.freedesktop.org/show_bug.cgi?id=69476 "
                          "for details.")
                    break
    except OSError:
        log.init.exception("Failed to read Compose file")


def _get_color_percentage(a_c1, a_c2, a_c3, b_c1, b_c2, b_c3, percent):
    """Get a color which is percent% interpolated between start and end.

    Args:
        a_c1, a_c2, a_c3: Start color components (R, G, B / H, S, V / H, S, L)
        b_c1, b_c2, b_c3: End color components (R, G, B / H, S, V / H, S, L)
        percent: Percentage to interpolate, 0-100.
                 0: Start color will be returned.
                 100: End color will be returned.

    Return:
        A (c1, c2, c3) tuple with the interpolated color components.
    """
    if not 0 <= percent <= 100:
        raise ValueError("percent needs to be between 0 and 100!")
    out_c1 = round(a_c1 + (b_c1 - a_c1) * percent / 100)
    out_c2 = round(a_c2 + (b_c2 - a_c2) * percent / 100)
    out_c3 = round(a_c3 + (b_c3 - a_c3) * percent / 100)
    return (out_c1, out_c2, out_c3)


def interpolate_color(start, end, percent, colorspace=QColor.Rgb):
    """Get an interpolated color value.

    Args:
        start: The start color.
        end: The end color.
        percent: Which value to get (0 - 100)
        colorspace: The desired interpolation color system,
                    QColor::{Rgb,Hsv,Hsl} (from QColor::Spec enum)
                    If None, start is used except when percent is 100.

    Return:
        The interpolated QColor, with the same spec as the given start color.
    """
    qtutils.ensure_valid(start)
    qtutils.ensure_valid(end)

    if colorspace is None:
        if percent == 100:
            return QColor(*end.getRgb())
        else:
            return QColor(*start.getRgb())

    out = QColor()
    if colorspace == QColor.Rgb:
        a_c1, a_c2, a_c3, _alpha = start.getRgb()
        b_c1, b_c2, b_c3, _alpha = end.getRgb()
        components = _get_color_percentage(a_c1, a_c2, a_c3, b_c1, b_c2, b_c3,
                                           percent)
        out.setRgb(*components)
    elif colorspace == QColor.Hsv:
        a_c1, a_c2, a_c3, _alpha = start.getHsv()
        b_c1, b_c2, b_c3, _alpha = end.getHsv()
        components = _get_color_percentage(a_c1, a_c2, a_c3, b_c1, b_c2, b_c3,
                                           percent)
        out.setHsv(*components)
    elif colorspace == QColor.Hsl:
        a_c1, a_c2, a_c3, _alpha = start.getHsl()
        b_c1, b_c2, b_c3, _alpha = end.getHsl()
        components = _get_color_percentage(a_c1, a_c2, a_c3, b_c1, b_c2, b_c3,
                                           percent)
        out.setHsl(*components)
    else:
        raise ValueError("Invalid colorspace!")
    out = out.convertTo(start.spec())
    qtutils.ensure_valid(out)
    return out


def format_seconds(total_seconds):
    """Format a count of seconds to get a [H:]M:SS string."""
    prefix = '-' if total_seconds < 0 else ''
    hours, rem = divmod(abs(round(total_seconds)), 3600)
    minutes, seconds = divmod(rem, 60)
    chunks = []
    if hours:
        chunks.append(str(hours))
        min_format = '{:02}'
    else:
        min_format = '{}'
    chunks.append(min_format.format(minutes))
    chunks.append('{:02}'.format(seconds))
    return prefix + ':'.join(chunks)


def format_timedelta(td):
    """Format a timedelta to get a "1h 5m 1s" string."""
    prefix = '-' if td.total_seconds() < 0 else ''
    hours, rem = divmod(abs(round(td.total_seconds())), 3600)
    minutes, seconds = divmod(rem, 60)
    chunks = []
    if hours:
        chunks.append('{}h'.format(hours))
    if minutes:
        chunks.append('{}m'.format(minutes))
    if seconds or not chunks:
        chunks.append('{}s'.format(seconds))
    return prefix + ' '.join(chunks)


def format_size(size, base=1024, suffix=''):
    """Format a byte size so it's human readable.

    Inspired by http://stackoverflow.com/q/1094841
    """
    prefixes = ['', 'k', 'M', 'G', 'T', 'P', 'E', 'Z', 'Y']
    if size is None:
        return '?.??' + suffix
    for p in prefixes:
        if -base < size < base:
            return '{:.02f}{}{}'.format(size, p, suffix)
        size /= base
    return '{:.02f}{}{}'.format(size, prefixes[-1], suffix)


def key_to_string(key):
    """Convert a Qt::Key member to a meaningful name.

    Args:
        key: A Qt::Key member.

    Return:
        A name of the key as a string.
    """
    special_names_str = {
        # Some keys handled in a weird way by QKeySequence::toString.
        # See https://bugreports.qt.io/browse/QTBUG-40030
        # Most are unlikely to be ever needed, but you never know ;)
        # For dead/combining keys, we return the corresponding non-combining
        # key, as that's easier to add to the config.
        'Key_Blue': 'Blue',
        'Key_Calendar': 'Calendar',
        'Key_ChannelDown': 'Channel Down',
        'Key_ChannelUp': 'Channel Up',
        'Key_ContrastAdjust': 'Contrast Adjust',
        'Key_Dead_Abovedot': '˙',
        'Key_Dead_Abovering': '˚',
        'Key_Dead_Acute': '´',
        'Key_Dead_Belowdot': 'Belowdot',
        'Key_Dead_Breve': '˘',
        'Key_Dead_Caron': 'ˇ',
        'Key_Dead_Cedilla': '¸',
        'Key_Dead_Circumflex': '^',
        'Key_Dead_Diaeresis': '¨',
        'Key_Dead_Doubleacute': '˝',
        'Key_Dead_Grave': '`',
        'Key_Dead_Hook': 'Hook',
        'Key_Dead_Horn': 'Horn',
        'Key_Dead_Iota': 'Iota',
        'Key_Dead_Macron': '¯',
        'Key_Dead_Ogonek': '˛',
        'Key_Dead_Semivoiced_Sound': 'Semivoiced Sound',
        'Key_Dead_Tilde': '~',
        'Key_Dead_Voiced_Sound': 'Voiced Sound',
        'Key_Exit': 'Exit',
        'Key_Green': 'Green',
        'Key_Guide': 'Guide',
        'Key_Info': 'Info',
        'Key_LaunchG': 'LaunchG',
        'Key_LaunchH': 'LaunchH',
        'Key_MediaLast': 'MediaLast',
        'Key_Memo': 'Memo',
        'Key_MicMute': 'Mic Mute',
        'Key_Mode_switch': 'Mode switch',
        'Key_Multi_key': 'Multi key',
        'Key_PowerDown': 'Power Down',
        'Key_Red': 'Red',
        'Key_Settings': 'Settings',
        'Key_SingleCandidate': 'Single Candidate',
        'Key_ToDoList': 'Todo List',
        'Key_TouchpadOff': 'Touchpad Off',
        'Key_TouchpadOn': 'Touchpad On',
        'Key_TouchpadToggle': 'Touchpad toggle',
        'Key_Yellow': 'Yellow',
        'Key_Alt': 'Alt',
        'Key_AltGr': 'AltGr',
        'Key_Control': 'Control',
        'Key_Direction_L': 'Direction L',
        'Key_Direction_R': 'Direction R',
        'Key_Hyper_L': 'Hyper L',
        'Key_Hyper_R': 'Hyper R',
        'Key_Meta': 'Meta',
        'Key_Shift': 'Shift',
        'Key_Super_L': 'Super L',
        'Key_Super_R': 'Super R',
        'Key_unknown': 'Unknown',
    }
    # We now build our real special_names dict from the string mapping above.
    # The reason we don't do this directly is that certain Qt versions don't
    # have all the keys, so we want to ignore AttributeErrors.
    special_names = {}
    for k, v in special_names_str.items():
        try:
            special_names[getattr(Qt, k)] = v
        except AttributeError:
            pass
    # Now we check if the key is any special one - if not, we use
    # QKeySequence::toString.
    try:
        return special_names[key]
    except KeyError:
        name = QKeySequence(key).toString()
        morphings = {
            'Backtab': 'Tab',
            'Esc': 'Escape',
        }
        if name in morphings:
            return morphings[name]
        else:
            return name


def keyevent_to_string(e):
    """Convert a QKeyEvent to a meaningful name.

    Args:
        e: A QKeyEvent.

    Return:
        A name of the key (combination) as a string or
        None if only modifiers are pressed..
    """
    if sys.platform == 'darwin':
        # Qt swaps Ctrl/Meta on OS X, so we switch it back here so the user can
        # use it in the config as expected. See:
        # https://github.com/The-Compiler/qutebrowser/issues/110
        # http://doc.qt.io/qt-5.4/osx-issues.html#special-keys
        modmask2str = collections.OrderedDict([
            (Qt.MetaModifier, 'Ctrl'),
            (Qt.AltModifier, 'Alt'),
            (Qt.ControlModifier, 'Meta'),
            (Qt.ShiftModifier, 'Shift'),
        ])
    else:
        modmask2str = collections.OrderedDict([
            (Qt.ControlModifier, 'Ctrl'),
            (Qt.AltModifier, 'Alt'),
            (Qt.MetaModifier, 'Meta'),
            (Qt.ShiftModifier, 'Shift'),
        ])
    modifiers = (Qt.Key_Control, Qt.Key_Alt, Qt.Key_Shift, Qt.Key_Meta,
                 Qt.Key_AltGr, Qt.Key_Super_L, Qt.Key_Super_R, Qt.Key_Hyper_L,
                 Qt.Key_Hyper_R, Qt.Key_Direction_L, Qt.Key_Direction_R)
    if e.key() in modifiers:
        # Only modifier pressed
        return None
    mod = e.modifiers()
    parts = []
    for (mask, s) in modmask2str.items():
        if mod & mask and s not in parts:
            parts.append(s)
    parts.append(key_to_string(e.key()))
    return '+'.join(parts)


class KeyInfo:

    """Stores information about a key, like used in a QKeyEvent.

    Attributes:
        key: Qt::Key
        modifiers: Qt::KeyboardModifiers
        text: str
    """

    def __init__(self, key, modifiers, text):
        self.key = key
        self.modifiers = modifiers
        self.text = text

    def __repr__(self):
        # Meh, dependency cycle...
        from qutebrowser.utils.debug import qenum_key
        if self.modifiers is None:
            modifiers = None
        else:
            #modifiers = qflags_key(Qt, self.modifiers)
            modifiers = hex(int(self.modifiers))
        return get_repr(self, constructor=True, key=qenum_key(Qt, self.key),
                        modifiers=modifiers, text=self.text)

    def __eq__(self, other):
        return (self.key == other.key and self.modifiers == other.modifiers and
                self.text == other.text)


class KeyParseError(Exception):

    """Raised by _parse_single_key/parse_keystring on parse errors."""

    def __init__(self, keystr, error):
        super().__init__("Could not parse {!r}: {}".format(keystr, error))


def is_special_key(keystr):
    """True if keystr is a 'special' keystring (e.g. <ctrl-x> or <space>)."""
    return keystr.startswith('<') and keystr.endswith('>')


def _parse_single_key(keystr):
    """Convert a single key string to a (Qt.Key, Qt.Modifiers, text) tuple."""
    if is_special_key(keystr):
        # Special key
        keystr = keystr[1:-1]
    elif len(keystr) == 1:
        # vim-like key
        pass
    else:
        raise KeyParseError(keystr, "Expecting either a single key or a "
                            "<Ctrl-x> like keybinding.")

    seq = QKeySequence(normalize_keystr(keystr), QKeySequence.PortableText)
    if len(seq) != 1:
        raise KeyParseError(keystr, "Got {} keys instead of 1.".format(
            len(seq)))
    result = seq[0]

    if result == Qt.Key_unknown:
        raise KeyParseError(keystr, "Got unknown key.")

    modifier_mask = int(Qt.ShiftModifier | Qt.ControlModifier |
                        Qt.AltModifier | Qt.MetaModifier | Qt.KeypadModifier |
                        Qt.GroupSwitchModifier)
    assert Qt.Key_unknown & ~modifier_mask == Qt.Key_unknown

    modifiers = result & modifier_mask
    key = result & ~modifier_mask

    if len(keystr) == 1 and keystr.isupper():
        modifiers |= Qt.ShiftModifier

    assert key != 0, key
    key = Qt.Key(key)
    modifiers = Qt.KeyboardModifiers(modifiers)

    # Let's hope this is accurate...
    if len(keystr) == 1 and not modifiers:
        text = keystr
    elif len(keystr) == 1 and modifiers == Qt.ShiftModifier:
        text = keystr.upper()
    else:
        text = ''

    return KeyInfo(key, modifiers, text)


def parse_keystring(keystr):
    """Parse a keystring like <Ctrl-x> or xyz and return a KeyInfo list."""
    if is_special_key(keystr):
        return [_parse_single_key(keystr)]
    else:
        return [_parse_single_key(char) for char in keystr]


def normalize_keystr(keystr):
    """Normalize a keystring like Ctrl-Q to a keystring like Ctrl+Q.

    Args:
        keystr: The key combination as a string.

    Return:
        The normalized keystring.
    """
    keystr = keystr.lower()
    replacements = (
        ('control', 'ctrl'),
        ('windows', 'meta'),
        ('mod1', 'alt'),
        ('mod4', 'meta'),
    )
    for (orig, repl) in replacements:
        keystr = keystr.replace(orig, repl)
    for mod in ['ctrl', 'meta', 'alt', 'shift']:
        keystr = keystr.replace(mod + '-', mod + '+')
    return keystr


class FakeIOStream(io.TextIOBase):

    """A fake file-like stream which calls a function for write-calls."""

    def __init__(self, write_func):
        super().__init__()
        self.write = write_func


@contextlib.contextmanager
def fake_io(write_func):
    """Run code with stdout and stderr replaced by FakeIOStreams.

    Args:
        write_func: The function to call when write is called.
    """
    old_stdout = sys.stdout
    old_stderr = sys.stderr
    fake_stderr = FakeIOStream(write_func)
    fake_stdout = FakeIOStream(write_func)
    sys.stderr = fake_stderr
    sys.stdout = fake_stdout
    try:
        yield
    finally:
        # If the code we did run did change sys.stdout/sys.stderr, we leave it
        # unchanged. Otherwise, we reset it.
        if sys.stdout is fake_stdout:
            sys.stdout = old_stdout
        if sys.stderr is fake_stderr:
            sys.stderr = old_stderr


@contextlib.contextmanager
def disabled_excepthook():
    """Run code with the exception hook temporarily disabled."""
    old_excepthook = sys.excepthook
    sys.excepthook = sys.__excepthook__
    try:
        yield
    finally:
        # If the code we did run did change sys.excepthook, we leave it
        # unchanged. Otherwise, we reset it.
        if sys.excepthook is sys.__excepthook__:
            sys.excepthook = old_excepthook


class prevent_exceptions:  # pylint: disable=invalid-name

    """Decorator to ignore and log exceptions.

    This needs to be used for some places where PyQt segfaults on exceptions or
    silently ignores them.

    We used to re-raise the exception with a single-shot QTimer in a similar
    case, but that lead to a strange problem with a KeyError with some random
    jinja template stuff as content. For now, we only log it, so it doesn't
    pass 100% silently.

    This could also be a function, but as a class (with a "wrong" name) it's
    much cleaner to implement.

    Attributes:
        _retval: The value to return in case of an exception.
        _predicate: The condition which needs to be True to prevent exceptions
    """

    def __init__(self, retval, predicate=True):
        """Save decorator arguments.

        Gets called on parse-time with the decorator arguments.

        Args:
            See class attributes.
        """
        self._retval = retval
        self._predicate = predicate

    def __call__(self, func):
        """Called when a function should be decorated.

        Args:
            func: The function to be decorated.

        Return:
            The decorated function.
        """
        if not self._predicate:
            return func

        retval = self._retval

        @functools.wraps(func)
        def wrapper(*args, **kwargs):
            try:
                return func(*args, **kwargs)
            except BaseException:
                log.misc.exception("Error in {}".format(qualname(func)))
                return retval

        return wrapper


def is_enum(obj):
    """Check if a given object is an enum."""
    try:
        return issubclass(obj, enum.Enum)
    except TypeError:
        return False


def get_repr(obj, constructor=False, **attrs):
    """Get a suitable __repr__ string for an object.

    Args:
        obj: The object to get a repr for.
        constructor: If True, show the Foo(one=1, two=2) form instead of
                     <Foo one=1 two=2>.
        attrs: The attributes to add.
    """
    cls = qualname(obj.__class__)
    parts = []
    items = sorted(attrs.items())
    for name, val in items:
        parts.append('{}={!r}'.format(name, val))
    if constructor:
        return '{}({})'.format(cls, ', '.join(parts))
    else:
        if parts:
            return '<{} {}>'.format(cls, ' '.join(parts))
        else:
            return '<{}>'.format(cls)


def qualname(obj):
    """Get the fully qualified name of an object.

    Based on twisted.python.reflect.fullyQualifiedName.

    Should work with:
        - functools.partial objects
        - functions
        - classes
        - methods
        - modules
    """
    if isinstance(obj, functools.partial):
        obj = obj.func

    if hasattr(obj, '__module__'):
        prefix = '{}.'.format(obj.__module__)
    else:
        prefix = ''

    if hasattr(obj, '__qualname__'):
        return '{}{}'.format(prefix, obj.__qualname__)
    elif hasattr(obj, '__name__'):
        return '{}{}'.format(prefix, obj.__name__)
    else:
        return repr(obj)


def raises(exc, func, *args):
    """Check if a function raises a given exception.

    Args:
        exc: A single exception or an iterable of exceptions.
        func: A function to call.
        *args: The arguments to pass to the function.

    Returns:
        True if the exception was raised, False otherwise.
    """
    try:
        func(*args)
    except exc:
        return True
    else:
        return False


def force_encoding(text, encoding):
    """Make sure a given text is encodable with the given encoding.

    This replaces all chars not encodable with question marks.
    """
    return text.encode(encoding, errors='replace').decode(encoding)


def sanitize_filename(name, replacement='_'):
    """Replace invalid filename characters.

    Note: This should be used for the basename, as it also removes the path
    separator.

    Args:
        name: The filename.
        replacement: The replacement character (or None).
    """
    if replacement is None:
        replacement = ''
    # Bad characters taken from Windows, there are even fewer on Linux
    # See also
    # https://en.wikipedia.org/wiki/Filename#Reserved_characters_and_words
    bad_chars = '\\/:*?"<>|'
    for bad_char in bad_chars:
        name = name.replace(bad_char, replacement)
    return name


def newest_slice(iterable, count):
    """Get an iterable for the n newest items of the given iterable.

    Args:
        count: How many elements to get.
               0: get no items:
               n: get the n newest items
              -1: get all items
    """
    if count < -1:
        raise ValueError("count can't be smaller than -1!")
    elif count == 0:
        return []
    elif count == -1 or len(iterable) < count:
        return iterable
    else:
        return itertools.islice(iterable, len(iterable) - count, len(iterable))


def set_clipboard(data, selection=False):
    """Set the clipboard to some given data."""
    if selection and not supports_selection():
        raise SelectionUnsupportedError
    if log_clipboard:
        what = 'primary selection' if selection else 'clipboard'
        log.misc.debug("Setting fake {}: {}".format(what, json.dumps(data)))
    else:
        mode = QClipboard.Selection if selection else QClipboard.Clipboard
        QApplication.clipboard().setText(data, mode=mode)


def get_clipboard(selection=False):
    """Get data from the clipboard."""
    global fake_clipboard
    if selection and not supports_selection():
        raise SelectionUnsupportedError

    if fake_clipboard is not None:
        data = fake_clipboard
        fake_clipboard = None
    else:
        mode = QClipboard.Selection if selection else QClipboard.Clipboard
        data = QApplication.clipboard().text(mode=mode)

    target = "Primary selection" if selection else "Clipboard"
    if not data.strip():
        raise ClipboardEmptyError("{} is empty.".format(target))
    log.misc.debug("{} contained: {!r}".format(target, data))

    return data


def supports_selection():
    """Check if the OS supports primary selection."""
    return QApplication.clipboard().supportsSelection()


<<<<<<< HEAD
class X11GeometryStringParser(object):
    """Parse a standard X11 geometry string.

    Most X programs accept a command line argument of the form −−geometry
    WIDTHxHEIGHT+XOFF+YOFF (where WIDTH, HEIGHT, XOFF, and YOFF are numbers)
    for specifying a preferred size and location for this application’’s main
    window

    The full specification

    https://www.x.org/releases/X11R7.7/doc/man/man7/X.7.xhtml#heading7
    """
    TOKENIZE_ERROR = "Geometry string contains an invalid character"
    Token = collections.namedtuple(
        'Token', ['typ', 'value', 'column']
    )


    def tokenize(self, string):
        """Tokenize a geometry string."""
        token_specification = [
            ('MUL', r'x'),     # Integer or decimal number
            ('NUMBER', r'[+-]?\d+(\.\d*)?'),  # Integer or decimal number
            ('INVOFF', r'-'),  # Indicate a inverse offset
                               #    left hand -> right hand
                               #    top -> buttom
            ('INVALID', r'.'), # Match the rest, which is invalid
        ]
        tok_regex = '|'.join(
            '(?P<%s>%s)' % pair for pair in token_specification
        )
        line_start = 0
        for mo in re.finditer(tok_regex, string):
            kind = mo.lastgroup
            value = mo.group(kind)
            column = mo.start() - line_start
            if kind == 'INVALID':
                raise ValueError("%s '%s' at column %d" % (
                    self.TOKENIZE_ERROR, value, column + 1
                ))
            yield self.Token(kind, value, column)
=======
def random_port():
    """Get a random free port."""
    sock = socket.socket(socket.AF_INET, socket.SOCK_STREAM)
    sock.bind(('localhost', 0))
    port = sock.getsockname()[1]
    sock.close()
    return port
>>>>>>> 6b4f7198
<|MERGE_RESOLUTION|>--- conflicted
+++ resolved
@@ -24,15 +24,12 @@
 import sys
 import enum
 import json
+import socket
 import os.path
 import functools
 import itertools
-<<<<<<< HEAD
 import contextlib
 import collections
-=======
-import socket
->>>>>>> 6b4f7198
 
 from PyQt5.QtCore import Qt
 from PyQt5.QtGui import QKeySequence, QColor, QClipboard
@@ -469,7 +466,7 @@
         if self.modifiers is None:
             modifiers = None
         else:
-            #modifiers = qflags_key(Qt, self.modifiers)
+            # modifiers = qflags_key(Qt, self.modifiers)
             modifiers = hex(int(self.modifiers))
         return get_repr(self, constructor=True, key=qenum_key(Qt, self.key),
                         modifiers=modifiers, text=self.text)
@@ -837,13 +834,21 @@
     return QApplication.clipboard().supportsSelection()
 
 
-<<<<<<< HEAD
+def random_port():
+    """Get a random free port."""
+    sock = socket.socket(socket.AF_INET, socket.SOCK_STREAM)
+    sock.bind(('localhost', 0))
+    port = sock.getsockname()[1]
+    sock.close()
+    return port
+
+
 class X11GeometryStringParser(object):
     """Parse a standard X11 geometry string.
 
     Most X programs accept a command line argument of the form −−geometry
     WIDTHxHEIGHT+XOFF+YOFF (where WIDTH, HEIGHT, XOFF, and YOFF are numbers)
-    for specifying a preferred size and location for this application’’s main
+    for specifying a preferred size and location for this application's main
     window
 
     The full specification
@@ -855,16 +860,15 @@
         'Token', ['typ', 'value', 'column']
     )
 
-
     def tokenize(self, string):
         """Tokenize a geometry string."""
         token_specification = [
-            ('MUL', r'x'),     # Integer or decimal number
+            ('MUL', r'x'),      # Integer or decimal number
             ('NUMBER', r'[+-]?\d+(\.\d*)?'),  # Integer or decimal number
-            ('INVOFF', r'-'),  # Indicate a inverse offset
-                               #    left hand -> right hand
-                               #    top -> buttom
-            ('INVALID', r'.'), # Match the rest, which is invalid
+            ('INVOFF', r'-'),   # Indicate a inverse offset
+                                #    left hand -> right hand
+                                #    top -> buttom
+            ('INVALID', r'.'),  # Match the rest, which is invalid
         ]
         tok_regex = '|'.join(
             '(?P<%s>%s)' % pair for pair in token_specification
@@ -878,13 +882,4 @@
                 raise ValueError("%s '%s' at column %d" % (
                     self.TOKENIZE_ERROR, value, column + 1
                 ))
-            yield self.Token(kind, value, column)
-=======
-def random_port():
-    """Get a random free port."""
-    sock = socket.socket(socket.AF_INET, socket.SOCK_STREAM)
-    sock.bind(('localhost', 0))
-    port = sock.getsockname()[1]
-    sock.close()
-    return port
->>>>>>> 6b4f7198
+            yield self.Token(kind, value, column)