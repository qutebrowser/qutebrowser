--- conflicted
+++ resolved
@@ -165,118 +165,6 @@
             self._ATTRIBUTES[name] = [value]
 
 
-<<<<<<< HEAD
-def _init_stylesheet(profile):
-    """Initialize custom stylesheets.
-
-    Partially inspired by QupZilla:
-    https://github.com/QupZilla/qupzilla/blob/v2.0/src/lib/app/mainapplication.cpp#L1063-L1101
-    """
-    old_script = profile.scripts().findScript('_qute_stylesheet')
-    if not old_script.isNull():
-        profile.scripts().remove(old_script)
-
-    css = shared.get_user_stylesheet()
-    source = '\n'.join([
-        '"use strict";',
-        'window._qutebrowser = window._qutebrowser || {};',
-        utils.read_file('javascript/stylesheet.js'),
-        javascript.assemble('stylesheet', 'set_css', css),
-    ])
-
-    script = QWebEngineScript()
-    script.setName('_qute_stylesheet')
-    script.setInjectionPoint(QWebEngineScript.DocumentCreation)
-    script.setWorldId(QWebEngineScript.ApplicationWorld)
-    script.setRunsOnSubFrames(True)
-    script.setSourceCode(source)
-    profile.scripts().insert(script)
-
-
-def _update_stylesheet():
-    """Update the custom stylesheet in existing tabs."""
-    css = shared.get_user_stylesheet()
-    code = javascript.assemble('stylesheet', 'set_css', css)
-    for win_id, window in objreg.window_registry.items():
-        # We could be in the middle of destroying a window here
-        if sip.isdeleted(window):
-            continue
-        tab_registry = objreg.get('tab-registry', scope='window',
-                                  window=win_id)
-        for tab in tab_registry.values():
-            tab.run_js_async(code)
-
-
-def _init_focustools(profile):
-    """Initialize focus tools."""
-    scripts = profile.scripts()
-    old_script = scripts.findScript('_qute_focustools')
-    if not old_script.isNull():
-        scripts.remove(old_script)
-
-    if config.val.input.blur_on_load.enabled:
-        source = '\n'.join([
-            '"use strict";',
-            'window._qutebrowser = window._qutebrowser || {};',
-            utils.read_file('javascript/focustools.js'),
-            javascript.assemble('focustools', 'load',
-                                config.val.input.blur_on_load.enabled,
-                                config.val.input.blur_on_load.delay),
-        ])
-
-        script = QWebEngineScript()
-        script.setName('_qute_focustools')
-        script.setInjectionPoint(QWebEngineScript.DocumentReady)
-        script.setWorldId(QWebEngineScript.ApplicationWorld)
-        script.setRunsOnSubFrames(True)
-        script.setSourceCode(source)
-        scripts.insert(script)
-
-
-def _set_http_headers(profile):
-    """Set the user agent and accept-language for the given profile.
-
-    We override those per request in the URL interceptor (to allow for
-    per-domain values), but this one still gets used for things like
-    window.navigator.userAgent/.languages in JS.
-    """
-    profile.setHttpUserAgent(config.val.content.headers.user_agent)
-    accept_language = config.val.content.headers.accept_language
-    if accept_language is not None:
-        profile.setHttpAcceptLanguage(accept_language)
-
-
-def _set_http_cache_size(profile):
-    """Initialize the HTTP cache size for the given profile."""
-    size = config.val.content.cache.size
-    if size is None:
-        size = 0
-    else:
-        size = qtutils.check_overflow(size, 'int', fatal=False)
-
-    # 0: automatically managed by QtWebEngine
-    profile.setHttpCacheMaximumSize(size)
-
-
-def _set_persistent_cookie_policy(profile):
-    """Set the HTTP Cookie size for the given profile."""
-    if config.val.content.cookies.store:
-        value = QWebEngineProfile.AllowPersistentCookies
-    else:
-        value = QWebEngineProfile.NoPersistentCookies
-    profile.setPersistentCookiesPolicy(value)
-
-
-def _set_dictionary_language(profile):
-    filenames = []
-    for code in config.val.spellcheck.languages or []:
-        local_filename = spell.local_filename(code)
-        if not local_filename:
-            message.warning(
-                "Language {} is not installed - see scripts/dictcli.py "
-                "in qutebrowser's sources".format(code))
-            continue
-=======
 class ProfileSetter:
 
     """Helper to set various settings on a profile."""
@@ -337,7 +225,6 @@
                                     "scripts/dictcli.py in qutebrowser's "
                                     "sources".format(code))
                 continue
->>>>>>> 7eaad59b
 
             filenames.append(local_filename)
 
@@ -349,25 +236,10 @@
     """Update global settings when qwebsettings changed."""
     global_settings.update_setting(option)
 
-<<<<<<< HEAD
-    if option in ['scrolling.bar', 'content.user_stylesheets']:
-        _init_stylesheet(default_profile)
-        _init_stylesheet(private_profile)
-        _update_stylesheet()
-    elif option in ['content.headers.user_agent',
-                    'content.headers.accept_language']:
-        _set_http_headers(default_profile)
-        _set_http_headers(private_profile)
-    elif option in ['input.blur_on_load.enabled',
-                    'input.blur_on_load.delay']:
-        _init_focustools(default_profile)
-        _init_focustools(private_profile)
-=======
     if option in ['content.headers.user_agent',
                   'content.headers.accept_language']:
         default_profile.setter.set_http_headers()
         private_profile.setter.set_http_headers()
->>>>>>> 7eaad59b
     elif option == 'content.cache.size':
         default_profile.setter.set_http_cache_size()
         private_profile.setter.set_http_cache_size()
@@ -376,28 +248,9 @@
           qtutils.version_check('5.9', compiled=False)):
         default_profile.setter.set_persistent_cookie_policy()
         # We're not touching the private profile's cookie policy.
-<<<<<<< HEAD
-    elif option == 'spellcheck.languages' and qtutils.version_check('5.8'):
-        _set_dictionary_language(default_profile)
-        _set_dictionary_language(private_profile)
-
-
-def _init_profile(profile):
-    """Init the given profile."""
-    _init_stylesheet(profile)
-    _init_focustools(profile)
-    _set_http_headers(profile)
-    _set_http_cache_size(profile)
-    profile.settings().setAttribute(
-        QWebEngineSettings.FullScreenSupportEnabled, True)
-    if qtutils.version_check('5.8'):
-        profile.setSpellCheckEnabled(True)
-        _set_dictionary_language(profile)
-=======
     elif option == 'spellcheck.languages':
         default_profile.setter.set_dictionary_language()
         private_profile.setter.set_dictionary_language(warn=False)
->>>>>>> 7eaad59b
 
 
 def _init_profiles():
