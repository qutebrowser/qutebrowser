# vim: ft=python fileencoding=utf-8 sts=4 sw=4 et:

# Copyright 2016-2018 Florian Bruhin (The Compiler) <mail@qutebrowser.org>
#
# This file is part of qutebrowser.
#
# qutebrowser is free software: you can redistribute it and/or modify
# it under the terms of the GNU General Public License as published by
# the Free Software Foundation, either version 3 of the License, or
# (at your option) any later version.
#
# qutebrowser is distributed in the hope that it will be useful,
# but WITHOUT ANY WARRANTY; without even the implied warranty of
# MERCHANTABILITY or FITNESS FOR A PARTICULAR PURPOSE.  See the
# GNU General Public License for more details.
#
# You should have received a copy of the GNU General Public License
# along with qutebrowser.  If not, see <http://www.gnu.org/licenses/>.

"""Bridge from QWebEngineSettings to our own settings.

Module attributes:
    ATTRIBUTES: A mapping from internal setting names to QWebEngineSetting enum
                constants.
"""

import os

import sip
from PyQt5.QtGui import QFont
from PyQt5.QtWebEngineWidgets import (QWebEngineSettings, QWebEngineProfile,
                                      QWebEngineScript)

from qutebrowser.browser import shared
from qutebrowser.browser.webengine import spell
from qutebrowser.config import config, websettings
from qutebrowser.utils import (utils, standarddir, javascript, qtutils,
                               message, log, objreg)

# The default QWebEngineProfile
default_profile = None
# The QWebEngineProfile used for private (off-the-record) windows
private_profile = None
# The global WebEngineSettings object
global_settings = None


class _SettingsWrapper:

    """Expose a QWebEngineSettings interface which acts on all profiles.

    For read operations, the default profile value is always used.
    """

    def __init__(self):
        self._settings = [default_profile.settings(),
                          private_profile.settings()]

    def setAttribute(self, *args, **kwargs):
        for settings in self._settings:
            settings.setAttribute(*args, **kwargs)

    def setFontFamily(self, *args, **kwargs):
        for settings in self._settings:
            settings.setFontFamily(*args, **kwargs)

    def setFontSize(self, *args, **kwargs):
        for settings in self._settings:
            settings.setFontSize(*args, **kwargs)

    def setDefaultTextEncoding(self, *args, **kwargs):
        for settings in self._settings:
            settings.setDefaultTextEncoding(*args, **kwargs)

    def testAttribute(self, *args, **kwargs):
        return self._settings[0].testAttribute(*args, **kwargs)

    def fontSize(self, *args, **kwargs):
        return self._settings[0].fontSize(*args, **kwargs)

    def fontFamily(self, *args, **kwargs):
        return self._settings[0].fontFamily(*args, **kwargs)

    def defaultTextEncoding(self, *args, **kwargs):
        return self._settings[0].defaultTextEncoding(*args, **kwargs)


class WebEngineSettings(websettings.AbstractSettings):

    """A wrapper for the config for QWebEngineSettings."""

    _ATTRIBUTES = {
        'content.xss_auditing':
            [QWebEngineSettings.XSSAuditingEnabled],
        'content.images':
            [QWebEngineSettings.AutoLoadImages],
        'content.javascript.enabled':
            [QWebEngineSettings.JavascriptEnabled],
        'content.javascript.can_open_tabs_automatically':
            [QWebEngineSettings.JavascriptCanOpenWindows],
        'content.javascript.can_access_clipboard':
            [QWebEngineSettings.JavascriptCanAccessClipboard],
        'content.plugins':
            [QWebEngineSettings.PluginsEnabled],
        'content.hyperlink_auditing':
            [QWebEngineSettings.HyperlinkAuditingEnabled],
        'content.local_content_can_access_remote_urls':
            [QWebEngineSettings.LocalContentCanAccessRemoteUrls],
        'content.local_content_can_access_file_urls':
            [QWebEngineSettings.LocalContentCanAccessFileUrls],
        'content.webgl':
            [QWebEngineSettings.WebGLEnabled],
        'content.local_storage':
            [QWebEngineSettings.LocalStorageEnabled],

        'input.spatial_navigation':
            [QWebEngineSettings.SpatialNavigationEnabled],
        'input.links_included_in_focus_chain':
            [QWebEngineSettings.LinksIncludedInFocusChain],

        'scrolling.smooth':
            [QWebEngineSettings.ScrollAnimatorEnabled],

        # Missing QtWebEngine attributes:
        # - ScreenCaptureEnabled
        # - Accelerated2dCanvasEnabled
        # - AutoLoadIconsForPage
        # - TouchIconsEnabled
        # - FocusOnNavigationEnabled (5.8)
        # - AllowRunningInsecureContent (5.8)
    }

    _FONT_SIZES = {
        'fonts.web.size.minimum':
            QWebEngineSettings.MinimumFontSize,
        'fonts.web.size.minimum_logical':
            QWebEngineSettings.MinimumLogicalFontSize,
        'fonts.web.size.default':
            QWebEngineSettings.DefaultFontSize,
        'fonts.web.size.default_fixed':
            QWebEngineSettings.DefaultFixedFontSize,
    }

    _FONT_FAMILIES = {
        'fonts.web.family.standard': QWebEngineSettings.StandardFont,
        'fonts.web.family.fixed': QWebEngineSettings.FixedFont,
        'fonts.web.family.serif': QWebEngineSettings.SerifFont,
        'fonts.web.family.sans_serif': QWebEngineSettings.SansSerifFont,
        'fonts.web.family.cursive': QWebEngineSettings.CursiveFont,
        'fonts.web.family.fantasy': QWebEngineSettings.FantasyFont,

        # Missing QtWebEngine fonts:
        # - PictographFont
    }

    # Mapping from WebEngineSettings::initDefaults in
    # qtwebengine/src/core/web_engine_settings.cpp
    _FONT_TO_QFONT = {
        QWebEngineSettings.StandardFont: QFont.Serif,
        QWebEngineSettings.FixedFont: QFont.Monospace,
        QWebEngineSettings.SerifFont: QFont.Serif,
        QWebEngineSettings.SansSerifFont: QFont.SansSerif,
        QWebEngineSettings.CursiveFont: QFont.Cursive,
        QWebEngineSettings.FantasyFont: QFont.Fantasy,
    }

    def __init__(self, settings):
        super().__init__(settings)
        # Attributes which don't exist in all Qt versions.
        new_attributes = {
            # Qt 5.8
            'content.print_element_backgrounds': 'PrintElementBackgrounds',
        }
        for name, attribute in new_attributes.items():
            try:
                value = getattr(QWebEngineSettings, attribute)
            except AttributeError:
                continue

            self._ATTRIBUTES[name] = [value]


def _init_stylesheet(profile):
    """Initialize custom stylesheets.

    Partially inspired by QupZilla:
    https://github.com/QupZilla/qupzilla/blob/v2.0/src/lib/app/mainapplication.cpp#L1063-L1101
    """
    old_script = profile.scripts().findScript('_qute_stylesheet')
    if not old_script.isNull():
        profile.scripts().remove(old_script)

    css = shared.get_user_stylesheet()
    source = '\n'.join([
        '"use strict";',
        'window._qutebrowser = window._qutebrowser || {};',
        utils.read_file('javascript/stylesheet.js'),
        javascript.assemble('stylesheet', 'set_css', css),
    ])

    script = QWebEngineScript()
    script.setName('_qute_stylesheet')
    script.setInjectionPoint(QWebEngineScript.DocumentCreation)
    script.setWorldId(QWebEngineScript.ApplicationWorld)
    script.setRunsOnSubFrames(True)
    script.setSourceCode(source)
    profile.scripts().insert(script)


def _update_stylesheet():
    """Update the custom stylesheet in existing tabs."""
    css = shared.get_user_stylesheet()
    code = javascript.assemble('stylesheet', 'set_css', css)
    for win_id, window in objreg.window_registry.items():
        # We could be in the middle of destroying a window here
        if sip.isdeleted(window):
            continue
        tab_registry = objreg.get('tab-registry', scope='window',
                                  window=win_id)
        for tab in tab_registry.values():
            tab.run_js_async(code)


def _init_focustools(profile):
    """Initialize focus tools."""
    scripts = profile.scripts()
    old_script = scripts.findScript('_qute_focustools')
    if not old_script.isNull():
        scripts.remove(old_script)

    if config.val.input.blur_on_load.enabled:
        source = '\n'.join([
            '"use strict";',
            'window._qutebrowser = window._qutebrowser || {};',
            utils.read_file('javascript/focustools.js'),
            javascript.assemble('focustools', 'load',
                                config.val.input.blur_on_load.enabled,
                                config.val.input.blur_on_load.delay),
        ])

        script = QWebEngineScript()
        script.setName('_qute_focustools')
        script.setInjectionPoint(QWebEngineScript.DocumentReady)
        script.setWorldId(QWebEngineScript.ApplicationWorld)
        script.setRunsOnSubFrames(True)
        script.setSourceCode(source)
        scripts.insert(script)


def _set_http_headers(profile):
    """Set the user agent and accept-language for the given profile.

    We override those per request in the URL interceptor (to allow for
    per-domain values), but this one still gets used for things like
    window.navigator.userAgent/.languages in JS.
    """
    profile.setHttpUserAgent(config.val.content.headers.user_agent)
    accept_language = config.val.content.headers.accept_language
    if accept_language is not None:
        profile.setHttpAcceptLanguage(accept_language)


def _set_http_cache_size(profile):
    """Initialize the HTTP cache size for the given profile."""
    size = config.val.content.cache.size
    if size is None:
        size = 0
    else:
        size = qtutils.check_overflow(size, 'int', fatal=False)

    # 0: automatically managed by QtWebEngine
    profile.setHttpCacheMaximumSize(size)


def _set_persistent_cookie_policy(profile):
    """Set the HTTP Cookie size for the given profile."""
    if config.val.content.cookies.store:
        value = QWebEngineProfile.AllowPersistentCookies
    else:
        value = QWebEngineProfile.NoPersistentCookies
    profile.setPersistentCookiesPolicy(value)


def _set_dictionary_language(profile):
    filenames = []
    for code in config.val.spellcheck.languages or []:
        local_filename = spell.local_filename(code)
        if not local_filename:
            message.warning(
                "Language {} is not installed - see scripts/dictcli.py "
                "in qutebrowser's sources".format(code))
            continue

        filenames.append(local_filename)

    log.config.debug("Found dicts: {}".format(filenames))
    profile.setSpellCheckLanguages(filenames)


def _update_settings(option):
    """Update global settings when qwebsettings changed."""
    global_settings.update_setting(option)

    if option in ['scrolling.bar', 'content.user_stylesheets']:
        _init_stylesheet(default_profile)
        _init_stylesheet(private_profile)
        _update_stylesheet()
    elif option in ['content.headers.user_agent',
                    'content.headers.accept_language']:
        _set_http_headers(default_profile)
        _set_http_headers(private_profile)
<<<<<<< HEAD
    elif option in ['input.blur_on_load.enabled',
                    'input.blur_on_load.delay']:
        _init_focustools(default_profile)
        _init_focustools(private_profile)
=======
    elif option == 'content.cache.size':
        _set_http_cache_size(default_profile)
        _set_http_cache_size(private_profile)
    elif (option == 'content.cookies.store' and
          # https://bugreports.qt.io/browse/QTBUG-58650
          qtutils.version_check('5.9', compiled=False)):
        _set_persistent_cookie_policy(default_profile)
        # We're not touching the private profile's cookie policy.
    elif option == 'spellcheck.languages' and qtutils.version_check('5.8'):
        _set_dictionary_language(default_profile)
        _set_dictionary_language(private_profile)


def _init_profile(profile):
    """Init the given profile."""
    _init_stylesheet(profile)
    _set_http_headers(profile)
    _set_http_cache_size(profile)
    profile.settings().setAttribute(
        QWebEngineSettings.FullScreenSupportEnabled, True)
    if qtutils.version_check('5.8'):
        profile.setSpellCheckEnabled(True)
        _set_dictionary_language(profile)
>>>>>>> 3df066c6


def _init_profiles():
    """Init the two used QWebEngineProfiles."""
    global default_profile, private_profile

    default_profile = QWebEngineProfile.defaultProfile()
    default_profile.setCachePath(
        os.path.join(standarddir.cache(), 'webengine'))
    default_profile.setPersistentStoragePath(
        os.path.join(standarddir.data(), 'webengine'))
<<<<<<< HEAD
    _init_stylesheet(default_profile)
    _set_http_headers(default_profile)
    _init_focustools(default_profile)

    private_profile = QWebEngineProfile()
    assert private_profile.isOffTheRecord()
    _init_stylesheet(private_profile)
    _set_http_headers(private_profile)
    _init_focustools(private_profile)

    if qtutils.version_check('5.8'):
        default_profile.setSpellCheckEnabled(True)
        private_profile.setSpellCheckEnabled(True)
=======
    _init_profile(default_profile)
    _set_persistent_cookie_policy(default_profile)

    private_profile = QWebEngineProfile()
    assert private_profile.isOffTheRecord()
    _init_profile(private_profile)
>>>>>>> 3df066c6


def inject_userscripts():
    """Register user JavaScript files with the global profiles."""
    # The Greasemonkey metadata block support in QtWebEngine only starts at
    # Qt 5.8. With 5.7.1, we need to inject the scripts ourselves in response
    # to urlChanged.
    if not qtutils.version_check('5.8'):
        return

    # Since we are inserting scripts into profile.scripts they won't
    # just get replaced by new gm scripts like if we were injecting them
    # ourselves so we need to remove all gm scripts, while not removing
    # any other stuff that might have been added. Like the one for
    # stylesheets.
    greasemonkey = objreg.get('greasemonkey')
    for profile in [default_profile, private_profile]:
        scripts = profile.scripts()
        for script in scripts.toList():
            if script.name().startswith("GM-"):
                log.greasemonkey.debug('Removing script: {}'
                                       .format(script.name()))
                removed = scripts.remove(script)
                assert removed, script.name()

        # Then add the new scripts.
        for script in greasemonkey.all_scripts():
            # @run-at (and @include/@exclude/@match) is parsed by
            # QWebEngineScript.
            new_script = QWebEngineScript()
            new_script.setWorldId(QWebEngineScript.MainWorld)
            new_script.setSourceCode(script.code())
            new_script.setName("GM-{}".format(script.name))
            new_script.setRunsOnSubFrames(script.runs_on_sub_frames)
            log.greasemonkey.debug('adding script: {}'
                                   .format(new_script.name()))
            scripts.insert(new_script)


def init(args):
    """Initialize the global QWebSettings."""
    if args.enable_webengine_inspector:
        os.environ['QTWEBENGINE_REMOTE_DEBUGGING'] = str(utils.random_port())

    _init_profiles()
    config.instance.changed.connect(_update_settings)

    global global_settings
    global_settings = WebEngineSettings(_SettingsWrapper())
    global_settings.init_settings()


def shutdown():
    # FIXME:qtwebengine do we need to do something for a clean shutdown here?
    pass<|MERGE_RESOLUTION|>--- conflicted
+++ resolved
@@ -309,12 +309,10 @@
                     'content.headers.accept_language']:
         _set_http_headers(default_profile)
         _set_http_headers(private_profile)
-<<<<<<< HEAD
     elif option in ['input.blur_on_load.enabled',
                     'input.blur_on_load.delay']:
         _init_focustools(default_profile)
         _init_focustools(private_profile)
-=======
     elif option == 'content.cache.size':
         _set_http_cache_size(default_profile)
         _set_http_cache_size(private_profile)
@@ -331,6 +329,7 @@
 def _init_profile(profile):
     """Init the given profile."""
     _init_stylesheet(profile)
+    _init_focustools(profile)
     _set_http_headers(profile)
     _set_http_cache_size(profile)
     profile.settings().setAttribute(
@@ -338,7 +337,6 @@
     if qtutils.version_check('5.8'):
         profile.setSpellCheckEnabled(True)
         _set_dictionary_language(profile)
->>>>>>> 3df066c6
 
 
 def _init_profiles():
@@ -350,28 +348,12 @@
         os.path.join(standarddir.cache(), 'webengine'))
     default_profile.setPersistentStoragePath(
         os.path.join(standarddir.data(), 'webengine'))
-<<<<<<< HEAD
-    _init_stylesheet(default_profile)
-    _set_http_headers(default_profile)
-    _init_focustools(default_profile)
-
-    private_profile = QWebEngineProfile()
-    assert private_profile.isOffTheRecord()
-    _init_stylesheet(private_profile)
-    _set_http_headers(private_profile)
-    _init_focustools(private_profile)
-
-    if qtutils.version_check('5.8'):
-        default_profile.setSpellCheckEnabled(True)
-        private_profile.setSpellCheckEnabled(True)
-=======
     _init_profile(default_profile)
     _set_persistent_cookie_policy(default_profile)
 
     private_profile = QWebEngineProfile()
     assert private_profile.isOffTheRecord()
     _init_profile(private_profile)
->>>>>>> 3df066c6
 
 
 def inject_userscripts():
