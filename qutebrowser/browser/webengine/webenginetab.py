# Copyright 2016-2021 Florian Bruhin (The Compiler) <mail@qutebrowser.org>
#
# This file is part of qutebrowser.
#
# qutebrowser is free software: you can redistribute it and/or modify
# it under the terms of the GNU General Public License as published by
# the Free Software Foundation, either version 3 of the License, or
# (at your option) any later version.
#
# qutebrowser is distributed in the hope that it will be useful,
# but WITHOUT ANY WARRANTY; without even the implied warranty of
# MERCHANTABILITY or FITNESS FOR A PARTICULAR PURPOSE.  See the
# GNU General Public License for more details.
#
# You should have received a copy of the GNU General Public License
# along with qutebrowser.  If not, see <https://www.gnu.org/licenses/>.

"""Wrapper over a QWebEngineView."""

import math
import functools
import dataclasses
import re
import html as html_utils
import urllib.parse
from typing import cast, Union, Optional

from qutebrowser.qt.core import (pyqtSignal, pyqtSlot, Qt, QPoint, QPointF, QTimer, QUrl,
                          QObject)
from qutebrowser.qt.network import QAuthenticator
from qutebrowser.qt.webenginewidgets import QWebEngineView
from qutebrowser.qt.webenginecore import QWebEnginePage, QWebEngineScript, QWebEngineHistory

from qutebrowser.config import config
from qutebrowser.browser import browsertab, eventfilter, shared, webelem, greasemonkey
from qutebrowser.browser.webengine import (webview, webengineelem, tabhistory,
                                           webenginesettings, certificateerror,
                                           webengineinspector)
from qutebrowser.browser.webengine.webview import WebEngineView
from qutebrowser.misc import miscwidgets, objects
from qutebrowser.utils import (usertypes, qtutils, log, javascript, utils,
                               resources, message, jinja, debug, version, urlutils)
from qutebrowser.qt import sip, machinery
from qutebrowser.misc import objects, miscwidgets


# Mapping worlds from usertypes.JsWorld to QWebEngineScript world IDs.
_JS_WORLD_MAP = {
    usertypes.JsWorld.main: QWebEngineScript.ScriptWorldId.MainWorld,
    usertypes.JsWorld.application: QWebEngineScript.ScriptWorldId.ApplicationWorld,
    usertypes.JsWorld.user: QWebEngineScript.ScriptWorldId.UserWorld,
    usertypes.JsWorld.jseval: QWebEngineScript.ScriptWorldId.UserWorld + 1,
}


class WebEngineAction(browsertab.AbstractAction):

    """QtWebEngine implementations related to web actions."""

    _widget: webview.WebEngineView
    action_base = QWebEnginePage.WebAction

    def exit_fullscreen(self):
        self._widget.triggerPageAction(QWebEnginePage.WebAction.ExitFullScreen)

    def save_page(self):
        """Save the current page."""
        self._widget.triggerPageAction(QWebEnginePage.WebAction.SavePage)

    def show_source(self, pygments=False):
        if pygments:
            self._show_source_pygments()
            return

        self._widget.triggerPageAction(QWebEnginePage.WebAction.ViewSource)


class WebEnginePrinting(browsertab.AbstractPrinting):

    """QtWebEngine implementations related to printing."""

    _widget: webview.WebEngineView

    def connect_signals(self):
        """Called from WebEngineTab.connect_signals."""
        page = self._widget.page()
        page.pdfPrintingFinished.connect(self.pdf_printing_finished)
        if machinery.IS_QT6:
            self._widget.printFinished.connect(self.printing_finished)
            # Qt 5 uses callbacks instead

    def check_pdf_support(self):
        pass

    def check_preview_support(self):
        raise browsertab.WebTabError(
            "Print previews are unsupported with QtWebEngine")

    def to_pdf(self, path):
        self._widget.page().printToPdf(str(path))

    def to_printer(self, printer):
        if machinery.IS_QT5:
            self._widget.page().print(printer, self.printing_finished.emit)
        else:  # Qt 6
            self._widget.print(printer)


if machinery.IS_QT5:
    _FindFlagType = Union[QWebEnginePage.FindFlag, QWebEnginePage.FindFlags]
else:
    _FindFlagType = QWebEnginePage.FindFlag


@dataclasses.dataclass
class _FindFlags:

    case_sensitive: bool = False
    backward: bool = False

    def to_qt(self):
        """Convert flags into Qt flags."""
        flags: _FindFlagType = QWebEnginePage.FindFlag(0)
        if self.case_sensitive:
            flags |= QWebEnginePage.FindFlag.FindCaseSensitively
        if self.backward:
            flags |= QWebEnginePage.FindFlag.FindBackward
        return flags

    def __bool__(self):
        """Flags are truthy if any flag is set to True."""
        return any(dataclasses.astuple(self))

    def __str__(self):
        """List all true flags, in Qt enum style.

        This needs to be in the same format as QtWebKit, for tests.
        """
        names = {
            "case_sensitive": "FindCaseSensitively",
            "backward": "FindBackward",
        }
        d = dataclasses.asdict(self)
        truthy = [names[key] for key, value in d.items() if value]
        if not truthy:
            return "<no find flags>"
        return "|".join(truthy)


class WebEngineSearch(browsertab.AbstractSearch):

    """QtWebEngine implementations related to searching on the page.

    Attributes:
        _flags: The FindFlags of the last search.
        _pending_searches: How many searches have been started but not called
                           back yet.
    """

    _widget: webview.WebEngineView

    def __init__(self, tab, parent=None):
        super().__init__(tab, parent)
        self._flags = _FindFlags()
        self._pending_searches = 0
        self.match = browsertab.SearchMatch()
        self._old_match = browsertab.SearchMatch()

    def _store_flags(self, reverse, ignore_case):
        self._flags.case_sensitive = self._is_case_sensitive(ignore_case)
        self._flags.backward = reverse

    def connect_signals(self):
        """Connect the signals necessary for this class to function."""
        self._widget.page().findTextFinished.connect(self._on_find_finished)

    def _find(self, text, flags, callback, caller):
        """Call findText on the widget."""
        self.search_displayed = True
        self._pending_searches += 1

        def wrapped_callback(cb_arg):
            """Wrap the callback to do debug logging."""
            self._pending_searches -= 1
            if self._pending_searches > 0:
                # See https://github.com/qutebrowser/qutebrowser/issues/2442
                # and https://github.com/qt/qtwebengine/blob/5.10/src/core/web_contents_adapter.cpp#L924-L934
                log.webview.debug("Ignoring cancelled search callback with "
                                  "{} pending searches".format(
                                      self._pending_searches))
                return

            if sip.isdeleted(self._widget):
                # This happens when starting a search, and closing the tab
                # before results arrive.
                log.webview.debug("Ignoring finished search for deleted "
                                  "widget")
                return

            # bool in Qt 5, QWebEngineFindTextResult in Qt 6
            # Once we drop Qt 5, we might also want to call callbacks with the
            # QWebEngineFindTextResult instead of the bool.
            found = cb_arg if isinstance(cb_arg, bool) else cb_arg.numberOfMatches() > 0

            found_text = 'found' if found else "didn't find"
            if flags:
                flag_text = f'with flags {flags}'
            else:
                flag_text = ''
            log.webview.debug(' '.join([caller, found_text, text, flag_text])
                              .strip())

            if callback is not None:
                callback(found)

            self.finished.emit(found)

        self._widget.page().findText(text, flags.to_qt(), wrapped_callback)

    def _on_find_finished(self, find_text_result):
        """Unwrap the result, store it, and pass it along."""
        self._old_match = self.match
        self.match = browsertab.SearchMatch(
            current=find_text_result.activeMatch(),
            total=find_text_result.numberOfMatches(),
        )
        log.webview.debug(f"Active search match: {self.match}")
        self.match_changed.emit(self.match)

    def search(self, text, *, ignore_case=usertypes.IgnoreCase.never,
               reverse=False, result_cb=None):
        # Don't go to next entry on duplicate search
        if self.text == text and self.search_displayed:
            log.webview.debug("Ignoring duplicate search request"
                              " for {}, but resetting flags".format(text))
            self._store_flags(reverse, ignore_case)
            return

        self.text = text
        self._store_flags(reverse, ignore_case)
        self.match.reset()

        self._find(text, self._flags, result_cb, 'search')

    def clear(self):
        if self.search_displayed:
            self.cleared.emit()
            self.match_changed.emit(browsertab.SearchMatch())
        self.search_displayed = False
        self.match.reset()
        self._widget.page().findText('')

    def _prev_next_cb(self, found, *, going_up, callback):
        """Call the prev/next callback based on the search result."""
        if found:
            result = browsertab.SearchNavigationResult.found
            # Check if the match count change is opposite to the search direction
            if self._old_match.current > 0:
                if not going_up and self._old_match.current > self.match.current:
                    result = browsertab.SearchNavigationResult.wrapped_bottom
                elif going_up and self._old_match.current < self.match.current:
                    result = browsertab.SearchNavigationResult.wrapped_top
        else:
            result = browsertab.SearchNavigationResult.not_found

        callback(result)

    def prev_result(self, *, wrap=False, callback=None):
        going_up = not self._flags.backward
        flags = dataclasses.replace(self._flags, backward=going_up)

        if self.match.at_limit(going_up=going_up) and not wrap:
            res = (
                browsertab.SearchNavigationResult.wrap_prevented_top if going_up else
                browsertab.SearchNavigationResult.wrap_prevented_bottom
            )
            if callback is not None:
                callback(res)
            return

        cb = functools.partial(self._prev_next_cb, going_up=going_up, callback=callback)
        self._find(self.text, flags, cb, 'prev_result')

    def next_result(self, *, wrap=False, callback=None):
        going_up = self._flags.backward
        if self.match.at_limit(going_up=going_up) and not wrap:
            res = (
                browsertab.SearchNavigationResult.wrap_prevented_top if going_up else
                browsertab.SearchNavigationResult.wrap_prevented_bottom
            )
            if callback is not None:
                callback(res)
            return

        cb = functools.partial(self._prev_next_cb, going_up=going_up, callback=callback)
        self._find(self.text, self._flags, cb, 'next_result')


class WebEngineCaret(browsertab.AbstractCaret):

    """QtWebEngine implementations related to moving the cursor/selection."""

    _tab: 'WebEngineTab'

    def _flags(self):
        """Get flags to pass to JS."""
        flags = set()
        if utils.is_windows:
            flags.add('windows')
        return list(flags)

    @pyqtSlot(usertypes.KeyMode)
    def _on_mode_entered(self, mode):
        if mode != usertypes.KeyMode.caret:
            return

        if self._tab.search.search_displayed:
            # We are currently in search mode.
            # convert the search to a blue selection so we can operate on it
            self._tab.search.clear()

        self._tab.run_js_async(
            javascript.assemble('caret', 'setFlags', self._flags()))

        self._js_call('setInitialCursor', callback=self._selection_cb)

    def _selection_cb(self, enabled):
        """Emit selection_toggled based on setInitialCursor."""
        if self._mode_manager.mode != usertypes.KeyMode.caret:
            log.webview.debug("Ignoring selection cb due to mode change.")
            return
        if enabled is None:
            log.webview.debug("Ignoring selection status None")
            return
        if enabled:
            self.selection_toggled.emit(browsertab.SelectionState.normal)
        else:
            self.selection_toggled.emit(browsertab.SelectionState.none)

    @pyqtSlot(usertypes.KeyMode)
    def _on_mode_left(self, mode):
        if mode != usertypes.KeyMode.caret:
            return

        self.drop_selection()
        self._js_call('disableCaret')

    def move_to_next_line(self, count=1):
        self._js_call('moveDown', count)

    def move_to_prev_line(self, count=1):
        self._js_call('moveUp', count)

    def move_to_next_char(self, count=1):
        self._js_call('moveRight', count)

    def move_to_prev_char(self, count=1):
        self._js_call('moveLeft', count)

    def move_to_end_of_word(self, count=1):
        self._js_call('moveToEndOfWord', count)

    def move_to_next_word(self, count=1):
        self._js_call('moveToNextWord', count)

    def move_to_prev_word(self, count=1):
        self._js_call('moveToPreviousWord', count)

    def move_to_start_of_line(self):
        self._js_call('moveToStartOfLine')

    def move_to_end_of_line(self):
        self._js_call('moveToEndOfLine')

    def move_to_start_of_next_block(self, count=1):
        self._js_call('moveToStartOfNextBlock', count)

    def move_to_start_of_prev_block(self, count=1):
        self._js_call('moveToStartOfPrevBlock', count)

    def move_to_end_of_next_block(self, count=1):
        self._js_call('moveToEndOfNextBlock', count)

    def move_to_end_of_prev_block(self, count=1):
        self._js_call('moveToEndOfPrevBlock', count)

    def move_to_start_of_document(self):
        self._js_call('moveToStartOfDocument')

    def move_to_end_of_document(self):
        self._js_call('moveToEndOfDocument')

    def toggle_selection(self, line=False):
        self._js_call('toggleSelection', line,
                      callback=self._toggle_sel_translate)

    def drop_selection(self):
        self._js_call('dropSelection')

    def selection(self, callback):
        # Not using selectedText() as WORKAROUND for
        # https://bugreports.qt.io/browse/QTBUG-53134
        # Even on Qt 5.10 selectedText() seems to work poorly, see
        # https://github.com/qutebrowser/qutebrowser/issues/3523
        # FIXME:qt6 Reevaluate?
        self._tab.run_js_async(javascript.assemble('caret', 'getSelection'),
                               callback)

    def reverse_selection(self):
        self._js_call('reverseSelection')

    def _follow_selected_cb_wrapped(self, js_elem, tab):
        if sip.isdeleted(self):
            # Sometimes, QtWebEngine JS callbacks seem to be stuck, and will
            # later get executed when the tab is closed. However, at this point,
            # the WebEngineCaret is already gone.
            log.webview.warning(
                "Got follow_selected callback for deleted WebEngineCaret. "
                "This is most likely due to a QtWebEngine bug, please report a "
                "qutebrowser issue if you know a way to reproduce this.")
            return

        try:
            self._follow_selected_cb(js_elem, tab)
        finally:
            self.follow_selected_done.emit()

    def _follow_selected_cb(self, js_elem, tab):
        """Callback for javascript which clicks the selected element.

        Args:
            js_elem: The element serialized from javascript.
            tab: Open in a new tab.
        """
        if js_elem is None:
            return

        if js_elem == "focused":
            # we had a focused element, not a selected one. Just send <enter>
            self._follow_enter(tab)
            return

        assert isinstance(js_elem, dict), js_elem
        elem = webengineelem.WebEngineElement(js_elem, tab=self._tab)
        if tab:
            click_type = usertypes.ClickTarget.tab
        else:
            click_type = usertypes.ClickTarget.normal

        # Only click if we see a link
        if elem.is_link():
            log.webview.debug("Found link in selection, clicking. ClickTarget "
                              "{}, elem {}".format(click_type, elem))
            try:
                elem.click(click_type)
            except webelem.Error as e:
                message.error(str(e))

    def follow_selected(self, *, tab=False):
        if self._tab.search.search_displayed:
            # We are currently in search mode.
            # let's click the link via a fake-click
            self._tab.search.clear()

            log.webview.debug("Clicking a searched link via fake key press.")
            # send a fake enter, clicking the orange selection box
            self._follow_enter(tab)
        else:
            # click an existing blue selection
            js_code = javascript.assemble('webelem',
                                          'find_selected_focused_link')
            self._tab.run_js_async(
                js_code,
                lambda jsret: self._follow_selected_cb_wrapped(jsret, tab))

    def _js_call(self, command, *args, callback=None):
        code = javascript.assemble('caret', command, *args)
        self._tab.run_js_async(code, callback)

    def _toggle_sel_translate(self, state_str):
        if self._mode_manager.mode != usertypes.KeyMode.caret:
            # This may happen if the user switches to another mode after
            # `:selection-toggle` is executed and before this callback function
            # is asynchronously called.
            log.misc.debug("Ignoring caret selection callback in {}".format(
                self._mode_manager.mode))
            return
        if state_str is None:
            message.error("Error toggling caret selection")
            return
        state = browsertab.SelectionState[state_str]
        self.selection_toggled.emit(state)


class WebEngineScroller(browsertab.AbstractScroller):

    """QtWebEngine implementations related to scrolling."""

    _widget: webview.WebEngineView

    def __init__(self, tab, parent=None):
        super().__init__(tab, parent)
        self._pos_perc = (0, 0)
        self._pos_px = QPoint()
        self._at_bottom = False

    def _init_widget(self, widget):
        super()._init_widget(widget)
        page = widget.page()
        page.scrollPositionChanged.connect(self._update_pos)

    def _repeated_key_press(self, key, count=1, modifier=Qt.KeyboardModifier.NoModifier):
        """Send count fake key presses to this scroller's WebEngineTab."""
        for _ in range(min(count, 1000)):
            self._tab.fake_key_press(key, modifier)

    @pyqtSlot(QPointF)
    def _update_pos(self, pos):
        """Update the scroll position attributes when it changed."""
        self._pos_px = pos.toPoint()
        contents_size = self._widget.page().contentsSize()

        scrollable_x = contents_size.width() - self._widget.width()
        if scrollable_x == 0:
            perc_x = 0
        else:
            try:
                perc_x = min(100, round(100 / scrollable_x * pos.x()))
            except ValueError:
                # https://github.com/qutebrowser/qutebrowser/issues/3219
                log.misc.debug("Got ValueError for perc_x!")
                log.misc.debug("contents_size.width(): {}".format(
                    contents_size.width()))
                log.misc.debug("self._widget.width(): {}".format(
                    self._widget.width()))
                log.misc.debug("scrollable_x: {}".format(scrollable_x))
                log.misc.debug("pos.x(): {}".format(pos.x()))
                raise

        scrollable_y = contents_size.height() - self._widget.height()
        if scrollable_y == 0:
            perc_y = 0
        else:
            try:
                perc_y = min(100, round(100 / scrollable_y * pos.y()))
            except ValueError:
                # https://github.com/qutebrowser/qutebrowser/issues/3219
                log.misc.debug("Got ValueError for perc_y!")
                log.misc.debug("contents_size.height(): {}".format(
                    contents_size.height()))
                log.misc.debug("self._widget.height(): {}".format(
                    self._widget.height()))
                log.misc.debug("scrollable_y: {}".format(scrollable_y))
                log.misc.debug("pos.y(): {}".format(pos.y()))
                raise

        self._at_bottom = math.ceil(pos.y()) >= scrollable_y

        if (self._pos_perc != (perc_x, perc_y) or
                'no-scroll-filtering' in objects.debug_flags):
            self._pos_perc = perc_x, perc_y
            self.perc_changed.emit(*self._pos_perc)

    def pos_px(self):
        return self._pos_px

    def pos_perc(self):
        return self._pos_perc

    def to_perc(self, x=None, y=None):
        js_code = javascript.assemble('scroll', 'to_perc', x, y)
        self._tab.run_js_async(js_code)

    def to_point(self, point):
        js_code = javascript.assemble('window', 'scroll', point.x(), point.y())
        self._tab.run_js_async(js_code)

    def to_anchor(self, name):
        url = self._tab.url()
        url.setFragment(name)
        self._tab.load_url(url)

    def delta(self, x=0, y=0):
        self._tab.run_js_async(javascript.assemble('window', 'scrollBy', x, y))

    def delta_page(self, x=0, y=0):
        js_code = javascript.assemble('scroll', 'delta_page', x, y)
        self._tab.run_js_async(js_code)

    def up(self, count=1):
        self._repeated_key_press(Qt.Key.Key_Up, count)

    def down(self, count=1):
        self._repeated_key_press(Qt.Key.Key_Down, count)

    def left(self, count=1):
        self._repeated_key_press(Qt.Key.Key_Left, count)

    def right(self, count=1):
        self._repeated_key_press(Qt.Key.Key_Right, count)

    def top(self):
        self._tab.fake_key_press(Qt.Key.Key_Home)

    def bottom(self):
        self._tab.fake_key_press(Qt.Key.Key_End)

    def page_up(self, count=1):
        self._repeated_key_press(Qt.Key.Key_PageUp, count)

    def page_down(self, count=1):
        self._repeated_key_press(Qt.Key.Key_PageDown, count)

    def at_top(self):
        return self.pos_px().y() == 0

    def at_bottom(self):
        return self._at_bottom


class WebEngineHistoryItem(browsertab.AbstractHistoryItem):
    """History item data derived from QWebEngineHistoryItem."""

    @classmethod
    def from_qt(cls, qt_item, active=False):
        """Construct a WebEngineHistoryItem from a Qt history item.

        Args:
            qt_item: a QWebEngineHistoryItem
        """
        qtutils.ensure_valid(qt_item)

        return cls(
            qt_item.url(),
            qt_item.title(),
            original_url=qt_item.originalUrl(),
            last_visited=qt_item.lastVisited(),
            active=active,
            user_data=None)


class WebEngineHistoryPrivate(browsertab.AbstractHistoryPrivate):

    """History-related methods which are not part of the extension API."""

    def __init__(self, tab: 'WebEngineTab') -> None:
        self._tab = tab
        self._history = cast(QWebEngineHistory, None)

    def serialize(self):
        return qtutils.serialize(self._history)

    def deserialize(self, data):
        qtutils.deserialize(data, self._history)

    def _load_items_workaround(self, items):
        """WORKAROUND for session loading not working on Qt 5.15.

        Just load the current URL, see
        https://github.com/qutebrowser/qutebrowser/issues/5359
        """
        if not items:
            return

        for i, item in enumerate(items):
            if item.active:
                cur_idx = i
                break

        url = items[cur_idx].url
        if (url.scheme(), url.host()) == ('qute', 'back') and cur_idx >= 1:
            url = items[cur_idx - 1].url

        self._tab.load_url(url)

    def load_items(self, items):
        self._load_items_workaround(items)

    def _load_items_proper(self, items):
        """Load session items properly.

        Currently unused, but should be revived.
        """
        if items:
            self._tab.before_load_started.emit(items[-1].url)

        stream, _data, cur_data = tabhistory.serialize(items)
        qtutils.deserialize_stream(stream, self._history)

        @pyqtSlot()
        def _on_load_finished():
            self._tab.scroller.to_point(cur_data['scroll-pos'])
            self._tab.load_finished.disconnect(_on_load_finished)

        if cur_data is not None:
            if 'zoom' in cur_data:
                self._tab.zoom.set_factor(cur_data['zoom'])
            if ('scroll-pos' in cur_data and
                    self._tab.scroller.pos_px() == QPoint(0, 0)):
                self._tab.load_finished.connect(_on_load_finished)


class WebEngineHistory(browsertab.AbstractHistory):

    """QtWebEngine implementations related to page history."""

    def __init__(self, tab):
        super().__init__(tab)
        self.private_api = WebEngineHistoryPrivate(tab)

    def load(self) -> None:
        """Load the tab history."""
        super().load()

        if not qtutils.version_check("5.14"):
            return

        if self._tab.lifecycle_state == QWebEnginePage.LifecycleState.Active:
            return

<<<<<<< HEAD
        self._tab.set_lifecycle_state(QWebEnginePage.LifecycleState.Active)
=======
    def current_item(self):
        return self._history.currentItem()

    def can_go_back(self):
        return self._history.canGoBack()
>>>>>>> c25f63e6

    def unload(self) -> None:
        super().unload()

        if not qtutils.version_check("5.14"):
            return

        if self._tab.lifecycle_state() != QWebEnginePage.LifecycleState.Active:
            return

        self._tab.set_lifecycle_state(QWebEnginePage.LifecycleState.Frozen)

    def back_items(self):
        return self._history.backItems(self._history.count())

    def forward_items(self):
        return self._history.forwardItems(self._history.count())


class WebEngineZoom(browsertab.AbstractZoom):

    """QtWebEngine implementations related to zooming."""

    _widget: webview.WebEngineView

    def _set_factor_internal(self, factor):
        self._widget.setZoomFactor(factor)


class WebEngineElements(browsertab.AbstractElements):

    """QtWebEngine implementations related to elements on the page."""

    _tab: 'WebEngineTab'

    def _js_cb_multiple(self, callback, error_cb, js_elems):
        """Handle found elements coming from JS and call the real callback.

        Args:
            callback: The callback to call with the found elements.
            error_cb: The callback to call in case of an error.
            js_elems: The elements serialized from javascript.
        """
        if js_elems is None:
            error_cb(webelem.Error("Unknown error while getting "
                                   "elements"))
            return
        elif not js_elems['success']:
            error_cb(webelem.Error(js_elems['error']))
            return

        elems = []
        for js_elem in js_elems['result']:
            elem = webengineelem.WebEngineElement(js_elem, tab=self._tab)
            elems.append(elem)
        callback(elems)

    def _js_cb_single(self, callback, js_elem):
        """Handle a found focus elem coming from JS and call the real callback.

        Args:
            callback: The callback to call with the found element.
                      Called with a WebEngineElement or None.
            js_elem: The element serialized from javascript.
        """
        debug_str = ('None' if js_elem is None
                     else utils.elide(repr(js_elem), 1000))
        log.webview.debug("Got element from JS: {}".format(debug_str))

        if js_elem is None:
            callback(None)
        else:
            elem = webengineelem.WebEngineElement(js_elem, tab=self._tab)
            callback(elem)

    def find_css(self, selector, callback, error_cb, *,
                 only_visible=False):
        js_code = javascript.assemble('webelem', 'find_css', selector,
                                      only_visible)
        js_cb = functools.partial(self._js_cb_multiple, callback, error_cb)
        self._tab.run_js_async(js_code, js_cb)

    def find_id(self, elem_id, callback):
        js_code = javascript.assemble('webelem', 'find_id', elem_id)
        js_cb = functools.partial(self._js_cb_single, callback)
        self._tab.run_js_async(js_code, js_cb)

    def find_focused(self, callback):
        js_code = javascript.assemble('webelem', 'find_focused')
        js_cb = functools.partial(self._js_cb_single, callback)
        self._tab.run_js_async(js_code, js_cb)

    def find_at_pos(self, pos, callback):
        assert pos.x() >= 0, pos
        assert pos.y() >= 0, pos
        pos /= self._tab.zoom.factor()
        js_code = javascript.assemble('webelem', 'find_at_pos',
                                      pos.x(), pos.y())
        js_cb = functools.partial(self._js_cb_single, callback)
        self._tab.run_js_async(js_code, js_cb)


class WebEngineAudio(browsertab.AbstractAudio):

    """QtWebEngine implementations related to audio/muting.

    Attributes:
        _overridden: Whether the user toggled muting manually.
                     If that's the case, we leave it alone.
    """

    _widget: webview.WebEngineView

    def __init__(self, tab, parent=None):
        super().__init__(tab, parent)
        self._overridden = False

        # Implements the intended two-second delay specified at
        # https://doc.qt.io/archives/qt-5.14/qwebenginepage.html#recentlyAudibleChanged
        delay_ms = 2000
        self._silence_timer = QTimer(self)
        self._silence_timer.setSingleShot(True)
        self._silence_timer.setInterval(delay_ms)

    def _connect_signals(self):
        page = self._widget.page()
        page.audioMutedChanged.connect(self.muted_changed)
        page.recentlyAudibleChanged.connect(self._delayed_recently_audible_changed)
        self._tab.url_changed.connect(self._on_url_changed)
        config.instance.changed.connect(self._on_config_changed)

    # WORKAROUND for recentlyAudibleChanged being emitted without delay from the moment
    # that audio is dropped.
    def _delayed_recently_audible_changed(self, recently_audible):
        timer = self._silence_timer
        # Stop any active timer and immediately display [A] if tab is audible,
        # otherwise start a timer to update audio field
        if recently_audible:
            if timer.isActive():
                timer.stop()
            self.recently_audible_changed.emit(recently_audible)
        else:
            # Ignore all subsequent calls while the tab is muted with an active timer
            if timer.isActive():
                return
            timer.timeout.connect(
                functools.partial(self.recently_audible_changed.emit, recently_audible))
            timer.start()

    def set_muted(self, muted: bool, override: bool = False) -> None:
        self._overridden = override
        assert self._widget is not None
        page = self._widget.page()
        page.setAudioMuted(muted)

    def is_muted(self):
        page = self._widget.page()
        return page.isAudioMuted()

    def is_recently_audible(self):
        page = self._widget.page()
        return page.recentlyAudible()

    @pyqtSlot(QUrl)
    def _on_url_changed(self, url):
        if self._overridden or not url.isValid():
            return
        mute = config.instance.get('content.mute', url=url)
        self.set_muted(mute)

    @config.change_filter('content.mute')
    def _on_config_changed(self):
        self._on_url_changed(self._tab.url())


class _WebEnginePermissions(QObject):

    """Handling of various permission-related signals."""

    _widget: webview.WebEngineView

    _options = {
        QWebEnginePage.Feature.Notifications: 'content.notifications.enabled',
        QWebEnginePage.Feature.Geolocation: 'content.geolocation',
        QWebEnginePage.Feature.MediaAudioCapture: 'content.media.audio_capture',
        QWebEnginePage.Feature.MediaVideoCapture: 'content.media.video_capture',
        QWebEnginePage.Feature.MediaAudioVideoCapture: 'content.media.audio_video_capture',
        QWebEnginePage.Feature.MouseLock: 'content.mouse_lock',
        QWebEnginePage.Feature.DesktopVideoCapture: 'content.desktop_capture',
        QWebEnginePage.Feature.DesktopAudioVideoCapture: 'content.desktop_capture',
    }

    _messages = {
        QWebEnginePage.Feature.Notifications: 'show notifications',
        QWebEnginePage.Feature.Geolocation: 'access your location',
        QWebEnginePage.Feature.MediaAudioCapture: 'record audio',
        QWebEnginePage.Feature.MediaVideoCapture: 'record video',
        QWebEnginePage.Feature.MediaAudioVideoCapture: 'record audio/video',
        QWebEnginePage.Feature.MouseLock: 'hide your mouse pointer',
        QWebEnginePage.Feature.DesktopVideoCapture: 'capture your desktop',
        QWebEnginePage.Feature.DesktopAudioVideoCapture: 'capture your desktop and audio',
    }

    def __init__(self, tab, parent=None):
        super().__init__(parent)
        self._tab = tab
        self._widget = cast(webview.WebEngineView, None)
        assert self._options.keys() == self._messages.keys()

    def connect_signals(self):
        """Connect related signals from the QWebEnginePage."""
        page = self._widget.page()
        page.fullScreenRequested.connect(
            self._on_fullscreen_requested)
        page.featurePermissionRequested.connect(
            self._on_feature_permission_requested)

        page.quotaRequested.connect(self._on_quota_requested)
        page.registerProtocolHandlerRequested.connect(
            self._on_register_protocol_handler_requested)

    @pyqtSlot('QWebEngineFullScreenRequest')
    def _on_fullscreen_requested(self, request):
        request.accept()
        on = request.toggleOn()

        self._tab.data.fullscreen = on
        self._tab.fullscreen_requested.emit(on)
        if on:
            timeout = config.val.content.fullscreen.overlay_timeout
            if timeout != 0:
                notif = miscwidgets.FullscreenNotification(self._widget)
                notif.set_timeout(timeout)
                notif.show()

    @pyqtSlot(QUrl, 'QWebEnginePage::Feature')
    def _on_feature_permission_requested(self, url, feature):
        """Ask the user for approval for geolocation/media/etc.."""
        page = self._widget.page()
        grant_permission = functools.partial(
            page.setFeaturePermission, url, feature,
            QWebEnginePage.PermissionPolicy.PermissionGrantedByUser)
        deny_permission = functools.partial(
            page.setFeaturePermission, url, feature,
            QWebEnginePage.PermissionPolicy.PermissionDeniedByUser)

        permission_str = debug.qenum_key(QWebEnginePage, feature)

        if not url.isValid():
            log.webview.warning("Ignoring feature permission {} for invalid URL {}".format(
                permission_str, url))
            deny_permission()
            return

        if feature not in self._options:
            log.webview.error("Unhandled feature permission {}".format(
                permission_str))
            deny_permission()
            return

        question = shared.feature_permission(
            url=url.adjusted(QUrl.UrlFormattingOption.RemovePath),
            option=self._options[feature], msg=self._messages[feature],
            yes_action=grant_permission, no_action=deny_permission,
            abort_on=[self._tab.abort_questions])

        if question is not None:
            page.featurePermissionRequestCanceled.connect(
                functools.partial(self._on_feature_permission_cancelled,
                                  question, url, feature))

    def _on_feature_permission_cancelled(self, question, url, feature,
                                         cancelled_url, cancelled_feature):
        """Slot invoked when a feature permission request was cancelled.

        To be used with functools.partial.
        """
        if url == cancelled_url and feature == cancelled_feature:
            try:
                question.abort()
            except RuntimeError:
                # The question could already be deleted, e.g. because it was
                # aborted after a loadStarted signal.
                pass

    def _on_quota_requested(self, request):
        size = utils.format_size(request.requestedSize())
        shared.feature_permission(
            url=request.origin().adjusted(QUrl.UrlFormattingOption.RemovePath),
            option='content.persistent_storage',
            msg='use {} of persistent storage'.format(size),
            yes_action=request.accept, no_action=request.reject,
            abort_on=[self._tab.abort_questions],
            blocking=True)

    def _on_register_protocol_handler_requested(self, request):
        shared.feature_permission(
            url=request.origin().adjusted(QUrl.UrlFormattingOption.RemovePath),
            option='content.register_protocol_handler',
            msg='open all {} links'.format(request.scheme()),
            yes_action=request.accept, no_action=request.reject,
            abort_on=[self._tab.abort_questions],
            blocking=True)


@dataclasses.dataclass
class _Quirk:

    filename: str
    injection_point: QWebEngineScript.InjectionPoint = (
        QWebEngineScript.InjectionPoint.DocumentCreation)
    world: QWebEngineScript.ScriptWorldId = QWebEngineScript.ScriptWorldId.MainWorld
    predicate: bool = True
    name: Optional[str] = None

    def __post_init__(self):
        if self.name is None:
            self.name = f"js-{self.filename.replace('_', '-')}"


class _WebEngineScripts(QObject):

    _widget: webview.WebEngineView

    def __init__(self, tab, parent=None):
        super().__init__(parent)
        self._tab = tab
        self._widget = cast(webview.WebEngineView, None)
        self._greasemonkey = greasemonkey.gm_manager

    def connect_signals(self):
        """Connect signals to our private slots."""
        config.instance.changed.connect(self._on_config_changed)

        self._tab.search.cleared.connect(functools.partial(
            self._update_stylesheet, searching=False))
        self._tab.search.finished.connect(self._update_stylesheet)

    @pyqtSlot(str)
    def _on_config_changed(self, option):
        if option in ['scrolling.bar', 'content.user_stylesheets']:
            self._init_stylesheet()
            self._update_stylesheet()

    @pyqtSlot(bool)
    def _update_stylesheet(self, searching=False):
        """Update the custom stylesheet in existing tabs."""
        css = shared.get_user_stylesheet(searching=searching)
        code = javascript.assemble('stylesheet', 'set_css', css)
        self._tab.run_js_async(code)

    def _inject_js(self, name, js_code, *,
                   world=QWebEngineScript.ScriptWorldId.ApplicationWorld,
                   injection_point=QWebEngineScript.InjectionPoint.DocumentCreation,
                   subframes=False):
        """Inject the given script to run early on a page load."""
        script = QWebEngineScript()
        script.setInjectionPoint(injection_point)
        script.setSourceCode(js_code)
        script.setWorldId(world)
        script.setRunsOnSubFrames(subframes)
        script.setName(f'_qute_{name}')
        self._widget.page().scripts().insert(script)

    def _remove_js(self, name):
        """Remove an early QWebEngineScript."""
        scripts = self._widget.page().scripts()
        if machinery.IS_QT6:
            for script in scripts.find(f'_qute_{name}'):
                scripts.remove(script)
        else:  # Qt 5
            script = scripts.findScript(f'_qute_{name}')
            if not script.isNull():
                scripts.remove(script)

    def init(self):
        """Initialize global qutebrowser JavaScript."""
        js_code = javascript.wrap_global(
            'scripts',
            resources.read_file('javascript/scroll.js'),
            resources.read_file('javascript/webelem.js'),
            resources.read_file('javascript/caret.js'),
        )
        # FIXME:qtwebengine what about subframes=True?
        self._inject_js('js', js_code, subframes=True)
        self._init_stylesheet()

        self._greasemonkey.scripts_reloaded.connect(
            self._inject_all_greasemonkey_scripts)
        self._inject_all_greasemonkey_scripts()
        self._inject_site_specific_quirks()

    def _init_stylesheet(self):
        """Initialize custom stylesheets.

        Partially inspired by QupZilla:
        https://github.com/QupZilla/qupzilla/blob/v2.0/src/lib/app/mainapplication.cpp#L1063-L1101
        """
        self._remove_js('stylesheet')
        css = shared.get_user_stylesheet()
        js_code = javascript.wrap_global(
            'stylesheet',
            resources.read_file('javascript/stylesheet.js'),
            javascript.assemble('stylesheet', 'set_css', css),
        )
        self._inject_js('stylesheet', js_code, subframes=True)

    @pyqtSlot()
    def _inject_all_greasemonkey_scripts(self):
        scripts = self._greasemonkey.all_scripts()
        self._inject_greasemonkey_scripts(scripts)

    def _remove_all_greasemonkey_scripts(self):
        page_scripts = self._widget.page().scripts()
        for script in page_scripts.toList():
            if script.name().startswith("GM-"):
                log.greasemonkey.debug('Removing script: {}'
                                       .format(script.name()))
                removed = page_scripts.remove(script)
                assert removed, script.name()

    def _inject_greasemonkey_scripts(self, scripts):
        """Register user JavaScript files with the current tab.

        Args:
            scripts: A list of GreasemonkeyScripts.
        """
        if sip.isdeleted(self._widget):
            return

        # Since we are inserting scripts into a per-tab collection,
        # rather than just injecting scripts on page load, we need to
        # make sure we replace existing scripts, not just add new ones.
        # While, taking care not to remove any other scripts that might
        # have been added elsewhere, like the one for stylesheets.
        page_scripts = self._widget.page().scripts()
        self._remove_all_greasemonkey_scripts()

        seen_names = set()
        for script in scripts:
            while script.full_name() in seen_names:
                script.dedup_suffix += 1
            seen_names.add(script.full_name())

            new_script = QWebEngineScript()

            try:
                world = int(script.jsworld)
                if not 0 <= world <= qtutils.MAX_WORLD_ID:
                    log.greasemonkey.error(
                        f"script {script.name} has invalid value for '@qute-js-world'"
                        f": {script.jsworld}, should be between 0 and "
                        f"{qtutils.MAX_WORLD_ID}")
                    continue
            except ValueError:
                try:
                    world = _JS_WORLD_MAP[usertypes.JsWorld[script.jsworld.lower()]]
                except KeyError:
                    log.greasemonkey.error(
                        f"script {script.name} has invalid value for '@qute-js-world'"
                        f": {script.jsworld}")
                    continue
            new_script.setWorldId(world)

            # Corresponds to "@run-at document-end" which is the default according to
            # https://wiki.greasespot.net/Metadata_Block#.40run-at - however,
            # QtWebEngine uses QWebEngineScript.InjectionPoint.Deferred (@run-at document-idle) as
            # default.
            #
            # NOTE that this needs to be done before setSourceCode, so that
            # QtWebEngine's parsing of GreaseMonkey tags will override it if there is a
            # @run-at comment.
            new_script.setInjectionPoint(QWebEngineScript.InjectionPoint.DocumentReady)

            new_script.setSourceCode(script.code())
            new_script.setName(script.full_name())
            new_script.setRunsOnSubFrames(script.runs_on_sub_frames)

            if script.needs_document_end_workaround():
                log.greasemonkey.debug(
                    f"Forcing @run-at document-end for {script.name}")
                new_script.setInjectionPoint(QWebEngineScript.InjectionPoint.DocumentReady)

            log.greasemonkey.debug(f'adding script: {new_script.name()}')
            page_scripts.insert(new_script)

    def _get_quirks(self):
        """Get a list of all available JS quirks."""
        versions = version.qtwebengine_versions()
        return [
            # FIXME:qt6 Double check which of those are still required
            _Quirk(
                'whatsapp_web',
                injection_point=QWebEngineScript.InjectionPoint.DocumentReady,
                world=QWebEngineScript.ScriptWorldId.ApplicationWorld,
            ),
            _Quirk('discord'),
            _Quirk(
                'googledocs',
                # will be an UA quirk once we set the JS UA as well
                name='ua-googledocs',
            ),

            _Quirk(
                'string_replaceall',
                predicate=versions.webengine < utils.VersionNumber(5, 15, 3),
            ),
            _Quirk(
                'array_at',
                predicate=versions.webengine < utils.VersionNumber(6, 3),
            ),
        ]

    def _inject_site_specific_quirks(self):
        """Add site-specific quirk scripts."""
        if not config.val.content.site_specific_quirks.enabled:
            return

        for quirk in self._get_quirks():
            if not quirk.predicate:
                continue
            src = resources.read_file(f'javascript/quirks/{quirk.filename}.user.js')
            if quirk.name not in config.val.content.site_specific_quirks.skip:
                self._inject_js(
                    f'quirk_{quirk.filename}',
                    src,
                    world=quirk.world,
                    injection_point=quirk.injection_point,
                )


class WebEngineTabPrivate(browsertab.AbstractTabPrivate):

    """QtWebEngine-related methods which aren't part of the public API."""

    _widget: webview.WebEngineView

    def networkaccessmanager(self):
        return None

    def user_agent(self):
        return None

    def clear_ssl_errors(self):
        raise browsertab.UnsupportedOperationError

    def event_target(self):
        return self._widget.render_widget()

    def shutdown(self):
        self._tab.shutting_down.emit()
        self._tab.action.exit_fullscreen()
        self._widget.shutdown()

    def run_js_sync(self, code):
        raise browsertab.UnsupportedOperationError

    def _init_inspector(self, splitter, win_id, parent=None):
        return webengineinspector.WebEngineInspector(splitter, win_id, parent)


class WebEngineTab(browsertab.AbstractTab):

    """A QtWebEngine tab in the browser.

    Signals:
        abort_questions: Emitted when a new load started or we're shutting
            down.
    """

    abort_questions = pyqtSignal()

    _widget: QWebEngineView
    search: WebEngineSearch
    audio: WebEngineAudio
    printing: WebEnginePrinting

    def __init__(self, *, win_id, mode_manager, private, parent=None):
        super().__init__(win_id=win_id,
                         mode_manager=mode_manager,
                         private=private,
                         parent=parent)
        widget = webview.WebEngineView(tabdata=self.data, win_id=win_id,
                                       private=private)
        self.history = WebEngineHistory(tab=self)
        self.scroller = WebEngineScroller(tab=self, parent=self)
        self.caret = WebEngineCaret(mode_manager=mode_manager,
                                    tab=self, parent=self)
        self.zoom = WebEngineZoom(tab=self, parent=self)
        self.search = WebEngineSearch(tab=self, parent=self)
        self.printing = WebEnginePrinting(tab=self, parent=self)
        self.elements = WebEngineElements(tab=self)
        self.action = WebEngineAction(tab=self)
        self.audio = WebEngineAudio(tab=self, parent=self)
        self.private_api = WebEngineTabPrivate(mode_manager=mode_manager,
                                               tab=self)
        self._permissions = _WebEnginePermissions(tab=self, parent=self)
        self._scripts = _WebEngineScripts(tab=self, parent=self)
        # We're assigning settings in _set_widget
        self.settings = webenginesettings.WebEngineSettings(settings=None)
        self._check_lifecycle_state_timer = None
        self._set_widget(widget)
        self._connect_signals()
        self.backend = usertypes.Backend.QtWebEngine
        self._child_event_filter = None
        self._saved_zoom = None
        self._scripts.init()
        # WORKAROUND for https://bugreports.qt.io/browse/QTBUG-65223
        self._needs_qtbug65223_workaround = (
            version.qtwebengine_versions().webengine < utils.VersionNumber(5, 15, 5))

    def _set_widget(self, widget):
        # pylint: disable=protected-access
        super()._set_widget(widget)
        self._permissions._widget = widget
        self._scripts._widget = widget

    def _install_event_filter(self):
        fp = self._widget.focusProxy()
        if fp is not None:
            fp.installEventFilter(self._tab_event_filter)

        self._child_event_filter = eventfilter.ChildEventFilter(
            eventfilter=self._tab_event_filter,
            widget=self._widget,
            parent=self)
        self._widget.installEventFilter(self._child_event_filter)

    @pyqtSlot()
    def _restore_zoom(self):
        if sip.isdeleted(self._widget):
            # https://github.com/qutebrowser/qutebrowser/issues/3498
            return
        if self._saved_zoom is None:
            return
        self.zoom.set_factor(self._saved_zoom)
        self._saved_zoom = None

    def load_url(self, url):
        """Load the given URL in this tab.

        Arguments:
            url: The QUrl to load.
        """
        if sip.isdeleted(self._widget):
            # https://github.com/qutebrowser/qutebrowser/issues/3896
            return
        self._saved_zoom = self.zoom.factor()
        self._load_url_prepare(url)
        self._widget.load(url)

    def url(self, *, requested=False):
        if not self.history.loaded and self.history.to_load:
            idx = self.history.current_idx()
            return self.history.to_load[idx].url

        page = self._widget.page()
        if requested:
            return page.requestedUrl()
        else:
            return page.url()

    def dump_async(self, callback, *, plain=False):
        if plain:
            self._widget.page().toPlainText(callback)
        else:
            self._widget.page().toHtml(callback)

    def run_js_async(self, code, callback=None, *, world=None):
        world_id_type = Union[QWebEngineScript.ScriptWorldId, int]
        if world is None:
            world_id: world_id_type = QWebEngineScript.ScriptWorldId.ApplicationWorld
        elif isinstance(world, int):
            world_id = world
            if not 0 <= world_id <= qtutils.MAX_WORLD_ID:
                raise browsertab.WebTabError(
                    "World ID should be between 0 and {}"
                    .format(qtutils.MAX_WORLD_ID))
        else:
            world_id = _JS_WORLD_MAP[world]

        if callback is None:
            self._widget.page().runJavaScript(code, world_id)
        else:
            self._widget.page().runJavaScript(code, world_id, callback)

    def reload(self, *, force=False):
        if not self.history.loaded:
            self.history.load()
            return

        if force:
            action = QWebEnginePage.WebAction.ReloadAndBypassCache
        else:
            action = QWebEnginePage.WebAction.Reload
        self._widget.triggerPageAction(action)

    def stop(self):
        self._widget.stop()

    def title(self):
        return self._widget.title()

    def renderer_process_pid(self) -> int:
        page = self._widget.page()
        return page.renderProcessPid()

    def icon(self):
        return self._widget.icon()

    def recommended_lifecycle_state(self):
        # type: QWebEnginePage.LifecycleState
        """Returns the recommended lifecycle state."""
        return self._widget.page().recommendedState()

    def lifecycle_state(self):
        # type: QWebEnginePage.LifecycleState
        """Return the lifecycle state of the current tab."""
        return self._widget.page().lifecycleState()

    def set_lifecycle_state(
            self,
            new_state  # type: QWebEnginePage.LifecycleState
    ) -> None:
        """Set the lifecycle state of the current tab."""
        if sip.isdeleted(self._widget):
            log.webview.debug("Ignoring page lifecycle update for deleted widget")
            return
        if self._widget.page().isVisible():
            log.misc.debug("Skipped lifecycle update. Page is visible")
            return
        current_state = self.lifecycle_state()

        is_legal_transition = (
            (
                current_state == QWebEnginePage.LifecycleState.Active and
                new_state in (
                    QWebEnginePage.LifecycleState.Frozen,
                    QWebEnginePage.LifecycleState.Discarded,
                )

            ) or
            (
                current_state == QWebEnginePage.LifecycleState.Frozen and
                new_state in (
                    QWebEnginePage.LifecycleState.Active,
                    QWebEnginePage.LifecycleState.Discarded,
                )
            ) or
            (
                current_state == QWebEnginePage.LifecycleState.Discarded and
                new_state == QWebEnginePage.LifecycleState.Active
            )
        )

        if not is_legal_transition:
            return

        self._widget.page().setLifecycleState(new_state)

    def set_html(self, html, base_url=QUrl()):
        # FIXME:qtwebengine
        # check this and raise an exception if too big:
        # Warning: The content will be percent encoded before being sent to the
        # renderer via IPC. This may increase its size. The maximum size of the
        # percent encoded content is 2 megabytes minus 30 bytes.
        self._widget.setHtml(html, base_url)

    def _show_error_page(self, url, error):
        """Show an error page in the tab."""
        log.misc.debug("Showing error page for {}".format(error))
        url_string = url.toDisplayString()
        error_page = jinja.render(
            'error.html',
            title="Error loading page: {}".format(url_string),
            url=url_string, error=error)
        self.set_html(error_page)

    def history_item_from_qt(self, item: browsertab.TypeHistoryItem,
                             active: bool = False) -> WebEngineHistoryItem:
        return WebEngineHistoryItem.from_qt(item, active)

    def new_history_item(self, url, original_url, title, active, user_data, last_visited):
        return WebEngineHistoryItem(
            url=url,
            original_url=original_url,
            title=title,
            active=active,
            user_data=user_data,
            last_visited=last_visited,
        )

    @pyqtSlot()
    def _on_history_trigger(self):
        try:
            self._widget.page()
        except RuntimeError:
            # Looks like this slot can be triggered on destroyed tabs:
            # https://crashes.qutebrowser.org/view/3abffbed (Qt 5.9.1)
            # wrapped C/C++ object of type WebEngineView has been deleted
            log.misc.debug("Ignoring history trigger for destroyed tab")
            return

        url = self.url()
        requested_url = self.url(requested=True)

        # Don't save the title if it's generated from the URL
        title = self.title()
        title_url = QUrl(url)
        title_url.setScheme('')
        title_url_str = title_url.toDisplayString(urlutils.FormatOption.REMOVE_SCHEME)
        if title == title_url_str.strip('/'):
            title = ""

        # Don't add history entry if the URL is invalid anyways
        if not url.isValid():
            log.misc.debug("Ignoring invalid URL being added to history")
            return

        self.history_item_triggered.emit(url, requested_url, title)

    @pyqtSlot(QUrl, 'QAuthenticator*', 'QString')
    def _on_proxy_authentication_required(self, url, authenticator,
                                          proxy_host):
        """Called when a proxy needs authentication."""
        msg = "<b>{}</b> requires a username and password.".format(
            html_utils.escape(proxy_host))
        urlstr = url.toString(QUrl.UrlFormattingOption.RemovePassword | QUrl.ComponentFormattingOption.FullyEncoded)
        answer = message.ask(
            title="Proxy authentication required", text=msg,
            mode=usertypes.PromptMode.user_pwd,
            abort_on=[self.abort_questions], url=urlstr)

        if answer is None:
            sip.assign(authenticator, QAuthenticator())
            return

        authenticator.setUser(answer.user)
        authenticator.setPassword(answer.password)

    @pyqtSlot(QUrl, 'QAuthenticator*')
    def _on_authentication_required(self, url, authenticator):
        log.network.debug("Authentication requested for {}, netrc_used {}"
                          .format(url.toDisplayString(), self.data.netrc_used))

        netrc_success = False
        if not self.data.netrc_used:
            self.data.netrc_used = True
            netrc_success = shared.netrc_authentication(url, authenticator)

        if not netrc_success:
            log.network.debug("Asking for credentials")
            answer = shared.authentication_required(
                url, authenticator, abort_on=[self.abort_questions])
        if not netrc_success and answer is None:
            log.network.debug("Aborting auth")
            sip.assign(authenticator, QAuthenticator())

    @pyqtSlot()
    def _on_load_started(self):
        """Clear search when a new load is started if needed."""
        # WORKAROUND for
        # https://bugreports.qt.io/browse/QTBUG-61506
        # (seems to be back in later Qt versions as well)
        self.search.clear()
        super()._on_load_started()
        self.data.netrc_used = False

    @pyqtSlot('qint64')
    def _on_renderer_process_pid_changed(self, pid):
        log.webview.debug("Renderer process PID for tab {}: {}"
                          .format(self.tab_id, pid))

    @pyqtSlot(QWebEnginePage.RenderProcessTerminationStatus, int)
    def _on_render_process_terminated(self, status, exitcode):
        """Show an error when the renderer process terminated."""
        if (status == QWebEnginePage.RenderProcessTerminationStatus.AbnormalTerminationStatus and
                exitcode == 256):
            # WORKAROUND for https://bugreports.qt.io/browse/QTBUG-58697
            status = QWebEnginePage.RenderProcessTerminationStatus.CrashedTerminationStatus

        status_map = {
            QWebEnginePage.RenderProcessTerminationStatus.NormalTerminationStatus:
                browsertab.TerminationStatus.normal,
            QWebEnginePage.RenderProcessTerminationStatus.AbnormalTerminationStatus:
                browsertab.TerminationStatus.abnormal,
            QWebEnginePage.RenderProcessTerminationStatus.CrashedTerminationStatus:
                browsertab.TerminationStatus.crashed,
            QWebEnginePage.RenderProcessTerminationStatus.KilledTerminationStatus:
                browsertab.TerminationStatus.killed,
            -1:
                browsertab.TerminationStatus.unknown,
        }
        self.renderer_process_terminated.emit(status_map[status], exitcode)

    def _error_page_workaround(self, js_enabled, html):
        """Check if we're displaying a Chromium error page.

        This gets called if we got a loadFinished(False), so we can display at
        least some error page in situations where Chromium's can't be
        displayed.

        WORKAROUND for https://bugreports.qt.io/browse/QTBUG-66643
        """
        match = re.search(r'"errorCode":"([^"]*)"', html)
        if match is None:
            return

        error = match.group(1)
        log.webview.error("Load error: {}".format(error))

        if js_enabled:
            return

        self._show_error_page(self.url(), error=error)

    @pyqtSlot(int)
    def _on_load_progress(self, perc: int) -> None:
        """QtWebEngine-specific loadProgress workarounds."""
        super()._on_load_progress(perc)
        if (
            self._needs_qtbug65223_workaround and
            perc == 100 and
            self.load_status() != usertypes.LoadStatus.error
        ):
            self._update_load_status(ok=True)

    @pyqtSlot(bool)
    def _on_load_finished(self, ok: bool) -> None:
        """QtWebEngine-specific loadFinished code."""
        super()._on_load_finished(ok)

        if not self._needs_qtbug65223_workaround or not ok:
            # With the workaround, this should only run with ok=False
            self._update_load_status(ok)

        if not ok:
            self.dump_async(functools.partial(
                self._error_page_workaround,
                self.settings.test_attribute('content.javascript.enabled')))


        parsed_url = urllib.parse.urlparse(self.url().toString())
        trigger_lifecycle_transitions = (
            not config.val.tabs.lifecycle_exclude_domains or
            parsed_url.netloc not in config.val.tabs.lifecycle_exclude_domains
        )
        if qtutils.version_check("5.14") and trigger_lifecycle_transitions:
            self._check_lifecycle_state_timer = QTimer()
            self._check_lifecycle_state_timer.timeout.connect(
                self._check_recommended_lifecycle_state
            )
            self._check_lifecycle_state_timer.start(1000)

    def _check_recommended_lifecycle_state(self) -> None:
        if sip.isdeleted(self._widget):
            log.webview.debug("Ignoring page lifecycle check for deleted widget")
            return

        recommended_state = self.recommended_lifecycle_state()
        current_state = self.lifecycle_state()

        if recommended_state == current_state:
            return

        delay = 0
        if recommended_state == QWebEnginePage.LifecycleState.Active:
            return
        elif recommended_state == QWebEnginePage.LifecycleState.Frozen:
            delay = config.val.tabs.lifecycle_freeze_delay
        elif recommended_state == QWebEnginePage.LifecycleState.Discarded:
            delay = config.val.tabs.lifecycle_discard_delay

        if delay == 0:
            return

        QTimer.singleShot(delay, functools.partial(
            self.set_lifecycle_state, recommended_state
        ))

    @pyqtSlot(certificateerror.CertificateErrorWrapper)
    def _on_ssl_errors(self, error):
        url = error.url()
        self._insecure_hosts.add(url.host())

        # WORKAROUND for https://bugreports.qt.io/browse/QTBUG-92009
        # self.url() is not available yet and the requested URL might not match the URL
        # we get from the error - so we just apply a heuristic here.
        assert self.data.last_navigation is not None
        first_party_url = self.data.last_navigation.url

        log.network.debug("Certificate error: {}".format(error))
        log.network.debug("First party URL: {}".format(first_party_url))

        if error.is_overridable():
            shared.handle_certificate_error(
                request_url=url,
                first_party_url=first_party_url,
                error=error,
                abort_on=[self.abort_questions],
            )
        else:
            log.network.error("Non-overridable certificate error: "
                              "{}".format(error))

        log.network.debug("ignore {}, URL {}, requested {}".format(
            error.ignore, url, self.url(requested=True)))

    @pyqtSlot()
    def _on_print_requested(self):
        """Slot for window.print() in JS."""
        try:
            self.printing.show_dialog()
        except browsertab.WebTabError as e:
            message.error(str(e))

    @pyqtSlot(usertypes.NavigationRequest)
    def _on_navigation_request(self, navigation):
        super()._on_navigation_request(navigation)

        local_schemes = {"qute", "file"}
        qtwe_ver = version.qtwebengine_versions().webengine
        if (
            navigation.accepted and
            self.url().scheme().lower() in local_schemes and
            navigation.url.scheme().lower() not in local_schemes and
            (navigation.navigation_type ==
                usertypes.NavigationRequest.Type.link_clicked) and
            navigation.is_main_frame and
            (utils.VersionNumber(6, 2) <= qtwe_ver < utils.VersionNumber(6, 2, 5) or
             utils.VersionNumber(6, 3) <= qtwe_ver < utils.VersionNumber(6, 3, 1))
        ):
            # WORKAROUND for https://bugreports.qt.io/browse/QTBUG-103778
            log.webview.debug(
                "Working around blocked request from local page "
                f"{self.url().toDisplayString()}"
            )
            navigation.accepted = False
            self.load_url(navigation.url)

        if not navigation.accepted or not navigation.is_main_frame:
            return

        self.settings.update_for_url(navigation.url)

    def _on_select_client_certificate(self, selection):
        """Handle client certificates.

        Currently, we simply pick the first available certificate and show an
        additional note if there are multiple matches.
        """
        certificate = selection.certificates()[0]
        text = ('<b>Subject:</b> {subj}<br/>'
                '<b>Issuer:</b> {issuer}<br/>'
                '<b>Serial:</b> {serial}'.format(
                    subj=html_utils.escape(certificate.subjectDisplayName()),
                    issuer=html_utils.escape(certificate.issuerDisplayName()),
                    serial=bytes(certificate.serialNumber()).decode('ascii')))
        if len(selection.certificates()) > 1:
            text += ('<br/><br/><b>Note:</b> Multiple matching certificates '
                     'were found, but certificate selection is not '
                     'implemented yet!')
        urlstr = selection.host().host()

        present = message.ask(
            title='Present client certificate to {}?'.format(urlstr),
            text=text,
            mode=usertypes.PromptMode.yesno,
            abort_on=[self.abort_questions],
            url=urlstr)

        if present:
            selection.select(certificate)
        else:
            selection.selectNone()

    def _connect_signals(self):
        view = self._widget
        page = view.page()
        assert isinstance(page, webview.WebEnginePage), page

        page.windowCloseRequested.connect(self.window_close_requested)
        page.linkHovered.connect(self.link_hovered)
        page.loadProgress.connect(self._on_load_progress)
        page.loadStarted.connect(self._on_load_started)
        page.certificate_error.connect(self._on_ssl_errors)
        page.authenticationRequired.connect(self._on_authentication_required)
        page.proxyAuthenticationRequired.connect(
            self._on_proxy_authentication_required)
        page.contentsSizeChanged.connect(self.contents_size_changed)
        page.navigation_request.connect(self._on_navigation_request)
        page.printRequested.connect(self._on_print_requested)
        page.selectClientCertificate.connect(self._on_select_client_certificate)

        view.titleChanged.connect(self.title_changed)
        view.urlChanged.connect(self._on_url_changed)
        view.renderProcessTerminated.connect(
            self._on_render_process_terminated)
        view.iconChanged.connect(self.icon_changed)

        page.loadFinished.connect(self._on_history_trigger)
        page.loadFinished.connect(self._restore_zoom)
        page.loadFinished.connect(self._on_load_finished)
        page.renderProcessPidChanged.connect(self._on_renderer_process_pid_changed)

        self.shutting_down.connect(self.abort_questions)
        self.load_started.connect(self.abort_questions)

        # pylint: disable=protected-access
        self.audio._connect_signals()
        self.search.connect_signals()
        self.printing.connect_signals()
        self._permissions.connect_signals()
        self._scripts.connect_signals()

    def unload(self) -> None:
        """Unload the tab."""
        if qtutils.version_check("5.14"):
            self.history.unload()
            return

        super().unload()<|MERGE_RESOLUTION|>--- conflicted
+++ resolved
@@ -718,26 +718,24 @@
         if self._tab.lifecycle_state == QWebEnginePage.LifecycleState.Active:
             return
 
-<<<<<<< HEAD
         self._tab.set_lifecycle_state(QWebEnginePage.LifecycleState.Active)
-=======
+
+    def unload(self) -> None:
+        super().unload()
+
+        if not qtutils.version_check("5.14"):
+            return
+
+        if self._tab.lifecycle_state() != QWebEnginePage.LifecycleState.Active:
+            return
+
+        self._tab.set_lifecycle_state(QWebEnginePage.LifecycleState.Frozen)
+
     def current_item(self):
         return self._history.currentItem()
 
     def can_go_back(self):
         return self._history.canGoBack()
->>>>>>> c25f63e6
-
-    def unload(self) -> None:
-        super().unload()
-
-        if not qtutils.version_check("5.14"):
-            return
-
-        if self._tab.lifecycle_state() != QWebEnginePage.LifecycleState.Active:
-            return
-
-        self._tab.set_lifecycle_state(QWebEnginePage.LifecycleState.Frozen)
 
     def back_items(self):
         return self._history.backItems(self._history.count())
