# vim: ft=python fileencoding=utf-8 sts=4 sw=4 et:

# Copyright 2016-2018 Florian Bruhin (The Compiler) <mail@qutebrowser.org>
#
# This file is part of qutebrowser.
#
# qutebrowser is free software: you can redistribute it and/or modify
# it under the terms of the GNU General Public License as published by
# the Free Software Foundation, either version 3 of the License, or
# (at your option) any later version.
#
# qutebrowser is distributed in the hope that it will be useful,
# but WITHOUT ANY WARRANTY; without even the implied warranty of
# MERCHANTABILITY or FITNESS FOR A PARTICULAR PURPOSE.  See the
# GNU General Public License for more details.
#
# You should have received a copy of the GNU General Public License
# along with qutebrowser.  If not, see <http://www.gnu.org/licenses/>.

"""Wrapper over a QWebEngineView."""

import math
import functools
import re
import html as html_utils

from PyQt5.QtCore import (pyqtSignal, pyqtSlot, Qt, QEvent, QPoint, QPointF,
                          QUrl, QTimer, QObject)
from PyQt5.QtGui import QKeyEvent, QIcon
from PyQt5.QtNetwork import QAuthenticator
from PyQt5.QtWidgets import QApplication
from PyQt5.QtWebEngineWidgets import QWebEnginePage, QWebEngineScript

<<<<<<< HEAD
from qutebrowser.config import configdata, config, configutils
from qutebrowser.browser import browsertab, mouse, shared
=======
from qutebrowser.config import configdata, config
from qutebrowser.browser import browsertab, mouse, shared, webelem
>>>>>>> 87dffa5a
from qutebrowser.browser.webengine import (webview, webengineelem, tabhistory,
                                           interceptor, webenginequtescheme,
                                           cookies, webenginedownloads,
                                           webenginesettings, certificateerror)
from qutebrowser.misc import miscwidgets
from qutebrowser.utils import (usertypes, qtutils, log, javascript, utils,
                               message, objreg, jinja, debug)
from qutebrowser.qt import sip


_qute_scheme_handler = None


def init():
    """Initialize QtWebEngine-specific modules."""
    # For some reason we need to keep a reference, otherwise the scheme handler
    # won't work...
    # https://www.riverbankcomputing.com/pipermail/pyqt/2016-September/038075.html
    global _qute_scheme_handler

    app = QApplication.instance()
    log.init.debug("Initializing qute://* handler...")
    _qute_scheme_handler = webenginequtescheme.QuteSchemeHandler(parent=app)
    _qute_scheme_handler.install(webenginesettings.default_profile)
    _qute_scheme_handler.install(webenginesettings.private_profile)

    log.init.debug("Initializing request interceptor...")
    host_blocker = objreg.get('host-blocker')
    args = objreg.get('args')
    req_interceptor = interceptor.RequestInterceptor(
        host_blocker, args=args, parent=app)
    req_interceptor.install(webenginesettings.default_profile)
    req_interceptor.install(webenginesettings.private_profile)

    log.init.debug("Initializing QtWebEngine downloads...")
    download_manager = webenginedownloads.DownloadManager(parent=app)
    download_manager.install(webenginesettings.default_profile)
    download_manager.install(webenginesettings.private_profile)
    objreg.register('webengine-download-manager', download_manager)

    log.init.debug("Initializing cookie filter...")
    cookies.install_filter(webenginesettings.default_profile)
    cookies.install_filter(webenginesettings.private_profile)

    # Clear visited links on web history clear
    hist = objreg.get('web-history')
    for p in [webenginesettings.default_profile,
              webenginesettings.private_profile]:
        hist.history_cleared.connect(p.clearAllVisitedLinks)
        hist.url_cleared.connect(lambda url, profile=p:
                                 profile.clearVisitedLinks([url]))


# Mapping worlds from usertypes.JsWorld to QWebEngineScript world IDs.
_JS_WORLD_MAP = {
    usertypes.JsWorld.main: QWebEngineScript.MainWorld,
    usertypes.JsWorld.application: QWebEngineScript.ApplicationWorld,
    usertypes.JsWorld.user: QWebEngineScript.UserWorld,
    usertypes.JsWorld.jseval: QWebEngineScript.UserWorld + 1,
}


class WebEngineAction(browsertab.AbstractAction):

    """QtWebEngine implementations related to web actions."""

    action_class = QWebEnginePage
    action_base = QWebEnginePage.WebAction

    def exit_fullscreen(self):
        self._widget.triggerPageAction(QWebEnginePage.ExitFullScreen)

    def save_page(self):
        """Save the current page."""
        self._widget.triggerPageAction(QWebEnginePage.SavePage)

    def show_source(self, pygments=False):
        if pygments:
            self._show_source_pygments()
            return

        try:
            self._widget.triggerPageAction(QWebEnginePage.ViewSource)
        except AttributeError:
            # Qt < 5.8
            tb = objreg.get('tabbed-browser', scope='window',
                            window=self._tab.win_id)
            urlstr = self._tab.url().toString(QUrl.RemoveUserInfo)
            # The original URL becomes the path of a view-source: URL
            # (without a host), but query/fragment should stay.
            url = QUrl('view-source:' + urlstr)
            tb.tabopen(url, background=False, related=True)


class WebEnginePrinting(browsertab.AbstractPrinting):

    """QtWebEngine implementations related to printing."""

    def check_pdf_support(self):
        return True

    def check_printer_support(self):
        if not hasattr(self._widget.page(), 'print'):
            raise browsertab.WebTabError(
                "Printing is unsupported with QtWebEngine on Qt < 5.8")

    def check_preview_support(self):
        raise browsertab.WebTabError(
            "Print previews are unsupported with QtWebEngine")

    def to_pdf(self, filename):
        self._widget.page().printToPdf(filename)

    def to_printer(self, printer, callback=None):
        if callback is None:
            callback = lambda _ok: None
        self._widget.page().print(printer, callback)


class WebEngineSearch(browsertab.AbstractSearch):

    """QtWebEngine implementations related to searching on the page.

    Attributes:
        _flags: The QWebEnginePage.FindFlags of the last search.
        _pending_searches: How many searches have been started but not called
                           back yet.
    """

    def __init__(self, tab, parent=None):
        super().__init__(tab, parent)
        self._flags = QWebEnginePage.FindFlags(0)
        self._pending_searches = 0

    def _find(self, text, flags, callback, caller):
        """Call findText on the widget."""
        self.search_displayed = True
        self._pending_searches += 1

        def wrapped_callback(found):
            """Wrap the callback to do debug logging."""
            self._pending_searches -= 1
            if self._pending_searches > 0:
                # See https://github.com/qutebrowser/qutebrowser/issues/2442
                # and https://github.com/qt/qtwebengine/blob/5.10/src/core/web_contents_adapter.cpp#L924-L934
                log.webview.debug("Ignoring cancelled search callback with "
                                  "{} pending searches".format(
                                      self._pending_searches))
                return

            if sip.isdeleted(self._widget):
                # This happens when starting a search, and closing the tab
                # before results arrive.
                log.webview.debug("Ignoring finished search for deleted "
                                  "widget")
                return

            found_text = 'found' if found else "didn't find"
            if flags:
                flag_text = 'with flags {}'.format(debug.qflags_key(
                    QWebEnginePage, flags, klass=QWebEnginePage.FindFlag))
            else:
                flag_text = ''
            log.webview.debug(' '.join([caller, found_text, text, flag_text])
                              .strip())

            if callback is not None:
                callback(found)
            self.finished.emit(found)

        self._widget.findText(text, flags, wrapped_callback)

    def search(self, text, *, ignore_case='never', reverse=False,
               result_cb=None):
        # Don't go to next entry on duplicate search
        if self.text == text and self.search_displayed:
            log.webview.debug("Ignoring duplicate search request"
                              " for {}".format(text))
            return

        self.text = text
        self._flags = QWebEnginePage.FindFlags(0)
        if self._is_case_sensitive(ignore_case):
            self._flags |= QWebEnginePage.FindCaseSensitively
        if reverse:
            self._flags |= QWebEnginePage.FindBackward

        self._find(text, self._flags, result_cb, 'search')

    def clear(self):
        if self.search_displayed:
            self.cleared.emit()
        self.search_displayed = False
        self._widget.findText('')

    def prev_result(self, *, result_cb=None):
        # The int() here makes sure we get a copy of the flags.
        flags = QWebEnginePage.FindFlags(int(self._flags))
        if flags & QWebEnginePage.FindBackward:
            flags &= ~QWebEnginePage.FindBackward
        else:
            flags |= QWebEnginePage.FindBackward
        self._find(self.text, flags, result_cb, 'prev_result')

    def next_result(self, *, result_cb=None):
        self._find(self.text, self._flags, result_cb, 'next_result')


class WebEngineCaret(browsertab.AbstractCaret):

    """QtWebEngine implementations related to moving the cursor/selection."""

    def _flags(self):
        """Get flags to pass to JS."""
        flags = set()
        if qtutils.version_check('5.7.1', compiled=False):
            flags.add('filter-prefix')
        if utils.is_windows:
            flags.add('windows')
        return list(flags)

    @pyqtSlot(usertypes.KeyMode)
    def _on_mode_entered(self, mode):
        if mode != usertypes.KeyMode.caret:
            return

        if self._tab.search.search_displayed:
            # We are currently in search mode.
            # convert the search to a blue selection so we can operate on it
            # https://bugreports.qt.io/browse/QTBUG-60673
            self._tab.search.clear()

        self._tab.run_js_async(
            javascript.assemble('caret', 'setFlags', self._flags()))

        self._js_call('setInitialCursor', callback=self._selection_cb)

    def _selection_cb(self, enabled):
        """Emit selection_toggled based on setInitialCursor."""
        if enabled is None:
            log.webview.debug("Ignoring selection status None")
            return
        self.selection_toggled.emit(enabled)

    @pyqtSlot(usertypes.KeyMode)
    def _on_mode_left(self, mode):
        if mode != usertypes.KeyMode.caret:
            return

        self.drop_selection()
        self._js_call('disableCaret')

    def move_to_next_line(self, count=1):
        self._js_call('moveDown', count)

    def move_to_prev_line(self, count=1):
        self._js_call('moveUp', count)

    def move_to_next_char(self, count=1):
        self._js_call('moveRight', count)

    def move_to_prev_char(self, count=1):
        self._js_call('moveLeft', count)

    def move_to_end_of_word(self, count=1):
        self._js_call('moveToEndOfWord', count)

    def move_to_next_word(self, count=1):
        self._js_call('moveToNextWord', count)

    def move_to_prev_word(self, count=1):
        self._js_call('moveToPreviousWord', count)

    def move_to_start_of_line(self):
        self._js_call('moveToStartOfLine')

    def move_to_end_of_line(self):
        self._js_call('moveToEndOfLine')

    def move_to_start_of_next_block(self, count=1):
        self._js_call('moveToStartOfNextBlock', count)

    def move_to_start_of_prev_block(self, count=1):
        self._js_call('moveToStartOfPrevBlock', count)

    def move_to_end_of_next_block(self, count=1):
        self._js_call('moveToEndOfNextBlock', count)

    def move_to_end_of_prev_block(self, count=1):
        self._js_call('moveToEndOfPrevBlock', count)

    def move_to_start_of_document(self):
        self._js_call('moveToStartOfDocument')

    def move_to_end_of_document(self):
        self._js_call('moveToEndOfDocument')

    def toggle_selection(self):
        self._js_call('toggleSelection', callback=self.selection_toggled.emit)

    def drop_selection(self):
        self._js_call('dropSelection')

    def selection(self, callback):
        # Not using selectedText() as WORKAROUND for
        # https://bugreports.qt.io/browse/QTBUG-53134
        # Even on Qt 5.10 selectedText() seems to work poorly, see
        # https://github.com/qutebrowser/qutebrowser/issues/3523
        self._tab.run_js_async(javascript.assemble('caret', 'getSelection'),
                               callback)

    def _follow_selected_cb_wrapped(self, js_elem, tab):
        try:
            self._follow_selected_cb(js_elem, tab)
        finally:
            self.follow_selected_done.emit()

    def _follow_selected_cb(self, js_elem, tab):
        """Callback for javascript which clicks the selected element.

        Args:
            js_elem: The element serialized from javascript.
            tab: Open in a new tab.
        """
        if js_elem is None:
            return

        if js_elem == "focused":
            # we had a focused element, not a selected one. Just send <enter>
            self._follow_enter(tab)
            return

        assert isinstance(js_elem, dict), js_elem
        elem = webengineelem.WebEngineElement(js_elem, tab=self._tab)
        if tab:
            click_type = usertypes.ClickTarget.tab
        else:
            click_type = usertypes.ClickTarget.normal

        # Only click if we see a link
        if elem.is_link():
            log.webview.debug("Found link in selection, clicking. ClickTarget "
                              "{}, elem {}".format(click_type, elem))
            try:
                elem.click(click_type)
            except webelem.Error as e:
                message.error(str(e))

    def follow_selected(self, *, tab=False):
        if self._tab.search.search_displayed:
            # We are currently in search mode.
            # let's click the link via a fake-click
            # https://bugreports.qt.io/browse/QTBUG-60673
            self._tab.search.clear()

            log.webview.debug("Clicking a searched link via fake key press.")
            # send a fake enter, clicking the orange selection box
            self._follow_enter(tab)
        else:
            # click an existing blue selection
            js_code = javascript.assemble('webelem',
                                          'find_selected_focused_link')
            self._tab.run_js_async(
                js_code,
                lambda jsret: self._follow_selected_cb_wrapped(jsret, tab))

    def _js_call(self, command, *args, callback=None):
        code = javascript.assemble('caret', command, *args)
        self._tab.run_js_async(code, callback)


class WebEngineScroller(browsertab.AbstractScroller):

    """QtWebEngine implementations related to scrolling."""

    def __init__(self, tab, parent=None):
        super().__init__(tab, parent)
        self._args = objreg.get('args')
        self._pos_perc = (0, 0)
        self._pos_px = QPoint()
        self._at_bottom = False

    def _init_widget(self, widget):
        super()._init_widget(widget)
        page = widget.page()
        page.scrollPositionChanged.connect(self._update_pos)

    def _repeated_key_press(self, key, count=1, modifier=Qt.NoModifier):
        """Send count fake key presses to this scroller's WebEngineTab."""
        for _ in range(min(count, 1000)):
            self._tab.key_press(key, modifier)

    @pyqtSlot(QPointF)
    def _update_pos(self, pos):
        """Update the scroll position attributes when it changed."""
        self._pos_px = pos.toPoint()
        contents_size = self._widget.page().contentsSize()

        scrollable_x = contents_size.width() - self._widget.width()
        if scrollable_x == 0:
            perc_x = 0
        else:
            try:
                perc_x = min(100, round(100 / scrollable_x * pos.x()))
            except ValueError:
                # https://github.com/qutebrowser/qutebrowser/issues/3219
                log.misc.debug("Got ValueError!")
                log.misc.debug("contents_size.width(): {}".format(
                    contents_size.width()))
                log.misc.debug("self._widget.width(): {}".format(
                    self._widget.width()))
                log.misc.debug("scrollable_x: {}".format(scrollable_x))
                log.misc.debug("pos.x(): {}".format(pos.x()))
                raise

        scrollable_y = contents_size.height() - self._widget.height()
        if scrollable_y == 0:
            perc_y = 0
        else:
            perc_y = min(100, round(100 / scrollable_y * pos.y()))

        self._at_bottom = math.ceil(pos.y()) >= scrollable_y

        if (self._pos_perc != (perc_x, perc_y) or
                'no-scroll-filtering' in self._args.debug_flags):
            self._pos_perc = perc_x, perc_y
            self.perc_changed.emit(*self._pos_perc)

    def pos_px(self):
        return self._pos_px

    def pos_perc(self):
        return self._pos_perc

    def to_perc(self, x=None, y=None):
        js_code = javascript.assemble('scroll', 'to_perc', x, y)
        self._tab.run_js_async(js_code)

    def to_point(self, point):
        js_code = javascript.assemble('window', 'scroll', point.x(), point.y())
        self._tab.run_js_async(js_code)

    def to_anchor(self, name):
        url = self._tab.url()
        url.setFragment(name)
        self._tab.openurl(url)

    def delta(self, x=0, y=0):
        self._tab.run_js_async(javascript.assemble('window', 'scrollBy', x, y))

    def delta_page(self, x=0, y=0):
        js_code = javascript.assemble('scroll', 'delta_page', x, y)
        self._tab.run_js_async(js_code)

    def up(self, count=1):
        self._repeated_key_press(Qt.Key_Up, count)

    def down(self, count=1):
        self._repeated_key_press(Qt.Key_Down, count)

    def left(self, count=1):
        self._repeated_key_press(Qt.Key_Left, count)

    def right(self, count=1):
        self._repeated_key_press(Qt.Key_Right, count)

    def top(self):
        self._tab.key_press(Qt.Key_Home)

    def bottom(self):
        self._tab.key_press(Qt.Key_End)

    def page_up(self, count=1):
        self._repeated_key_press(Qt.Key_PageUp, count)

    def page_down(self, count=1):
        self._repeated_key_press(Qt.Key_PageDown, count)

    def at_top(self):
        return self.pos_px().y() == 0

    def at_bottom(self):
        return self._at_bottom


class WebEngineHistory(browsertab.AbstractHistory):

    """QtWebEngine implementations related to page history."""

    def current_idx(self):
        return self._history.currentItemIndex()

    def can_go_back(self):
        return self._history.canGoBack()

    def can_go_forward(self):
        return self._history.canGoForward()

    def _item_at(self, i):
        return self._history.itemAt(i)

    def _go_to_item(self, item):
        self._tab.predicted_navigation.emit(item.url())
        self._history.goToItem(item)

    def serialize(self):
        if not qtutils.version_check('5.9', compiled=False):
            # WORKAROUND for
            # https://github.com/qutebrowser/qutebrowser/issues/2289
            # Don't use the history's currentItem here, because of
            # https://bugreports.qt.io/browse/QTBUG-59599 and because it doesn't
            # contain view-source.
            scheme = self._tab.url().scheme()
            if scheme in ['view-source', 'chrome']:
                raise browsertab.WebTabError("Can't serialize special URL!")
        return qtutils.serialize(self._history)

    def deserialize(self, data):
        return qtutils.deserialize(data, self._history)

    def load_items(self, items):
        if items:
            self._tab.predicted_navigation.emit(items[-1].url)

        stream, _data, cur_data = tabhistory.serialize(items)
        qtutils.deserialize_stream(stream, self._history)

        @pyqtSlot()
        def _on_load_finished():
            self._tab.scroller.to_point(cur_data['scroll-pos'])
            self._tab.load_finished.disconnect(_on_load_finished)

        if cur_data is not None:
            if 'zoom' in cur_data:
                self._tab.zoom.set_factor(cur_data['zoom'])
            if ('scroll-pos' in cur_data and
                    self._tab.scroller.pos_px() == QPoint(0, 0)):
                self._tab.load_finished.connect(_on_load_finished)


class WebEngineZoom(browsertab.AbstractZoom):

    """QtWebEngine implementations related to zooming."""

    def _set_factor_internal(self, factor):
        self._widget.setZoomFactor(factor)


class WebEngineElements(browsertab.AbstractElements):

    """QtWebEngine implemementations related to elements on the page."""

    def _js_cb_multiple(self, callback, js_elems):
        """Handle found elements coming from JS and call the real callback.

        Args:
            callback: The callback to call with the found elements.
                      Called with None if there was an error.
            js_elems: The elements serialized from javascript.
        """
        if js_elems is None:
            callback(None)
            return
        elif not js_elems['success']:
            callback(webelem.Error(js_elems['error']))
            return

        elems = []
        for js_elem in js_elems['result']:
            elem = webengineelem.WebEngineElement(js_elem, tab=self._tab)
            elems.append(elem)
        callback(elems)

    def _js_cb_single(self, callback, js_elem):
        """Handle a found focus elem coming from JS and call the real callback.

        Args:
            callback: The callback to call with the found element.
                      Called with a WebEngineElement or None.
            js_elem: The element serialized from javascript.
        """
        debug_str = ('None' if js_elem is None
                     else utils.elide(repr(js_elem), 1000))
        log.webview.debug("Got element from JS: {}".format(debug_str))

        if js_elem is None:
            callback(None)
        else:
            elem = webengineelem.WebEngineElement(js_elem, tab=self._tab)
            callback(elem)

    def find_css(self, selector, callback, *, only_visible=False):
        js_code = javascript.assemble('webelem', 'find_css', selector,
                                      only_visible)
        js_cb = functools.partial(self._js_cb_multiple, callback)
        self._tab.run_js_async(js_code, js_cb)

    def find_id(self, elem_id, callback):
        js_code = javascript.assemble('webelem', 'find_id', elem_id)
        js_cb = functools.partial(self._js_cb_single, callback)
        self._tab.run_js_async(js_code, js_cb)

    def find_focused(self, callback):
        js_code = javascript.assemble('webelem', 'find_focused')
        js_cb = functools.partial(self._js_cb_single, callback)
        self._tab.run_js_async(js_code, js_cb)

    def find_at_pos(self, pos, callback):
        assert pos.x() >= 0, pos
        assert pos.y() >= 0, pos
        pos /= self._tab.zoom.factor()
        js_code = javascript.assemble('webelem', 'find_at_pos',
                                      pos.x(), pos.y())
        js_cb = functools.partial(self._js_cb_single, callback)
        self._tab.run_js_async(js_code, js_cb)


class WebEngineAudio(browsertab.AbstractAudio):

    """QtWebEngine implemementations related to audio/muting.

    Attributes:
        _overridden: Whether the user toggled muting manually.
                     If that's the case, we leave it alone.
    """

    def __init__(self, tab, parent=None):
        super().__init__(tab, parent)
        self._overridden = False

    def _connect_signals(self):
        page = self._widget.page()
        page.audioMutedChanged.connect(self.muted_changed)
        page.recentlyAudibleChanged.connect(self.recently_audible_changed)
        self._tab.url_changed.connect(self._on_url_changed)
        config.instance.changed.connect(self._on_config_changed)

    def set_muted(self, muted: bool, override: bool = False):
        self._overridden = override
        page = self._widget.page()
        page.setAudioMuted(muted)

    def is_muted(self):
        page = self._widget.page()
        return page.isAudioMuted()

    def is_recently_audible(self):
        page = self._widget.page()
        return page.recentlyAudible()

    @pyqtSlot(QUrl)
    def _on_url_changed(self, url):
        if self._overridden:
            return
        mute = config.instance.get('content.mute', url=url)
        self.set_muted(mute)

    @config.change_filter('content.mute')
    def _on_config_changed(self):
        self._on_url_changed(self._tab.url())


class _WebEnginePermissions(QObject):

    """Handling of various permission-related signals."""

    _abort_questions = pyqtSignal()

    def __init__(self, tab, parent=None):
        super().__init__(parent)
        self._tab = tab
        self._widget = None

    def connect_signals(self):
        """Connect related signals from the QWebEnginePage."""
        page = self._widget.page()
        page.fullScreenRequested.connect(
            self._on_fullscreen_requested)
        page.featurePermissionRequested.connect(
            self._on_feature_permission_requested)

        if qtutils.version_check('5.11'):
            page.quotaRequested.connect(
                self._on_quota_requested)
            page.registerProtocolHandlerRequested.connect(
                self._on_register_protocol_handler_requested)

        self._tab.shutting_down.connect(self._abort_questions)
        self._tab.load_started.connect(self._abort_questions)

    @pyqtSlot('QWebEngineFullScreenRequest')
    def _on_fullscreen_requested(self, request):
        request.accept()
        on = request.toggleOn()

        self._tab.data.fullscreen = on
        self._tab.fullscreen_requested.emit(on)
        if on:
            notification = miscwidgets.FullscreenNotification(self._widget)
            notification.show()
            notification.set_timeout(3000)

    @pyqtSlot(QUrl, 'QWebEnginePage::Feature')
    def _on_feature_permission_requested(self, url, feature):
        """Ask the user for approval for geolocation/media/etc.."""
        options = {
            QWebEnginePage.Geolocation: 'content.geolocation',
            QWebEnginePage.MediaAudioCapture: 'content.media_capture',
            QWebEnginePage.MediaVideoCapture: 'content.media_capture',
            QWebEnginePage.MediaAudioVideoCapture: 'content.media_capture',
        }
        messages = {
            QWebEnginePage.Geolocation: 'access your location',
            QWebEnginePage.MediaAudioCapture: 'record audio',
            QWebEnginePage.MediaVideoCapture: 'record video',
            QWebEnginePage.MediaAudioVideoCapture: 'record audio/video',
        }
        try:
            options.update({
                QWebEnginePage.MouseLock:
                    'content.mouse_lock',
            })
            messages.update({
                QWebEnginePage.MouseLock:
                    'hide your mouse pointer',
            })
        except AttributeError:
            # Added in Qt 5.8
            pass
        try:
            options.update({
                QWebEnginePage.DesktopVideoCapture:
                    'content.desktop_capture',
                QWebEnginePage.DesktopAudioVideoCapture:
                    'content.desktop_capture',
            })
            messages.update({
                QWebEnginePage.DesktopVideoCapture:
                    'capture your desktop',
                QWebEnginePage.DesktopAudioVideoCapture:
                    'capture your desktop and audio',
            })
        except AttributeError:
            # Added in Qt 5.10
            pass

        assert options.keys() == messages.keys()

        page = self._widget.page()

        if feature not in options:
            log.webview.error("Unhandled feature permission {}".format(
                debug.qenum_key(QWebEnginePage, feature)))
            page.setFeaturePermission(url, feature,
                                      QWebEnginePage.PermissionDeniedByUser)
            return

        yes_action = functools.partial(
            page.setFeaturePermission, url, feature,
            QWebEnginePage.PermissionGrantedByUser)
        no_action = functools.partial(
            page.setFeaturePermission, url, feature,
            QWebEnginePage.PermissionDeniedByUser)

        question = shared.feature_permission(
            url=url, option=options[feature], msg=messages[feature],
            yes_action=yes_action, no_action=no_action,
            abort_on=[self._abort_questions])

        if question is not None:
            page.featurePermissionRequestCanceled.connect(
                functools.partial(self._on_feature_permission_cancelled,
                                  question, url, feature))

    def _on_feature_permission_cancelled(self, question, url, feature,
                                         cancelled_url, cancelled_feature):
        """Slot invoked when a feature permission request was cancelled.

        To be used with functools.partial.
        """
        if url == cancelled_url and feature == cancelled_feature:
            try:
                question.abort()
            except RuntimeError:
                # The question could already be deleted, e.g. because it was
                # aborted after a loadStarted signal.
                pass

    def _on_quota_requested(self, request):
        size = utils.format_size(request.requestedSize())
        shared.feature_permission(
            url=request.origin(),
            option='content.persistent_storage',
            msg='use {} of persistent storage'.format(size),
            yes_action=request.accept, no_action=request.reject,
            abort_on=[self._abort_questions],
            blocking=True)

    def _on_register_protocol_handler_requested(self, request):
        shared.feature_permission(
            url=request.origin(),
            option='content.register_protocol_handler',
            msg='open all {} links'.format(request.scheme()),
            yes_action=request.accept, no_action=request.reject,
            abort_on=[self._abort_questions],
            blocking=True)


class _WebEngineScripts(QObject):

    def __init__(self, tab, parent=None):
        super().__init__(parent)
        self._tab = tab
        self._widget = None
        self._greasemonkey = objreg.get('greasemonkey')

    def connect_signals(self):
        """Connect signals to our private slots."""
        config.instance.changed.connect(self._on_config_changed)
        self._tab.url_changed.connect(self._update_stylesheet)
        self._tab.load_finished.connect(self._on_load_finished)

        self._tab.search.cleared.connect(functools.partial(
            self._update_stylesheet, searching=False))
        self._tab.search.finished.connect(self._update_stylesheet)

    @pyqtSlot(str)
    def _on_config_changed(self, option):
        if option in ['scrolling.bar', 'content.user_stylesheets']:
            self._update_stylesheet(url=self._tab.url(), force=True)

<<<<<<< HEAD
    @pyqtSlot()
    def _on_load_finished(self):
        url = self._tab.url()
        self._update_stylesheet(url)

    @pyqtSlot(QUrl)
    def _update_stylesheet(self, url, force=False):
        """Update the custom stylesheet in existing tabs.

        Arguments:
            url: The url to get the stylesheet for.
            force: Also update the global stylesheet.
        """
        css = shared.get_user_stylesheet(url=url)
        if css is configutils.UNSET and force:
            css = shared.get_user_stylesheet(url=None)

        if css is not configutils.UNSET:
            code = javascript.assemble('stylesheet', 'set_css', css)
            self._tab.run_js_async(code)
=======
    @pyqtSlot(bool)
    def _update_stylesheet(self, searching=False):
        """Update the custom stylesheet in existing tabs."""
        css = shared.get_user_stylesheet(searching=searching)
        code = javascript.assemble('stylesheet', 'set_css', css)
        self._tab.run_js_async(code)
>>>>>>> 87dffa5a

    def _inject_early_js(self, name, js_code, *,
                         world=QWebEngineScript.ApplicationWorld,
                         subframes=False):
        """Inject the given script to run early on a page load.

        This runs the script both on DocumentCreation and DocumentReady as on
        some internal pages, DocumentCreation will not work.

        That is a WORKAROUND for https://bugreports.qt.io/browse/QTBUG-66011
        """
        scripts = self._widget.page().scripts()
        for injection in ['creation', 'ready']:
            injection_points = {
                'creation': QWebEngineScript.DocumentCreation,
                'ready': QWebEngineScript.DocumentReady,
            }
            script = QWebEngineScript()
            script.setInjectionPoint(injection_points[injection])
            script.setSourceCode(js_code)
            script.setWorldId(world)
            script.setRunsOnSubFrames(subframes)
            script.setName('_qute_{}_{}'.format(name, injection))
            scripts.insert(script)

    def _remove_early_js(self, name):
        """Remove an early QWebEngineScript."""
        scripts = self._widget.page().scripts()
        for injection in ['creation', 'ready']:
            full_name = '_qute_{}_{}'.format(name, injection)
            script = scripts.findScript(full_name)
            if not script.isNull():
                scripts.remove(script)

    def init(self):
        """Initialize global qutebrowser JavaScript."""
        js_code = javascript.wrap_global(
            'scripts',
            utils.read_file('javascript/scroll.js'),
            utils.read_file('javascript/webelem.js'),
            utils.read_file('javascript/caret.js'),
        )
        self._inject_early_js('js',
                              utils.read_file('javascript/print.js'),
                              subframes=True,
                              world=QWebEngineScript.MainWorld)
        # FIXME:qtwebengine what about subframes=True?
        self._inject_early_js('js', js_code, subframes=True)
        self._init_stylesheet()

        # The Greasemonkey metadata block support in QtWebEngine only starts at
        # Qt 5.8. With 5.7.1, we need to inject the scripts ourselves in
        # response to urlChanged.
        if not qtutils.version_check('5.8'):
            self._tab.url_changed.connect(
                self._inject_greasemonkey_scripts_for_url)
        else:
            self._greasemonkey.scripts_reloaded.connect(
                self._inject_all_greasemonkey_scripts)
            self._inject_all_greasemonkey_scripts()

    def _init_stylesheet(self):
        """Initialize custom stylesheets.

        Partially inspired by QupZilla:
        https://github.com/QupZilla/qupzilla/blob/v2.0/src/lib/app/mainapplication.cpp#L1063-L1101
        """
        self._remove_early_js('stylesheet')
        css = shared.get_user_stylesheet(url=None)
        js_code = javascript.wrap_global(
            'stylesheet',
            utils.read_file('javascript/stylesheet.js'),
            javascript.assemble('stylesheet', 'set_css', css),
        )
        self._inject_early_js('stylesheet', js_code, subframes=True)

    @pyqtSlot(QUrl)
    def _inject_greasemonkey_scripts_for_url(self, url):
        matching_scripts = self._greasemonkey.scripts_for(url)
        self._inject_greasemonkey_scripts(
            matching_scripts.start, QWebEngineScript.DocumentCreation, True)
        self._inject_greasemonkey_scripts(
            matching_scripts.end, QWebEngineScript.DocumentReady, False)
        self._inject_greasemonkey_scripts(
            matching_scripts.idle, QWebEngineScript.Deferred, False)

    @pyqtSlot()
    def _inject_all_greasemonkey_scripts(self):
        scripts = self._greasemonkey.all_scripts()
        self._inject_greasemonkey_scripts(scripts)

    def _remove_all_greasemonkey_scripts(self):
        page_scripts = self._widget.page().scripts()
        for script in page_scripts.toList():
            if script.name().startswith("GM-"):
                log.greasemonkey.debug('Removing script: {}'
                                       .format(script.name()))
                removed = page_scripts.remove(script)
                assert removed, script.name()

    def _inject_greasemonkey_scripts(self, scripts=None, injection_point=None,
                                     remove_first=True):
        """Register user JavaScript files with the current tab.

        Args:
            scripts: A list of GreasemonkeyScripts, or None to add all
                     known by the Greasemonkey subsystem.
            injection_point: The QWebEngineScript::InjectionPoint stage
                             to inject the script into, None to use
                             auto-detection.
            remove_first: Whether to remove all previously injected
                          scripts before adding these ones.
        """
        if sip.isdeleted(self._widget):
            return

        # Since we are inserting scripts into a per-tab collection,
        # rather than just injecting scripts on page load, we need to
        # make sure we replace existing scripts, not just add new ones.
        # While, taking care not to remove any other scripts that might
        # have been added elsewhere, like the one for stylesheets.
        page_scripts = self._widget.page().scripts()
        if remove_first:
            self._remove_all_greasemonkey_scripts()

        if not scripts:
            return

        for script in scripts:
            new_script = QWebEngineScript()
            try:
                world = int(script.jsworld)
                if not 0 <= world <= qtutils.MAX_WORLD_ID:
                    log.greasemonkey.error(
                        "script {} has invalid value for '@qute-js-world'"
                        ": {}, should be between 0 and {}"
                        .format(
                            script.name,
                            script.jsworld,
                            qtutils.MAX_WORLD_ID))
                    continue
            except ValueError:
                try:
                    world = _JS_WORLD_MAP[usertypes.JsWorld[
                        script.jsworld.lower()]]
                except KeyError:
                    log.greasemonkey.error(
                        "script {} has invalid value for '@qute-js-world'"
                        ": {}".format(script.name, script.jsworld))
                    continue
            new_script.setWorldId(world)
            new_script.setSourceCode(script.code())
            new_script.setName("GM-{}".format(script.name))
            new_script.setRunsOnSubFrames(script.runs_on_sub_frames)
            # Override the @run-at value parsed by QWebEngineScript if desired.
            if injection_point:
                new_script.setInjectionPoint(injection_point)
            log.greasemonkey.debug('adding script: {}'
                                   .format(new_script.name()))
            page_scripts.insert(new_script)


class WebEngineTab(browsertab.AbstractTab):

    """A QtWebEngine tab in the browser.

    Signals:
        _load_finished_fake:
            Used in place of unreliable loadFinished
    """

    # WORKAROUND for https://bugreports.qt.io/browse/QTBUG-65223
    _load_finished_fake = pyqtSignal(bool)

    def __init__(self, *, win_id, mode_manager, private, parent=None):
        super().__init__(win_id=win_id, mode_manager=mode_manager,
                         private=private, parent=parent)
        widget = webview.WebEngineView(tabdata=self.data, win_id=win_id,
                                       private=private)
        self.history = WebEngineHistory(tab=self)
        self.scroller = WebEngineScroller(tab=self, parent=self)
        self.caret = WebEngineCaret(mode_manager=mode_manager,
                                    tab=self, parent=self)
        self.zoom = WebEngineZoom(tab=self, parent=self)
        self.search = WebEngineSearch(tab=self, parent=self)
        self.printing = WebEnginePrinting(tab=self)
        self.elements = WebEngineElements(tab=self)
        self.action = WebEngineAction(tab=self)
        self.audio = WebEngineAudio(tab=self, parent=self)
        self._permissions = _WebEnginePermissions(tab=self, parent=self)
        self._scripts = _WebEngineScripts(tab=self, parent=self)
        # We're assigning settings in _set_widget
        self.settings = webenginesettings.WebEngineSettings(settings=None)
        self._set_widget(widget)
        self._connect_signals()
        self.backend = usertypes.Backend.QtWebEngine
        self._child_event_filter = None
        self._saved_zoom = None
        self._reload_url = None
        self._scripts.init()

    def _set_widget(self, widget):
        # pylint: disable=protected-access
        super()._set_widget(widget)
        self._permissions._widget = widget
        self._scripts._widget = widget

    def _install_event_filter(self):
        fp = self._widget.focusProxy()
        if fp is not None:
            fp.installEventFilter(self._mouse_event_filter)
        self._child_event_filter = mouse.ChildEventFilter(
            eventfilter=self._mouse_event_filter, widget=self._widget,
            win_id=self.win_id, parent=self)
        self._widget.installEventFilter(self._child_event_filter)

    @pyqtSlot()
    def _restore_zoom(self):
        if sip.isdeleted(self._widget):
            # https://github.com/qutebrowser/qutebrowser/issues/3498
            return
        if self._saved_zoom is None:
            return
        self.zoom.set_factor(self._saved_zoom)
        self._saved_zoom = None

    def openurl(self, url, *, predict=True):
        """Open the given URL in this tab.

        Arguments:
            url: The QUrl to open.
            predict: If set to False, predicted_navigation is not emitted.
        """
        if sip.isdeleted(self._widget):
            # https://github.com/qutebrowser/qutebrowser/issues/3896
            return
        self._saved_zoom = self.zoom.factor()
        self._openurl_prepare(url, predict=predict)
        self._widget.load(url)

    def url(self, requested=False):
        page = self._widget.page()
        if requested:
            return page.requestedUrl()
        else:
            return page.url()

    def dump_async(self, callback, *, plain=False):
        if plain:
            self._widget.page().toPlainText(callback)
        else:
            self._widget.page().toHtml(callback)

    def run_js_async(self, code, callback=None, *, world=None):
        if world is None:
            world_id = QWebEngineScript.ApplicationWorld
        elif isinstance(world, int):
            world_id = world
            if not 0 <= world_id <= qtutils.MAX_WORLD_ID:
                raise browsertab.WebTabError(
                    "World ID should be between 0 and {}"
                    .format(qtutils.MAX_WORLD_ID))
        else:
            world_id = _JS_WORLD_MAP[world]

        if callback is None:
            self._widget.page().runJavaScript(code, world_id)
        else:
            self._widget.page().runJavaScript(code, world_id, callback)

    def shutdown(self):
        self.shutting_down.emit()
        self.action.exit_fullscreen()
        self._widget.shutdown()

    def reload(self, *, force=False):
        if force:
            action = QWebEnginePage.ReloadAndBypassCache
        else:
            action = QWebEnginePage.Reload
        self._widget.triggerPageAction(action)

    def stop(self):
        self._widget.stop()

    def title(self):
        return self._widget.title()

    def icon(self):
        return self._widget.icon()

    def set_html(self, html, base_url=QUrl()):
        # FIXME:qtwebengine
        # check this and raise an exception if too big:
        # Warning: The content will be percent encoded before being sent to the
        # renderer via IPC. This may increase its size. The maximum size of the
        # percent encoded content is 2 megabytes minus 30 bytes.
        self._widget.setHtml(html, base_url)

    def networkaccessmanager(self):
        return None

    def user_agent(self):
        return None

    def clear_ssl_errors(self):
        raise browsertab.UnsupportedOperationError

    def key_press(self, key, modifier=Qt.NoModifier):
        press_evt = QKeyEvent(QEvent.KeyPress, key, modifier, 0, 0, 0)
        release_evt = QKeyEvent(QEvent.KeyRelease, key, modifier,
                                0, 0, 0)
        self.send_event(press_evt)
        self.send_event(release_evt)

    def _show_error_page(self, url, error):
        """Show an error page in the tab."""
        log.misc.debug("Showing error page for {}".format(error))
        url_string = url.toDisplayString()
        error_page = jinja.render(
            'error.html',
            title="Error loading page: {}".format(url_string),
            url=url_string, error=error)
        self.set_html(error_page)

    @pyqtSlot()
    def _on_history_trigger(self):
        try:
            self._widget.page()
        except RuntimeError:
            # Looks like this slot can be triggered on destroyed tabs:
            # https://crashes.qutebrowser.org/view/3abffbed (Qt 5.9.1)
            # wrapped C/C++ object of type WebEngineView has been deleted
            log.misc.debug("Ignoring history trigger for destroyed tab")
            return

        url = self.url()
        requested_url = self.url(requested=True)

        # Don't save the title if it's generated from the URL
        title = self.title()
        title_url = QUrl(url)
        title_url.setScheme('')
        if title == title_url.toDisplayString(QUrl.RemoveScheme).strip('/'):
            title = ""

        # Don't add history entry if the URL is invalid anyways
        if not url.isValid():
            log.misc.debug("Ignoring invalid URL being added to history")
            return

        self.add_history_item.emit(url, requested_url, title)

    @pyqtSlot(QUrl, 'QAuthenticator*', 'QString')
    def _on_proxy_authentication_required(self, url, authenticator,
                                          proxy_host):
        """Called when a proxy needs authentication."""
        msg = "<b>{}</b> requires a username and password.".format(
            html_utils.escape(proxy_host))
        urlstr = url.toString(QUrl.RemovePassword | QUrl.FullyEncoded)
        answer = message.ask(
            title="Proxy authentication required", text=msg,
            mode=usertypes.PromptMode.user_pwd,
            abort_on=[self.shutting_down, self.load_started], url=urlstr)
        if answer is not None:
            authenticator.setUser(answer.user)
            authenticator.setPassword(answer.password)
        else:
            try:
                # pylint: disable=no-member, useless-suppression
                sip.assign(authenticator, QAuthenticator())
                # pylint: enable=no-member, useless-suppression
            except AttributeError:
                self._show_error_page(url, "Proxy authentication required")

    @pyqtSlot(QUrl, 'QAuthenticator*')
    def _on_authentication_required(self, url, authenticator):
        netrc_success = False
        if not self.data.netrc_used:
            self.data.netrc_used = True
            netrc_success = shared.netrc_authentication(url, authenticator)
        if not netrc_success:
            abort_on = [self.shutting_down, self.load_started]
            answer = shared.authentication_required(url, authenticator,
                                                    abort_on)
        if not netrc_success and answer is None:
            try:
                # pylint: disable=no-member, useless-suppression
                sip.assign(authenticator, QAuthenticator())
                # pylint: enable=no-member, useless-suppression
            except AttributeError:
                # WORKAROUND for
                # https://www.riverbankcomputing.com/pipermail/pyqt/2016-December/038400.html
                self._show_error_page(url, "Authentication required")

    @pyqtSlot()
    def _on_load_started(self):
        """Clear search when a new load is started if needed."""
        # WORKAROUND for
        # https://bugreports.qt.io/browse/QTBUG-61506
        # (seems to be back in later Qt versions as well)
        self.search.clear()
        super()._on_load_started()
        self.data.netrc_used = False

    @pyqtSlot(QWebEnginePage.RenderProcessTerminationStatus, int)
    def _on_render_process_terminated(self, status, exitcode):
        """Show an error when the renderer process terminated."""
        if (status == QWebEnginePage.AbnormalTerminationStatus and
                exitcode == 256):
            # WORKAROUND for https://bugreports.qt.io/browse/QTBUG-58697
            status = QWebEnginePage.CrashedTerminationStatus

        status_map = {
            QWebEnginePage.NormalTerminationStatus:
                browsertab.TerminationStatus.normal,
            QWebEnginePage.AbnormalTerminationStatus:
                browsertab.TerminationStatus.abnormal,
            QWebEnginePage.CrashedTerminationStatus:
                browsertab.TerminationStatus.crashed,
            QWebEnginePage.KilledTerminationStatus:
                browsertab.TerminationStatus.killed,
            -1:
                browsertab.TerminationStatus.unknown,
        }
        self.renderer_process_terminated.emit(status_map[status], exitcode)

    @pyqtSlot(int)
    def _on_load_progress_workaround(self, perc):
        """Use loadProgress(100) to emit loadFinished(True).

        See https://bugreports.qt.io/browse/QTBUG-65223
        """
        if perc == 100 and self.load_status() != usertypes.LoadStatus.error:
            self._load_finished_fake.emit(True)

    @pyqtSlot(bool)
    def _on_load_finished_workaround(self, ok):
        """Use only loadFinished(False).

        See https://bugreports.qt.io/browse/QTBUG-65223
        """
        if not ok:
            self._load_finished_fake.emit(False)

    def _error_page_workaround(self, html):
        """Check if we're displaying a Chromium error page.

        This gets only called if we got loadFinished(False) without JavaScript,
        so we can display at least some error page.

        WORKAROUND for https://bugreports.qt.io/browse/QTBUG-66643
        Needs to check the page content as a WORKAROUND for
        https://bugreports.qt.io/browse/QTBUG-66661
        """
        match = re.search(r'"errorCode":"([^"]*)"', html)
        if match is None:
            return
        self._show_error_page(self.url(), error=match.group(1))

    @pyqtSlot(bool)
    def _on_load_finished(self, ok):
        """Display a static error page if JavaScript is disabled."""
        super()._on_load_finished(ok)
        js_enabled = self.settings.test_attribute('content.javascript.enabled')
        if not ok and not js_enabled:
            self.dump_async(self._error_page_workaround)

        if ok and self._reload_url is not None:
            # WORKAROUND for https://bugreports.qt.io/browse/QTBUG-66656
            log.config.debug(
                "Loading {} again because of config change".format(
                    self._reload_url.toDisplayString()))
            QTimer.singleShot(100, functools.partial(self.openurl,
                                                     self._reload_url,
                                                     predict=False))
            self._reload_url = None

        if not qtutils.version_check('5.10', compiled=False):
            # We can't do this when we have the loadFinished workaround as that
            # sometimes clears icons without loading a new page.
            # In general, this is handled by Qt, but when loading takes long,
            # the old icon is still displayed.
            self.icon_changed.emit(QIcon())

    @pyqtSlot(certificateerror.CertificateErrorWrapper)
    def _on_ssl_errors(self, error):
        self._has_ssl_errors = True

        url = error.url()
        log.webview.debug("Certificate error: {}".format(error))

        if error.is_overridable():
            error.ignore = shared.ignore_certificate_errors(
                url, [error], abort_on=[self.shutting_down, self.load_started])
        else:
            log.webview.error("Non-overridable certificate error: "
                              "{}".format(error))

        log.webview.debug("ignore {}, URL {}, requested {}".format(
            error.ignore, url, self.url(requested=True)))

        # WORKAROUND for https://bugreports.qt.io/browse/QTBUG-56207
        # We can't really know when to show an error page, as the error might
        # have happened when loading some resource.
        # However, self.url() is not available yet and the requested URL
        # might not match the URL we get from the error - so we just apply a
        # heuristic here.
        if (not qtutils.version_check('5.9') and
                not error.ignore and
                url.matches(self.url(requested=True), QUrl.RemoveScheme)):
            self._show_error_page(url, str(error))

    @pyqtSlot(QUrl)
    def _on_predicted_navigation(self, url):
        """If we know we're going to visit an URL soon, change the settings.

        This is a WORKAROUND for https://bugreports.qt.io/browse/QTBUG-66656
        """
        super()._on_predicted_navigation(url)
        if not qtutils.version_check('5.11.1', compiled=False):
            self.settings.update_for_url(url)

    @pyqtSlot(usertypes.NavigationRequest)
    def _on_navigation_request(self, navigation):
        super()._on_navigation_request(navigation)

        if navigation.url == QUrl('qute://print'):
            try:
                self.printing.show_dialog()
            except browsertab.WebTabError as e:
                message.error(str(e))
            navigation.accepted = False

        if not navigation.accepted or not navigation.is_main_frame:
            return

        settings_needing_reload = {
            'content.plugins',
            'content.javascript.enabled',
            'content.javascript.can_access_clipboard',
            'content.print_element_backgrounds',
            'input.spatial_navigation',
        }
        assert settings_needing_reload.issubset(configdata.DATA)

        changed = self.settings.update_for_url(navigation.url)
        reload_needed = changed & settings_needing_reload

        # On Qt < 5.11, we don't don't need a reload when type == link_clicked.
        # On Qt 5.11.0, we always need a reload.
        # On Qt > 5.11.0, we never need a reload:
        # https://codereview.qt-project.org/#/c/229525/1
        # WORKAROUND for https://bugreports.qt.io/browse/QTBUG-66656
        if qtutils.version_check('5.11.1', compiled=False):
            reload_needed = False
        elif not qtutils.version_check('5.11.0', exact=True, compiled=False):
            if navigation.navigation_type == navigation.Type.link_clicked:
                reload_needed = False

        if reload_needed:
            self._reload_url = navigation.url

    def _connect_signals(self):
        view = self._widget
        page = view.page()

        page.windowCloseRequested.connect(self.window_close_requested)
        page.linkHovered.connect(self.link_hovered)
        page.loadProgress.connect(self._on_load_progress)
        page.loadStarted.connect(self._on_load_started)
        page.certificate_error.connect(self._on_ssl_errors)
        page.authenticationRequired.connect(self._on_authentication_required)
        page.proxyAuthenticationRequired.connect(
            self._on_proxy_authentication_required)
        page.contentsSizeChanged.connect(self.contents_size_changed)
        page.navigation_request.connect(self._on_navigation_request)

        view.titleChanged.connect(self.title_changed)
        view.urlChanged.connect(self._on_url_changed)
        view.renderProcessTerminated.connect(
            self._on_render_process_terminated)
        view.iconChanged.connect(self.icon_changed)
        # WORKAROUND for https://bugreports.qt.io/browse/QTBUG-65223
        if qtutils.version_check('5.10', compiled=False):
            page.loadProgress.connect(self._on_load_progress_workaround)
            self._load_finished_fake.connect(self._on_history_trigger)
            self._load_finished_fake.connect(self._restore_zoom)
            self._load_finished_fake.connect(self._on_load_finished)
            page.loadFinished.connect(self._on_load_finished_workaround)
        else:
            # for older Qt versions which break with the above
            page.loadProgress.connect(self._on_load_progress)
            page.loadFinished.connect(self._on_history_trigger)
            page.loadFinished.connect(self._restore_zoom)
            page.loadFinished.connect(self._on_load_finished)

        self.predicted_navigation.connect(self._on_predicted_navigation)

        # pylint: disable=protected-access
        self.audio._connect_signals()
        self._permissions.connect_signals()
        self._scripts.connect_signals()

    def event_target(self):
        return self._widget.render_widget()<|MERGE_RESOLUTION|>--- conflicted
+++ resolved
@@ -31,13 +31,8 @@
 from PyQt5.QtWidgets import QApplication
 from PyQt5.QtWebEngineWidgets import QWebEnginePage, QWebEngineScript
 
-<<<<<<< HEAD
 from qutebrowser.config import configdata, config, configutils
-from qutebrowser.browser import browsertab, mouse, shared
-=======
-from qutebrowser.config import configdata, config
 from qutebrowser.browser import browsertab, mouse, shared, webelem
->>>>>>> 87dffa5a
 from qutebrowser.browser.webengine import (webview, webengineelem, tabhistory,
                                            interceptor, webenginequtescheme,
                                            cookies, webenginedownloads,
@@ -862,42 +857,33 @@
 
         self._tab.search.cleared.connect(functools.partial(
             self._update_stylesheet, searching=False))
-        self._tab.search.finished.connect(self._update_stylesheet)
+        self._tab.search.finished.connect(self._on_load_finished)
 
     @pyqtSlot(str)
     def _on_config_changed(self, option):
         if option in ['scrolling.bar', 'content.user_stylesheets']:
             self._update_stylesheet(url=self._tab.url(), force=True)
 
-<<<<<<< HEAD
     @pyqtSlot()
     def _on_load_finished(self):
         url = self._tab.url()
         self._update_stylesheet(url)
 
     @pyqtSlot(QUrl)
-    def _update_stylesheet(self, url, force=False):
+    def _update_stylesheet(self, url, searching=False, force=False):
         """Update the custom stylesheet in existing tabs.
 
         Arguments:
             url: The url to get the stylesheet for.
             force: Also update the global stylesheet.
         """
-        css = shared.get_user_stylesheet(url=url)
+        css = shared.get_user_stylesheet(searching=searching, url=url)
         if css is configutils.UNSET and force:
             css = shared.get_user_stylesheet(url=None)
 
         if css is not configutils.UNSET:
             code = javascript.assemble('stylesheet', 'set_css', css)
             self._tab.run_js_async(code)
-=======
-    @pyqtSlot(bool)
-    def _update_stylesheet(self, searching=False):
-        """Update the custom stylesheet in existing tabs."""
-        css = shared.get_user_stylesheet(searching=searching)
-        code = javascript.assemble('stylesheet', 'set_css', css)
-        self._tab.run_js_async(code)
->>>>>>> 87dffa5a
 
     def _inject_early_js(self, name, js_code, *,
                          world=QWebEngineScript.ApplicationWorld,
