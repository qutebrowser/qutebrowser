# vim: ft=python fileencoding=utf-8 sts=4 sw=4 et:

# Copyright 2016-2018 Florian Bruhin (The Compiler) <mail@qutebrowser.org>
#
# This file is part of qutebrowser.
#
# qutebrowser is free software: you can redistribute it and/or modify
# it under the terms of the GNU General Public License as published by
# the Free Software Foundation, either version 3 of the License, or
# (at your option) any later version.
#
# qutebrowser is distributed in the hope that it will be useful,
# but WITHOUT ANY WARRANTY; without even the implied warranty of
# MERCHANTABILITY or FITNESS FOR A PARTICULAR PURPOSE.  See the
# GNU General Public License for more details.
#
# You should have received a copy of the GNU General Public License
# along with qutebrowser.  If not, see <http://www.gnu.org/licenses/>.

"""Wrapper over a QWebEngineView."""

import math
import functools
import sys
import re
import html as html_utils

import sip
from PyQt5.QtCore import (pyqtSignal, pyqtSlot, Qt, QEvent, QPoint, QPointF,
                          QUrl, QTimer)
from PyQt5.QtGui import QKeyEvent, QIcon
from PyQt5.QtNetwork import QAuthenticator
from PyQt5.QtWidgets import QApplication
from PyQt5.QtWebEngineWidgets import QWebEnginePage, QWebEngineScript

from qutebrowser.config import configdata, config
from qutebrowser.browser import browsertab, mouse, shared
from qutebrowser.browser.webengine import (webview, webengineelem, tabhistory,
                                           interceptor, webenginequtescheme,
                                           webenginedownloads,
                                           webenginesettings)
from qutebrowser.misc import miscwidgets
from qutebrowser.utils import (usertypes, qtutils, log, javascript, utils,
                               message, objreg, jinja, debug)


_qute_scheme_handler = None


def init():
    """Initialize QtWebEngine-specific modules."""
    # For some reason we need to keep a reference, otherwise the scheme handler
    # won't work...
    # https://www.riverbankcomputing.com/pipermail/pyqt/2016-September/038075.html
    global _qute_scheme_handler

    app = QApplication.instance()
    log.init.debug("Initializing qute://* handler...")
    _qute_scheme_handler = webenginequtescheme.QuteSchemeHandler(parent=app)
    _qute_scheme_handler.install(webenginesettings.default_profile)
    _qute_scheme_handler.install(webenginesettings.private_profile)

    log.init.debug("Initializing request interceptor...")
    host_blocker = objreg.get('host-blocker')
    args = objreg.get('args')
    req_interceptor = interceptor.RequestInterceptor(
        host_blocker, args=args, parent=app)
    req_interceptor.install(webenginesettings.default_profile)
    req_interceptor.install(webenginesettings.private_profile)

    log.init.debug("Initializing QtWebEngine downloads...")
    download_manager = webenginedownloads.DownloadManager(parent=app)
    download_manager.install(webenginesettings.default_profile)
    download_manager.install(webenginesettings.private_profile)
    objreg.register('webengine-download-manager', download_manager)

    # Clear visited links on web history clear
    hist = objreg.get('web-history')
    for p in [webenginesettings.default_profile,
              webenginesettings.private_profile]:
        hist.history_cleared.connect(p.clearAllVisitedLinks)
        hist.url_cleared.connect(lambda url, profile=p:
                                 profile.clearVisitedLinks([url]))


# Mapping worlds from usertypes.JsWorld to QWebEngineScript world IDs.
_JS_WORLD_MAP = {
    usertypes.JsWorld.main: QWebEngineScript.MainWorld,
    usertypes.JsWorld.application: QWebEngineScript.ApplicationWorld,
    usertypes.JsWorld.user: QWebEngineScript.UserWorld,
    usertypes.JsWorld.jseval: QWebEngineScript.UserWorld + 1,
}


class WebEngineAction(browsertab.AbstractAction):

    """QtWebEngine implementations related to web actions."""

    action_class = QWebEnginePage
    action_base = QWebEnginePage.WebAction

    def exit_fullscreen(self):
        self._widget.triggerPageAction(QWebEnginePage.ExitFullScreen)

    def save_page(self):
        """Save the current page."""
        self._widget.triggerPageAction(QWebEnginePage.SavePage)

    def show_source(self):
        try:
            self._widget.triggerPageAction(QWebEnginePage.ViewSource)
        except AttributeError:
            # Qt < 5.8
            tb = objreg.get('tabbed-browser', scope='window',
                            window=self._tab.win_id)
            urlstr = self._tab.url().toString(QUrl.RemoveUserInfo)
            # The original URL becomes the path of a view-source: URL
            # (without a host), but query/fragment should stay.
            url = QUrl('view-source:' + urlstr)
            tb.tabopen(url, background=False, related=True)


class WebEnginePrinting(browsertab.AbstractPrinting):

    """QtWebEngine implementations related to printing."""

    def check_pdf_support(self):
        return True

    def check_printer_support(self):
        if not hasattr(self._widget.page(), 'print'):
            raise browsertab.WebTabError(
                "Printing is unsupported with QtWebEngine on Qt < 5.8")

    def check_preview_support(self):
        raise browsertab.WebTabError(
            "Print previews are unsupported with QtWebEngine")

    def to_pdf(self, filename):
        self._widget.page().printToPdf(filename)

    def to_printer(self, printer, callback=None):
        if callback is None:
            callback = lambda _ok: None
        self._widget.page().print(printer, callback)


class WebEngineSearch(browsertab.AbstractSearch):

    """QtWebEngine implementations related to searching on the page.

    Attributes:
        _flags: The QWebEnginePage.FindFlags of the last search.
        _pending_searches: How many searches have been started but not called
                           back yet.
    """

    def __init__(self, parent=None):
        super().__init__(parent)
        self._flags = QWebEnginePage.FindFlags(0)
        self._pending_searches = 0

    def _find(self, text, flags, callback, caller):
        """Call findText on the widget."""
        self.search_displayed = True
        self._pending_searches += 1

        def wrapped_callback(found):
            """Wrap the callback to do debug logging."""
            self._pending_searches -= 1
            if self._pending_searches > 0:
                # See https://github.com/qutebrowser/qutebrowser/issues/2442
                # and https://github.com/qt/qtwebengine/blob/5.10/src/core/web_contents_adapter.cpp#L924-L934
                log.webview.debug("Ignoring cancelled search callback with "
                                  "{} pending searches".format(
                                      self._pending_searches))
                return

            found_text = 'found' if found else "didn't find"
            if flags:
                flag_text = 'with flags {}'.format(debug.qflags_key(
                    QWebEnginePage, flags, klass=QWebEnginePage.FindFlag))
            else:
                flag_text = ''
            log.webview.debug(' '.join([caller, found_text, text, flag_text])
                              .strip())
            if callback is not None:
                callback(found)
        self._widget.findText(text, flags, wrapped_callback)

    def search(self, text, *, ignore_case='never', reverse=False,
               result_cb=None):
        # Don't go to next entry on duplicate search
        if self.text == text and self.search_displayed:
            log.webview.debug("Ignoring duplicate search request"
                              " for {}".format(text))
            return

        self.text = text
        self._flags = QWebEnginePage.FindFlags(0)
        if self._is_case_sensitive(ignore_case):
            self._flags |= QWebEnginePage.FindCaseSensitively
        if reverse:
            self._flags |= QWebEnginePage.FindBackward

        self._find(text, self._flags, result_cb, 'search')

    def clear(self):
        self.search_displayed = False
        self._widget.findText('')

    def prev_result(self, *, result_cb=None):
        # The int() here makes sure we get a copy of the flags.
        flags = QWebEnginePage.FindFlags(int(self._flags))
        if flags & QWebEnginePage.FindBackward:
            flags &= ~QWebEnginePage.FindBackward
        else:
            flags |= QWebEnginePage.FindBackward
        self._find(self.text, flags, result_cb, 'prev_result')

    def next_result(self, *, result_cb=None):
        self._find(self.text, self._flags, result_cb, 'next_result')


class WebEngineCaret(browsertab.AbstractCaret):

    """QtWebEngine implementations related to moving the cursor/selection."""

    @pyqtSlot(usertypes.KeyMode)
    def _on_mode_entered(self, mode):
        if mode != usertypes.KeyMode.caret:
            return

        if self._tab.search.search_displayed:
            # We are currently in search mode.
            # convert the search to a blue selection so we can operate on it
            # https://bugreports.qt.io/browse/QTBUG-60673
            self._tab.search.clear()

        self._tab.run_js_async(
            javascript.assemble('caret', 'setPlatform', sys.platform))
        self._js_call('setInitialCursor', self._selection_cb)

    def _selection_cb(self, enabled):
        """Emit selection_toggled based on setInitialCursor."""
        if enabled is None:
            log.webview.debug("Ignoring selection status None")
            return
        self.selection_toggled.emit(enabled)

    @pyqtSlot(usertypes.KeyMode)
    def _on_mode_left(self, mode):
        if mode != usertypes.KeyMode.caret:
            return

        self.drop_selection()
        self._js_call('disableCaret')

    def move_to_next_line(self, count=1):
        for _ in range(count):
            self._js_call('moveDown')

    def move_to_prev_line(self, count=1):
        for _ in range(count):
            self._js_call('moveUp')

    def move_to_next_char(self, count=1):
        for _ in range(count):
            self._js_call('moveRight')

    def move_to_prev_char(self, count=1):
        for _ in range(count):
            self._js_call('moveLeft')

    def move_to_end_of_word(self, count=1):
        for _ in range(count):
            self._js_call('moveToEndOfWord')

    def move_to_next_word(self, count=1):
        for _ in range(count):
            self._js_call('moveToNextWord')

    def move_to_prev_word(self, count=1):
        for _ in range(count):
            self._js_call('moveToPreviousWord')

    def move_to_start_of_line(self):
        self._js_call('moveToStartOfLine')

    def move_to_end_of_line(self):
        self._js_call('moveToEndOfLine')

    def move_to_start_of_next_block(self, count=1):
        for _ in range(count):
            self._js_call('moveToStartOfNextBlock')

    def move_to_start_of_prev_block(self, count=1):
        for _ in range(count):
            self._js_call('moveToStartOfPrevBlock')

    def move_to_end_of_next_block(self, count=1):
        for _ in range(count):
            self._js_call('moveToEndOfNextBlock')

    def move_to_end_of_prev_block(self, count=1):
        for _ in range(count):
            self._js_call('moveToEndOfPrevBlock')

    def move_to_start_of_document(self):
        self._js_call('moveToStartOfDocument')

    def move_to_end_of_document(self):
        self._js_call('moveToEndOfDocument')

    def toggle_selection(self):
        self._js_call('toggleSelection', self.selection_toggled.emit)

    def drop_selection(self):
        self._js_call('dropSelection')

    def selection(self, callback):
        # Not using selectedText() as WORKAROUND for
        # https://bugreports.qt.io/browse/QTBUG-53134
        # Even on Qt 5.10 selectedText() seems to work poorly, see
        # https://github.com/qutebrowser/qutebrowser/issues/3523
        self._tab.run_js_async(javascript.assemble('caret', 'getSelection'),
                               callback)

    def _follow_selected_cb(self, js_elem, tab=False):
        """Callback for javascript which clicks the selected element.

        Args:
            js_elem: The element serialized from javascript.
            tab: Open in a new tab.
        """
        if js_elem is None:
            return
        if js_elem == "focused":
            # we had a focused element, not a selected one. Just send <enter>
            self._follow_enter(tab)
            return

        assert isinstance(js_elem, dict), js_elem
        elem = webengineelem.WebEngineElement(js_elem, tab=self._tab)
        if tab:
            click_type = usertypes.ClickTarget.tab
        else:
            click_type = usertypes.ClickTarget.normal

        # Only click if we see a link
        if elem.is_link():
            log.webview.debug("Found link in selection, clicking. ClickTarget "
                              "{}, elem {}".format(click_type, elem))
            elem.click(click_type)

    def follow_selected(self, *, tab=False):
        if self._tab.search.search_displayed:
            # We are currently in search mode.
            # let's click the link via a fake-click
            # https://bugreports.qt.io/browse/QTBUG-60673
            self._tab.search.clear()

            log.webview.debug("Clicking a searched link via fake key press.")
            # send a fake enter, clicking the orange selection box
            self._follow_enter(tab)
        else:
            # click an existing blue selection
            js_code = javascript.assemble('webelem',
                                          'find_selected_focused_link')
            self._tab.run_js_async(js_code, lambda jsret:
                                   self._follow_selected_cb(jsret, tab))

    def _js_call(self, command, callback=None):
        self._tab.run_js_async(javascript.assemble('caret', command), callback)


class WebEngineScroller(browsertab.AbstractScroller):

    """QtWebEngine implementations related to scrolling."""

    def __init__(self, tab, parent=None):
        super().__init__(tab, parent)
        self._args = objreg.get('args')
        self._pos_perc = (0, 0)
        self._pos_px = QPoint()
        self._at_bottom = False

    def _init_widget(self, widget):
        super()._init_widget(widget)
        page = widget.page()
        page.scrollPositionChanged.connect(self._update_pos)

    def _repeated_key_press(self, key, count=1, modifier=Qt.NoModifier):
        """Send count fake key presses to this scroller's WebEngineTab."""
        for _ in range(min(count, 1000)):
            self._tab.key_press(key, modifier)

    @pyqtSlot(QPointF)
    def _update_pos(self, pos):
        """Update the scroll position attributes when it changed."""
        self._pos_px = pos.toPoint()
        contents_size = self._widget.page().contentsSize()

        scrollable_x = contents_size.width() - self._widget.width()
        if scrollable_x == 0:
            perc_x = 0
        else:
            try:
                perc_x = min(100, round(100 / scrollable_x * pos.x()))
            except ValueError:
                # https://github.com/qutebrowser/qutebrowser/issues/3219
                log.misc.debug("Got ValueError!")
                log.misc.debug("contents_size.width(): {}".format(
                    contents_size.width()))
                log.misc.debug("self._widget.width(): {}".format(
                    self._widget.width()))
                log.misc.debug("scrollable_x: {}".format(scrollable_x))
                log.misc.debug("pos.x(): {}".format(pos.x()))
                raise

        scrollable_y = contents_size.height() - self._widget.height()
        if scrollable_y == 0:
            perc_y = 0
        else:
            perc_y = min(100, round(100 / scrollable_y * pos.y()))

        self._at_bottom = math.ceil(pos.y()) >= scrollable_y

        if (self._pos_perc != (perc_x, perc_y) or
                'no-scroll-filtering' in self._args.debug_flags):
            self._pos_perc = perc_x, perc_y
            self.perc_changed.emit(*self._pos_perc)

    def pos_px(self):
        return self._pos_px

    def pos_perc(self):
        return self._pos_perc

    def to_perc(self, x=None, y=None):
        js_code = javascript.assemble('scroll', 'to_perc', x, y)
        self._tab.run_js_async(js_code)

    def to_point(self, point):
        js_code = javascript.assemble('window', 'scroll', point.x(), point.y())
        self._tab.run_js_async(js_code)

    def to_anchor(self, name):
        url = self._tab.url()
        url.setFragment(name)
        self._tab.openurl(url)

    def delta(self, x=0, y=0):
        self._tab.run_js_async(javascript.assemble('window', 'scrollBy', x, y))

    def delta_page(self, x=0, y=0):
        js_code = javascript.assemble('scroll', 'delta_page', x, y)
        self._tab.run_js_async(js_code)

    def up(self, count=1):
        self._repeated_key_press(Qt.Key_Up, count)

    def down(self, count=1):
        self._repeated_key_press(Qt.Key_Down, count)

    def left(self, count=1):
        self._repeated_key_press(Qt.Key_Left, count)

    def right(self, count=1):
        self._repeated_key_press(Qt.Key_Right, count)

    def top(self):
        self._tab.key_press(Qt.Key_Home)

    def bottom(self):
        self._tab.key_press(Qt.Key_End)

    def page_up(self, count=1):
        self._repeated_key_press(Qt.Key_PageUp, count)

    def page_down(self, count=1):
        self._repeated_key_press(Qt.Key_PageDown, count)

    def at_top(self):
        return self.pos_px().y() == 0

    def at_bottom(self):
        return self._at_bottom


class WebEngineHistory(browsertab.AbstractHistory):

    """QtWebEngine implementations related to page history."""

    def current_idx(self):
        return self._history.currentItemIndex()

    def can_go_back(self):
        return self._history.canGoBack()

    def can_go_forward(self):
        return self._history.canGoForward()

    def _item_at(self, i):
        return self._history.itemAt(i)

    def _go_to_item(self, item):
        self._tab.predicted_navigation.emit(item.url())
        self._history.goToItem(item)

    def serialize(self):
        if not qtutils.version_check('5.9', compiled=False):
            # WORKAROUND for
            # https://github.com/qutebrowser/qutebrowser/issues/2289
            # Don't use the history's currentItem here, because of
            # https://bugreports.qt.io/browse/QTBUG-59599 and because it doesn't
            # contain view-source.
            scheme = self._tab.url().scheme()
            if scheme in ['view-source', 'chrome']:
                raise browsertab.WebTabError("Can't serialize special URL!")
        return qtutils.serialize(self._history)

    def deserialize(self, data):
        return qtutils.deserialize(data, self._history)

    def load_items(self, items):
        if items:
            self._tab.predicted_navigation.emit(items[-1].url)

        stream, _data, cur_data = tabhistory.serialize(items)
        qtutils.deserialize_stream(stream, self._history)

        @pyqtSlot()
        def _on_load_finished():
            self._tab.scroller.to_point(cur_data['scroll-pos'])
            self._tab.load_finished.disconnect(_on_load_finished)

        if cur_data is not None:
            if 'zoom' in cur_data:
                self._tab.zoom.set_factor(cur_data['zoom'])
            if ('scroll-pos' in cur_data and
                    self._tab.scroller.pos_px() == QPoint(0, 0)):
                self._tab.load_finished.connect(_on_load_finished)


class WebEngineZoom(browsertab.AbstractZoom):

    """QtWebEngine implementations related to zooming."""

    def _set_factor_internal(self, factor):
        self._widget.setZoomFactor(factor)


class WebEngineElements(browsertab.AbstractElements):

    """QtWebEngine implemementations related to elements on the page."""

    def _js_cb_multiple(self, callback, js_elems):
        """Handle found elements coming from JS and call the real callback.

        Args:
            callback: The callback to call with the found elements.
                      Called with None if there was an error.
            js_elems: The elements serialized from javascript.
        """
        if js_elems is None:
            callback(None)
            return

        elems = []
        for js_elem in js_elems:
            elem = webengineelem.WebEngineElement(js_elem, tab=self._tab)
            elems.append(elem)
        callback(elems)

    def _js_cb_single(self, callback, js_elem):
        """Handle a found focus elem coming from JS and call the real callback.

        Args:
            callback: The callback to call with the found element.
                      Called with a WebEngineElement or None.
            js_elem: The element serialized from javascript.
        """
        debug_str = ('None' if js_elem is None
                     else utils.elide(repr(js_elem), 1000))
        log.webview.debug("Got element from JS: {}".format(debug_str))

        if js_elem is None:
            callback(None)
        else:
            elem = webengineelem.WebEngineElement(js_elem, tab=self._tab)
            callback(elem)

    def find_css(self, selector, callback, *, only_visible=False):
        js_code = javascript.assemble('webelem', 'find_css', selector,
                                      only_visible)
        js_cb = functools.partial(self._js_cb_multiple, callback)
        self._tab.run_js_async(js_code, js_cb)

    def find_id(self, elem_id, callback):
        js_code = javascript.assemble('webelem', 'find_id', elem_id)
        js_cb = functools.partial(self._js_cb_single, callback)
        self._tab.run_js_async(js_code, js_cb)

    def find_focused(self, callback):
        js_code = javascript.assemble('webelem', 'find_focused')
        js_cb = functools.partial(self._js_cb_single, callback)
        self._tab.run_js_async(js_code, js_cb)

    def find_at_pos(self, pos, callback):
        assert pos.x() >= 0
        assert pos.y() >= 0
        pos /= self._tab.zoom.factor()
        js_code = javascript.assemble('webelem', 'find_at_pos',
                                      pos.x(), pos.y())
        js_cb = functools.partial(self._js_cb_single, callback)
        self._tab.run_js_async(js_code, js_cb)


class WebEngineTab(browsertab.AbstractTab):

    """A QtWebEngine tab in the browser.

    Signals:
        _load_finished_fake:
            Used in place of unreliable loadFinished
    """

    # WORKAROUND for https://bugreports.qt.io/browse/QTBUG-65223
    _load_finished_fake = pyqtSignal(bool)

    def __init__(self, *, win_id, mode_manager, private, parent=None):
        super().__init__(win_id=win_id, mode_manager=mode_manager,
                         private=private, parent=parent)
        widget = webview.WebEngineView(tabdata=self.data, win_id=win_id,
                                       private=private)
        self.history = WebEngineHistory(self)
        self.scroller = WebEngineScroller(self, parent=self)
        self.caret = WebEngineCaret(mode_manager=mode_manager,
                                    tab=self, parent=self)
        self.zoom = WebEngineZoom(tab=self, parent=self)
        self.search = WebEngineSearch(parent=self)
        self.printing = WebEnginePrinting()
        self.elements = WebEngineElements(tab=self)
        self.action = WebEngineAction(tab=self)
        # We're assigning settings in _set_widget
        self.settings = webenginesettings.WebEngineSettings(settings=None)
        self._set_widget(widget)
        self._connect_signals()
        self.backend = usertypes.Backend.QtWebEngine
        self._child_event_filter = None
        self._saved_zoom = None
        self._reload_url = None
        config.instance.changed.connect(self._on_config_changed)
        self._init_js()

    @pyqtSlot(str)
    def _on_config_changed(self, option):
        if option in ['scrolling.bar', 'content.user_stylesheets']:
            self._init_stylesheet()
            self._update_stylesheet()

    def _update_stylesheet(self):
        """Update the custom stylesheet in existing tabs."""
        css = shared.get_user_stylesheet()
        code = javascript.assemble('stylesheet', 'set_css', css)
        self.run_js_async(code)

    def _inject_early_js(self, name, js_code, *,
                         world=QWebEngineScript.ApplicationWorld,
                         subframes=False):
        """Inject the given script to run early on a page load.

        This runs the script both on DocumentCreation and DocumentReady as on
        some internal pages, DocumentCreation will not work.

        That is a WORKAROUND for https://bugreports.qt.io/browse/QTBUG-66011
        """
        scripts = self._widget.page().scripts()
        for injection in ['creation', 'ready']:
            injection_points = {
                'creation': QWebEngineScript.DocumentCreation,
                'ready': QWebEngineScript.DocumentReady,
            }
            script = QWebEngineScript()
            script.setInjectionPoint(injection_points[injection])
            script.setSourceCode(js_code)
            script.setWorldId(world)
            script.setRunsOnSubFrames(subframes)
            script.setName('_qute_{}_{}'.format(name, injection))
            scripts.insert(script)

    def _remove_early_js(self, name):
        """Remove an early QWebEngineScript."""
        scripts = self._widget.page().scripts()
        for injection in ['creation', 'ready']:
            full_name = '_qute_{}_{}'.format(name, injection)
            script = scripts.findScript(full_name)
            if not script.isNull():
                scripts.remove(script)

    def _init_js(self):
        """Initialize global qutebrowser JavaScript."""
        js_code = javascript.wrap_global(
            'scripts',
            utils.read_file('javascript/scroll.js'),
            utils.read_file('javascript/webelem.js'),
            utils.read_file('javascript/caret.js'),
        )
        self._inject_early_js('js',
                              utils.read_file('javascript/print.js'),
                              subframes=True,
                              world=QWebEngineScript.MainWorld)
        # FIXME:qtwebengine what about subframes=True?
        self._inject_early_js('js', js_code, subframes=True)
        self._init_stylesheet()

        greasemonkey = objreg.get('greasemonkey')
        greasemonkey.scripts_reloaded.connect(self._inject_userscripts)
        self._inject_userscripts()

    def _init_stylesheet(self):
        """Initialize custom stylesheets.

        Partially inspired by QupZilla:
        https://github.com/QupZilla/qupzilla/blob/v2.0/src/lib/app/mainapplication.cpp#L1063-L1101
        """
        self._remove_early_js('stylesheet')
        css = shared.get_user_stylesheet()
        js_code = javascript.wrap_global(
            'stylesheet',
            utils.read_file('javascript/stylesheet.js'),
            javascript.assemble('stylesheet', 'set_css', css),
        )
        self._inject_early_js('stylesheet', js_code, subframes=True)

    def _inject_userscripts(self):
        """Register user JavaScript files with the global profiles."""
        # The Greasemonkey metadata block support in QtWebEngine only starts at
        # Qt 5.8. With 5.7.1, we need to inject the scripts ourselves in
        # response to urlChanged.
        if not qtutils.version_check('5.8'):
            return

        # Since we are inserting scripts into profile.scripts they won't
        # just get replaced by new gm scripts like if we were injecting them
        # ourselves so we need to remove all gm scripts, while not removing
        # any other stuff that might have been added. Like the one for
        # stylesheets.
        greasemonkey = objreg.get('greasemonkey')
        scripts = self._widget.page().scripts()
        for script in scripts.toList():
            if script.name().startswith("GM-"):
                log.greasemonkey.debug('Removing script: {}'
                                       .format(script.name()))
                removed = scripts.remove(script)
                assert removed, script.name()

        # Then add the new scripts.
        for script in greasemonkey.all_scripts():
            # @run-at (and @include/@exclude/@match) is parsed by
            # QWebEngineScript.
            new_script = QWebEngineScript()
            new_script.setWorldId(QWebEngineScript.MainWorld)
            new_script.setSourceCode(script.code())
            new_script.setName("GM-{}".format(script.name))
            new_script.setRunsOnSubFrames(script.runs_on_sub_frames)
            log.greasemonkey.debug('adding script: {}'
                                   .format(new_script.name()))
            scripts.insert(new_script)

    def _install_event_filter(self):
        fp = self._widget.focusProxy()
        if fp is not None:
            fp.installEventFilter(self._mouse_event_filter)
        self._child_event_filter = mouse.ChildEventFilter(
            eventfilter=self._mouse_event_filter, widget=self._widget,
            parent=self)
        self._widget.installEventFilter(self._child_event_filter)

    @pyqtSlot()
    def _restore_zoom(self):
        if sip.isdeleted(self._widget):
            # https://github.com/qutebrowser/qutebrowser/issues/3498
            return
        if self._saved_zoom is None:
            return
        self.zoom.set_factor(self._saved_zoom)
        self._saved_zoom = None

    def openurl(self, url, *, predict=True):
        """Open the given URL in this tab.

        Arguments:
            url: The QUrl to open.
            predict: If set to False, predicted_navigation is not emitted.
        """
        self._saved_zoom = self.zoom.factor()
        self._openurl_prepare(url, predict=predict)
        self._widget.load(url)

    def url(self, requested=False):
        page = self._widget.page()
        if requested:
            return page.requestedUrl()
        else:
            return page.url()

    def dump_async(self, callback, *, plain=False):
        if plain:
            self._widget.page().toPlainText(callback)
        else:
            self._widget.page().toHtml(callback)

    def run_js_async(self, code, callback=None, *, world=None):
        if world is None:
            world_id = QWebEngineScript.ApplicationWorld
        elif isinstance(world, int):
            world_id = world
        else:
            world_id = _JS_WORLD_MAP[world]

        if callback is None:
            self._widget.page().runJavaScript(code, world_id)
        else:
            self._widget.page().runJavaScript(code, world_id, callback)

    def shutdown(self):
        self.shutting_down.emit()
        self.action.exit_fullscreen()
        self._widget.shutdown()

    def reload(self, *, force=False):
        if force:
            action = QWebEnginePage.ReloadAndBypassCache
        else:
            action = QWebEnginePage.Reload
        self._widget.triggerPageAction(action)

    def stop(self):
        self._widget.stop()

    def title(self):
        return self._widget.title()

    def icon(self):
        return self._widget.icon()

    def set_html(self, html, base_url=QUrl()):
        # FIXME:qtwebengine
        # check this and raise an exception if too big:
        # Warning: The content will be percent encoded before being sent to the
        # renderer via IPC. This may increase its size. The maximum size of the
        # percent encoded content is 2 megabytes minus 30 bytes.
        self._widget.setHtml(html, base_url)

    def networkaccessmanager(self):
        return None

    def user_agent(self):
        return None

    def clear_ssl_errors(self):
        raise browsertab.UnsupportedOperationError

    def key_press(self, key, modifier=Qt.NoModifier):
        press_evt = QKeyEvent(QEvent.KeyPress, key, modifier, 0, 0, 0)
        release_evt = QKeyEvent(QEvent.KeyRelease, key, modifier,
                                0, 0, 0)
        self.send_event(press_evt)
        self.send_event(release_evt)

    def _show_error_page(self, url, error):
        """Show an error page in the tab."""
        log.misc.debug("Showing error page for {}".format(error))
        url_string = url.toDisplayString()
        error_page = jinja.render(
            'error.html',
            title="Error loading page: {}".format(url_string),
            url=url_string, error=error)
        self.set_html(error_page)

    @pyqtSlot()
    def _on_history_trigger(self):
        try:
            self._widget.page()
        except RuntimeError:
            # Looks like this slot can be triggered on destroyed tabs:
            # https://crashes.qutebrowser.org/view/3abffbed (Qt 5.9.1)
            # wrapped C/C++ object of type WebEngineView has been deleted
            log.misc.debug("Ignoring history trigger for destroyed tab")
            return

        url = self.url()
        requested_url = self.url(requested=True)

        # Don't save the title if it's generated from the URL
        title = self.title()
        title_url = QUrl(url)
        title_url.setScheme('')
        if title == title_url.toDisplayString(QUrl.RemoveScheme).strip('/'):
            title = ""

        # Don't add history entry if the URL is invalid anyways
        if not url.isValid():
            log.misc.debug("Ignoring invalid URL being added to history")
            return

        self.add_history_item.emit(url, requested_url, title)

    @pyqtSlot(QUrl, 'QAuthenticator*', 'QString')
    def _on_proxy_authentication_required(self, url, authenticator,
                                          proxy_host):
        """Called when a proxy needs authentication."""
        msg = "<b>{}</b> requires a username and password.".format(
            html_utils.escape(proxy_host))
        urlstr = url.toString(QUrl.RemovePassword | QUrl.FullyEncoded)
        answer = message.ask(
            title="Proxy authentication required", text=msg,
            mode=usertypes.PromptMode.user_pwd,
            abort_on=[self.shutting_down, self.load_started], url=urlstr)
        if answer is not None:
            authenticator.setUser(answer.user)
            authenticator.setPassword(answer.password)
        else:
            try:
                # pylint: disable=no-member, useless-suppression
                sip.assign(authenticator, QAuthenticator())
                # pylint: enable=no-member, useless-suppression
            except AttributeError:
                self._show_error_page(url, "Proxy authentication required")

    @pyqtSlot(QUrl, 'QAuthenticator*')
    def _on_authentication_required(self, url, authenticator):
        netrc_success = False
        if not self.data.netrc_used:
            self.data.netrc_used = True
            netrc_success = shared.netrc_authentication(url, authenticator)
        if not netrc_success:
            abort_on = [self.shutting_down, self.load_started]
            answer = shared.authentication_required(url, authenticator,
                                                    abort_on)
        if not netrc_success and answer is None:
            try:
                # pylint: disable=no-member, useless-suppression
                sip.assign(authenticator, QAuthenticator())
                # pylint: enable=no-member, useless-suppression
            except AttributeError:
                # WORKAROUND for
                # https://www.riverbankcomputing.com/pipermail/pyqt/2016-December/038400.html
                self._show_error_page(url, "Authentication required")

    @pyqtSlot('QWebEngineFullScreenRequest')
    def _on_fullscreen_requested(self, request):
        request.accept()
        on = request.toggleOn()

        self.data.fullscreen = on
        self.fullscreen_requested.emit(on)
        if on:
            notification = miscwidgets.FullscreenNotification(self)
            notification.show()
            notification.set_timeout(3000)

    @pyqtSlot()
    def _on_load_started(self):
        """Clear search when a new load is started if needed."""
        if (qtutils.version_check('5.9', compiled=False) and
                not qtutils.version_check('5.9.2', compiled=False)):
            # WORKAROUND for
            # https://bugreports.qt.io/browse/QTBUG-61506
            self.search.clear()
        super()._on_load_started()
        self.data.netrc_used = False

    @pyqtSlot(QWebEnginePage.RenderProcessTerminationStatus, int)
    def _on_render_process_terminated(self, status, exitcode):
        """Show an error when the renderer process terminated."""
        if (status == QWebEnginePage.AbnormalTerminationStatus and
                exitcode == 256):
            # WORKAROUND for https://bugreports.qt.io/browse/QTBUG-58697
            status = QWebEnginePage.CrashedTerminationStatus

        status_map = {
            QWebEnginePage.NormalTerminationStatus:
                browsertab.TerminationStatus.normal,
            QWebEnginePage.AbnormalTerminationStatus:
                browsertab.TerminationStatus.abnormal,
            QWebEnginePage.CrashedTerminationStatus:
                browsertab.TerminationStatus.crashed,
            QWebEnginePage.KilledTerminationStatus:
                browsertab.TerminationStatus.killed,
            -1:
                browsertab.TerminationStatus.unknown,
        }
        self.renderer_process_terminated.emit(status_map[status], exitcode)

    @pyqtSlot(int)
    def _on_load_progress_workaround(self, perc):
        """Use loadProgress(100) to emit loadFinished(True).

        See https://bugreports.qt.io/browse/QTBUG-65223
        """
        if perc == 100 and self.load_status() != usertypes.LoadStatus.error:
            self._load_finished_fake.emit(True)

    @pyqtSlot(bool)
    def _on_load_finished_workaround(self, ok):
        """Use only loadFinished(False).

        See https://bugreports.qt.io/browse/QTBUG-65223
        """
        if not ok:
            self._load_finished_fake.emit(False)

    def _error_page_workaround(self, html):
        """Check if we're displaying a Chromium error page.

        This gets only called if we got loadFinished(False) without JavaScript,
        so we can display at least some error page.

        WORKAROUND for https://bugreports.qt.io/browse/QTBUG-66643
        Needs to check the page content as a WORKAROUND for
        https://bugreports.qt.io/browse/QTBUG-66661
        """
        match = re.search(r'"errorCode":"([^"]*)"', html)
        if match is None:
            return
        self._show_error_page(self.url(), error=match.group(1))

    @pyqtSlot(bool)
    def _on_load_finished(self, ok):
        """Display a static error page if JavaScript is disabled."""
        super()._on_load_finished(ok)
        js_enabled = self.settings.test_attribute('content.javascript.enabled')
        if not ok and not js_enabled:
            self.dump_async(self._error_page_workaround)

        if ok and self._reload_url is not None:
            # WORKAROUND for https://bugreports.qt.io/browse/QTBUG-66656
            log.config.debug(
                "Loading {} again because of config change".format(
                    self._reload_url.toDisplayString()))
            QTimer.singleShot(100, functools.partial(self.openurl,
                                                     self._reload_url,
                                                     predict=False))
            self._reload_url = None

        if not qtutils.version_check('5.10', compiled=False):
            # We can't do this when we have the loadFinished workaround as that
            # sometimes clears icons without loading a new page.
            # In general, this is handled by Qt, but when loading takes long,
            # the old icon is still displayed.
            self.icon_changed.emit(QIcon())

    @pyqtSlot(QUrl)
    def _on_predicted_navigation(self, url):
        """If we know we're going to visit an URL soon, change the settings.

        This is a WORKAROUND for https://bugreports.qt.io/browse/QTBUG-66656
        """
        super()._on_predicted_navigation(url)
        if not qtutils.version_check('5.11.1', compiled=False):
            self.settings.update_for_url(url)

    @pyqtSlot(usertypes.NavigationRequest)
    def _on_navigation_request(self, navigation):
        super()._on_navigation_request(navigation)

        if navigation.url == QUrl('qute://print'):
            command_dispatcher = objreg.get('command-dispatcher',
                                            scope='window',
                                            window=self.win_id)
            command_dispatcher.printpage()
            navigation.accepted = False

        if not navigation.accepted or not navigation.is_main_frame:
            return

        settings_needing_reload = {
            'content.plugins',
            'content.javascript.enabled',
            'content.javascript.can_access_clipboard',
            'content.print_element_backgrounds',
            'input.spatial_navigation',
        }
        assert settings_needing_reload.issubset(configdata.DATA)

        changed = self.settings.update_for_url(navigation.url)
        reload_needed = changed & settings_needing_reload

        # On Qt < 5.11, we don't don't need a reload when type == link_clicked.
        # On Qt 5.11.0, we always need a reload.
        # On Qt > 5.11.0, we never need a reload:
        # https://codereview.qt-project.org/#/c/229525/1
        # WORKAROUND for https://bugreports.qt.io/browse/QTBUG-66656
        if qtutils.version_check('5.11.1', compiled=False):
            reload_needed = False
        elif not qtutils.version_check('5.11.0', exact=True, compiled=False):
            if navigation.navigation_type == navigation.Type.link_clicked:
                reload_needed = False

        if reload_needed:
            self._reload_url = navigation.url

    def _connect_signals(self):
        view = self._widget
        page = view.page()

        page.windowCloseRequested.connect(self.window_close_requested)
        page.linkHovered.connect(self.link_hovered)
        page.loadProgress.connect(self._on_load_progress)
        page.loadStarted.connect(self._on_load_started)
        page.certificate_error.connect(self._on_ssl_errors)
        page.authenticationRequired.connect(self._on_authentication_required)
        page.proxyAuthenticationRequired.connect(
            self._on_proxy_authentication_required)
        page.fullScreenRequested.connect(self._on_fullscreen_requested)
        page.contentsSizeChanged.connect(self.contents_size_changed)
        page.navigation_request.connect(self._on_navigation_request)
        page.audioMutedChanged.connect(self.audio_muted_changed)
        page.recentlyAudibleChanged.connect(self.recently_audible_changed)

        view.titleChanged.connect(self.title_changed)
        view.urlChanged.connect(self._on_url_changed)
        view.renderProcessTerminated.connect(
            self._on_render_process_terminated)
        view.iconChanged.connect(self.icon_changed)
        # WORKAROUND for https://bugreports.qt.io/browse/QTBUG-65223
        if qtutils.version_check('5.10', compiled=False):
            page.loadProgress.connect(self._on_load_progress_workaround)
            self._load_finished_fake.connect(self._on_history_trigger)
            self._load_finished_fake.connect(self._restore_zoom)
            self._load_finished_fake.connect(self._on_load_finished)
            page.loadFinished.connect(self._on_load_finished_workaround)
        else:
            # for older Qt versions which break with the above
            page.loadProgress.connect(self._on_load_progress)
            page.loadFinished.connect(self._on_history_trigger)
            page.loadFinished.connect(self._restore_zoom)
            page.loadFinished.connect(self._on_load_finished)

        self.predicted_navigation.connect(self._on_predicted_navigation)

    def event_target(self):
<<<<<<< HEAD
        return self._widget.render_widget()
=======
        return self._widget.focusProxy()

    def set_muted(self, muted: bool):
        page = self._widget.page()
        page.setAudioMuted(muted)

    def is_muted(self):
        page = self._widget.page()
        return page.isAudioMuted()

    def is_recently_audible(self):
        page = self._widget.page()
        return page.recentlyAudible()
>>>>>>> 11d8df0e
<|MERGE_RESOLUTION|>--- conflicted
+++ resolved
@@ -1143,10 +1143,7 @@
         self.predicted_navigation.connect(self._on_predicted_navigation)
 
     def event_target(self):
-<<<<<<< HEAD
         return self._widget.render_widget()
-=======
-        return self._widget.focusProxy()
 
     def set_muted(self, muted: bool):
         page = self._widget.page()
@@ -1158,5 +1155,4 @@
 
     def is_recently_audible(self):
         page = self._widget.page()
-        return page.recentlyAudible()
->>>>>>> 11d8df0e
+        return page.recentlyAudible()