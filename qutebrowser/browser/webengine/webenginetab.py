# vim: ft=python fileencoding=utf-8 sts=4 sw=4 et:

# Copyright 2016-2020 Florian Bruhin (The Compiler) <mail@qutebrowser.org>
#
# This file is part of qutebrowser.
#
# qutebrowser is free software: you can redistribute it and/or modify
# it under the terms of the GNU General Public License as published by
# the Free Software Foundation, either version 3 of the License, or
# (at your option) any later version.
#
# qutebrowser is distributed in the hope that it will be useful,
# but WITHOUT ANY WARRANTY; without even the implied warranty of
# MERCHANTABILITY or FITNESS FOR A PARTICULAR PURPOSE.  See the
# GNU General Public License for more details.
#
# You should have received a copy of the GNU General Public License
# along with qutebrowser.  If not, see <http://www.gnu.org/licenses/>.

"""Wrapper over a QWebEngineView."""

import math
import functools
import re
import html as html_utils
import typing

from PyQt5.QtCore import (pyqtSignal, pyqtSlot, Qt, QPoint, QPointF, QUrl,
                          QTimer, QObject, QUrlQuery)
from PyQt5.QtNetwork import QAuthenticator
from PyQt5.QtWidgets import QApplication, QWidget
from PyQt5.QtWebEngineWidgets import QWebEnginePage, QWebEngineScript, QWebEngineHistory

from qutebrowser.config import configdata, config
from qutebrowser.browser import (browsertab, eventfilter, shared, webelem,
                                 history, greasemonkey)
from qutebrowser.browser.webengine import (webview, webengineelem, tabhistory,
                                           interceptor, webenginequtescheme,
                                           cookies, webenginedownloads,
                                           webenginesettings, certificateerror)
from qutebrowser.misc import miscwidgets, objects, quitter
from qutebrowser.utils import (usertypes, qtutils, log, javascript, utils,
<<<<<<< HEAD
                               message, objreg, debug, urlutils)
from qutebrowser.keyinput import modeman
=======
                               message, objreg, jinja, debug)
>>>>>>> 9b0bc106
from qutebrowser.qt import sip


_qute_scheme_handler = None


def init():
    """Initialize QtWebEngine-specific modules."""
    # For some reason we need to keep a reference, otherwise the scheme handler
    # won't work...
    # https://www.riverbankcomputing.com/pipermail/pyqt/2016-September/038075.html
    global _qute_scheme_handler

    app = QApplication.instance()
    log.init.debug("Initializing qute://* handler...")
    _qute_scheme_handler = webenginequtescheme.QuteSchemeHandler(parent=app)
    _qute_scheme_handler.install(webenginesettings.default_profile)
    if webenginesettings.private_profile:
        _qute_scheme_handler.install(webenginesettings.private_profile)

    log.init.debug("Initializing request interceptor...")
    req_interceptor = interceptor.RequestInterceptor(parent=app)
    req_interceptor.install(webenginesettings.default_profile)
    if webenginesettings.private_profile:
        req_interceptor.install(webenginesettings.private_profile)

    log.init.debug("Initializing QtWebEngine downloads...")
    download_manager = webenginedownloads.DownloadManager(parent=app)
    download_manager.install(webenginesettings.default_profile)
    if webenginesettings.private_profile:
        download_manager.install(webenginesettings.private_profile)
    objreg.register('webengine-download-manager', download_manager)
    quitter.instance.shutting_down.connect(download_manager.shutdown)

    log.init.debug("Initializing cookie filter...")
    cookies.install_filter(webenginesettings.default_profile)
    if webenginesettings.private_profile:
        cookies.install_filter(webenginesettings.private_profile)

    # Clear visited links on web history clear
    for p in [webenginesettings.default_profile,
              webenginesettings.private_profile]:
        if not p:
            continue
        history.web_history.history_cleared.connect(p.clearAllVisitedLinks)
        history.web_history.url_cleared.connect(
            lambda url, profile=p: profile.clearVisitedLinks([url]))


# Mapping worlds from usertypes.JsWorld to QWebEngineScript world IDs.
_JS_WORLD_MAP = {
    usertypes.JsWorld.main: QWebEngineScript.MainWorld,
    usertypes.JsWorld.application: QWebEngineScript.ApplicationWorld,
    usertypes.JsWorld.user: QWebEngineScript.UserWorld,
    usertypes.JsWorld.jseval: QWebEngineScript.UserWorld + 1,
}


class WebEngineAction(browsertab.AbstractAction):

    """QtWebEngine implementations related to web actions."""

    action_class = QWebEnginePage
    action_base = QWebEnginePage.WebAction

    def exit_fullscreen(self):
        self._widget.triggerPageAction(QWebEnginePage.ExitFullScreen)

    def save_page(self):
        """Save the current page."""
        self._widget.triggerPageAction(QWebEnginePage.SavePage)

    def show_source(self, pygments=False):
        if pygments:
            self._show_source_pygments()
            return

        try:
            self._widget.triggerPageAction(QWebEnginePage.ViewSource)
        except AttributeError:
            # Qt < 5.8
            tb = objreg.get('tabbed-browser', scope='window',
                            window=self._tab.win_id)
            urlstr = self._tab.url().toString(
                QUrl.RemoveUserInfo)  # type: ignore[arg-type]
            # The original URL becomes the path of a view-source: URL
            # (without a host), but query/fragment should stay.
            url = QUrl('view-source:' + urlstr)
            tb.tabopen(url, background=False, related=True)


class WebEnginePrinting(browsertab.AbstractPrinting):

    """QtWebEngine implementations related to printing."""

    def check_pdf_support(self):
        pass

    def check_printer_support(self):
        if not hasattr(self._widget.page(), 'print'):
            raise browsertab.WebTabError(
                "Printing is unsupported with QtWebEngine on Qt < 5.8")

    def check_preview_support(self):
        raise browsertab.WebTabError(
            "Print previews are unsupported with QtWebEngine")

    def to_pdf(self, filename):
        self._widget.page().printToPdf(filename)

    def to_printer(self, printer, callback=None):
        if callback is None:
            callback = lambda _ok: None
        self._widget.page().print(printer, callback)


class _WebEngineSearchWrapHandler:

    """QtWebEngine implementations related to wrapping when searching.

    Attributes:
        flag_wrap: An additional flag indicating whether the last search
                   used wrapping.
        _active_match: The 1-based index of the currently active match
                       on the page.
        _total_matches: The total number of search matches on the page.
        _nowrap_available: Whether the functionality to prevent wrapping
                           is available.
    """

    def __init__(self):
        self._active_match = 0
        self._total_matches = 0
        self.flag_wrap = True
        self._nowrap_available = False

    def connect_signal(self, page):
        """Connect to the findTextFinished signal of the page.

        Args:
            page: The QtWebEnginePage to connect to this handler.
        """
        if not qtutils.version_check("5.14"):
            return

        try:
            # pylint: disable=unused-import
            from PyQt5.QtWebEngineCore import QWebEngineFindTextResult
        except ImportError:
            # WORKAROUND for some odd PyQt/packaging bug where the
            # findTextResult signal is available, but QWebEngineFindTextResult
            # is not. Seems to happen on e.g. Gentoo.
            log.webview.warning("Could not import QWebEngineFindTextResult "
                                "despite running on Qt 5.14. You might need "
                                "to rebuild PyQtWebEngine.")
            return

        page.findTextFinished.connect(self._store_match_data)
        self._nowrap_available = True

    def _store_match_data(self, result):
        """Store information on the last match.

        The information will be checked against when wrapping is turned off.

        Args:
            result: A FindTextResult passed by the findTextFinished signal.
        """
        self._active_match = result.activeMatch()
        self._total_matches = result.numberOfMatches()
        log.webview.debug("Active search match: {}/{}"
                          .format(self._active_match, self._total_matches))

    def reset_match_data(self):
        """Reset match information.

        Stale information could lead to next_result or prev_result misbehaving.
        """
        self._active_match = 0
        self._total_matches = 0

    def prevent_wrapping(self, *, going_up):
        """Prevent wrapping if possible and required.

        Returns True if a wrap was prevented and False if not.

        Args:
            going_up: Whether the search would scroll the page up or down.
        """
        if (not self._nowrap_available or
                self.flag_wrap or self._total_matches == 0):
            return False
        elif going_up and self._active_match == 1:
            message.info("Search hit TOP")
            return True
        elif not going_up and self._active_match == self._total_matches:
            message.info("Search hit BOTTOM")
            return True
        else:
            return False


class WebEngineSearch(browsertab.AbstractSearch):

    """QtWebEngine implementations related to searching on the page.

    Attributes:
        _flags: The QWebEnginePage.FindFlags of the last search.
        _pending_searches: How many searches have been started but not called
                           back yet.
    """

    def __init__(self, tab, parent=None):
        super().__init__(tab, parent)
        self._flags = self._empty_flags()
        self._pending_searches = 0
        # The API necessary to stop wrapping was added in this version
        self._wrap_handler = _WebEngineSearchWrapHandler()

    def _empty_flags(self):
        return QWebEnginePage.FindFlags(0)  # type: ignore[call-overload]

    def connect_signals(self):
        self._wrap_handler.connect_signal(self._widget.page())

    def _find(self, text, flags, callback, caller):
        """Call findText on the widget."""
        self.search_displayed = True
        self._pending_searches += 1

        def wrapped_callback(found):
            """Wrap the callback to do debug logging."""
            self._pending_searches -= 1
            if self._pending_searches > 0:
                # See https://github.com/qutebrowser/qutebrowser/issues/2442
                # and https://github.com/qt/qtwebengine/blob/5.10/src/core/web_contents_adapter.cpp#L924-L934
                log.webview.debug("Ignoring cancelled search callback with "
                                  "{} pending searches".format(
                                      self._pending_searches))
                return

            if sip.isdeleted(self._widget):
                # This happens when starting a search, and closing the tab
                # before results arrive.
                log.webview.debug("Ignoring finished search for deleted "
                                  "widget")
                return

            found_text = 'found' if found else "didn't find"
            if flags:
                flag_text = 'with flags {}'.format(debug.qflags_key(
                    QWebEnginePage, flags, klass=QWebEnginePage.FindFlag))
            else:
                flag_text = ''
            log.webview.debug(' '.join([caller, found_text, text, flag_text])
                              .strip())

            if callback is not None:
                callback(found)
            self.finished.emit(found)

        self._widget.page().findText(text, flags, wrapped_callback)

    def search(self, text, *, ignore_case=usertypes.IgnoreCase.never,
               reverse=False, wrap=True, result_cb=None):
        # Don't go to next entry on duplicate search
        if self.text == text and self.search_displayed:
            log.webview.debug("Ignoring duplicate search request"
                              " for {}".format(text))
            return

        self.text = text
        self._flags = self._empty_flags()
        self._wrap_handler.reset_match_data()
        self._wrap_handler.flag_wrap = wrap
        if self._is_case_sensitive(ignore_case):
            self._flags |= QWebEnginePage.FindCaseSensitively
        if reverse:
            self._flags |= QWebEnginePage.FindBackward

        self._find(text, self._flags, result_cb, 'search')

    def clear(self):
        if self.search_displayed:
            self.cleared.emit()
        self.search_displayed = False
        self._wrap_handler.reset_match_data()
        self._widget.page().findText('')

    def prev_result(self, *, result_cb=None):
        # The int() here makes sure we get a copy of the flags.
        flags = QWebEnginePage.FindFlags(
            int(self._flags))  # type: ignore[call-overload]
        if flags & QWebEnginePage.FindBackward:
            if self._wrap_handler.prevent_wrapping(going_up=False):
                return
            flags &= ~QWebEnginePage.FindBackward
        else:
            if self._wrap_handler.prevent_wrapping(going_up=True):
                return
            flags |= QWebEnginePage.FindBackward
        self._find(self.text, flags, result_cb, 'prev_result')

    def next_result(self, *, result_cb=None):
        going_up = self._flags & QWebEnginePage.FindBackward
        if self._wrap_handler.prevent_wrapping(going_up=going_up):
            return
        self._find(self.text, self._flags, result_cb, 'next_result')


class WebEngineCaret(browsertab.AbstractCaret):

    """QtWebEngine implementations related to moving the cursor/selection."""

    _tab: 'WebEngineTab'

    def _flags(self):
        """Get flags to pass to JS."""
        flags = set()
        if qtutils.version_check('5.7.1', compiled=False):
            flags.add('filter-prefix')
        if utils.is_windows:
            flags.add('windows')
        return list(flags)

    @pyqtSlot(usertypes.KeyMode)
    def _on_mode_entered(self, mode):
        if mode != usertypes.KeyMode.caret:
            return

        if self._tab.search.search_displayed:
            # We are currently in search mode.
            # convert the search to a blue selection so we can operate on it
            # https://bugreports.qt.io/browse/QTBUG-60673
            self._tab.search.clear()

        self._tab.run_js_async(
            javascript.assemble('caret', 'setFlags', self._flags()))

        self._js_call('setInitialCursor', callback=self._selection_cb)

    def _selection_cb(self, enabled):
        """Emit selection_toggled based on setInitialCursor."""
        if self._mode_manager.mode != usertypes.KeyMode.caret:
            log.webview.debug("Ignoring selection cb due to mode change.")
            return
        if enabled is None:
            log.webview.debug("Ignoring selection status None")
            return
        if enabled:
            self.selection_toggled.emit(browsertab.SelectionState.normal)
        else:
            self.selection_toggled.emit(browsertab.SelectionState.none)

    @pyqtSlot(usertypes.KeyMode)
    def _on_mode_left(self, mode):
        if mode != usertypes.KeyMode.caret:
            return

        self.drop_selection()
        self._js_call('disableCaret')

    def move_to_next_line(self, count=1):
        self._js_call('moveDown', count)

    def move_to_prev_line(self, count=1):
        self._js_call('moveUp', count)

    def move_to_next_char(self, count=1):
        self._js_call('moveRight', count)

    def move_to_prev_char(self, count=1):
        self._js_call('moveLeft', count)

    def move_to_end_of_word(self, count=1):
        self._js_call('moveToEndOfWord', count)

    def move_to_next_word(self, count=1):
        self._js_call('moveToNextWord', count)

    def move_to_prev_word(self, count=1):
        self._js_call('moveToPreviousWord', count)

    def move_to_start_of_line(self):
        self._js_call('moveToStartOfLine')

    def move_to_end_of_line(self):
        self._js_call('moveToEndOfLine')

    def move_to_start_of_next_block(self, count=1):
        self._js_call('moveToStartOfNextBlock', count)

    def move_to_start_of_prev_block(self, count=1):
        self._js_call('moveToStartOfPrevBlock', count)

    def move_to_end_of_next_block(self, count=1):
        self._js_call('moveToEndOfNextBlock', count)

    def move_to_end_of_prev_block(self, count=1):
        self._js_call('moveToEndOfPrevBlock', count)

    def move_to_start_of_document(self):
        self._js_call('moveToStartOfDocument')

    def move_to_end_of_document(self):
        self._js_call('moveToEndOfDocument')

    def toggle_selection(self, line=False):
        self._js_call('toggleSelection', line,
                      callback=self._toggle_sel_translate)

    def drop_selection(self):
        self._js_call('dropSelection')

    def selection(self, callback):
        # Not using selectedText() as WORKAROUND for
        # https://bugreports.qt.io/browse/QTBUG-53134
        # Even on Qt 5.10 selectedText() seems to work poorly, see
        # https://github.com/qutebrowser/qutebrowser/issues/3523
        self._tab.run_js_async(javascript.assemble('caret', 'getSelection'),
                               callback)

    def reverse_selection(self):
        self._js_call('reverseSelection')

    def _follow_selected_cb_wrapped(self, js_elem, tab):
        try:
            self._follow_selected_cb(js_elem, tab)
        finally:
            self.follow_selected_done.emit()

    def _follow_selected_cb(self, js_elem, tab):
        """Callback for javascript which clicks the selected element.

        Args:
            js_elem: The element serialized from javascript.
            tab: Open in a new tab.
        """
        if js_elem is None:
            return

        if js_elem == "focused":
            # we had a focused element, not a selected one. Just send <enter>
            self._follow_enter(tab)
            return

        assert isinstance(js_elem, dict), js_elem
        elem = webengineelem.WebEngineElement(js_elem, tab=self._tab)
        if tab:
            click_type = usertypes.ClickTarget.tab
        else:
            click_type = usertypes.ClickTarget.normal

        # Only click if we see a link
        if elem.is_link():
            log.webview.debug("Found link in selection, clicking. ClickTarget "
                              "{}, elem {}".format(click_type, elem))
            try:
                elem.click(click_type)
            except webelem.Error as e:
                message.error(str(e))

    def follow_selected(self, *, tab=False):
        if self._tab.search.search_displayed:
            # We are currently in search mode.
            # let's click the link via a fake-click
            # https://bugreports.qt.io/browse/QTBUG-60673
            self._tab.search.clear()

            log.webview.debug("Clicking a searched link via fake key press.")
            # send a fake enter, clicking the orange selection box
            self._follow_enter(tab)
        else:
            # click an existing blue selection
            js_code = javascript.assemble('webelem',
                                          'find_selected_focused_link')
            self._tab.run_js_async(
                js_code,
                lambda jsret: self._follow_selected_cb_wrapped(jsret, tab))

    def _js_call(self, command, *args, callback=None):
        code = javascript.assemble('caret', command, *args)
        self._tab.run_js_async(code, callback)

    def _toggle_sel_translate(self, state_str):
        if self._mode_manager.mode != usertypes.KeyMode.caret:
            # This may happen if the user switches to another mode after
            # `:toggle-selection` is executed and before this callback function
            # is asynchronously called.
            log.misc.debug("Ignoring caret selection callback in {}".format(
                self._mode_manager.mode))
            return
        if state_str is None:
            message.error("Error toggling caret selection")
            return
        state = browsertab.SelectionState[state_str]
        self.selection_toggled.emit(state)


class WebEngineScroller(browsertab.AbstractScroller):

    """QtWebEngine implementations related to scrolling."""

    def __init__(self, tab, parent=None):
        super().__init__(tab, parent)
        self._pos_perc = (0, 0)
        self._pos_px = QPoint()
        self._at_bottom = False

    def _init_widget(self, widget):
        super()._init_widget(widget)
        page = widget.page()
        page.scrollPositionChanged.connect(self._update_pos)

    def _repeated_key_press(self, key, count=1, modifier=Qt.NoModifier):
        """Send count fake key presses to this scroller's WebEngineTab."""
        for _ in range(min(count, 1000)):
            self._tab.fake_key_press(key, modifier)

    @pyqtSlot(QPointF)
    def _update_pos(self, pos):
        """Update the scroll position attributes when it changed."""
        self._pos_px = pos.toPoint()
        contents_size = self._widget.page().contentsSize()

        scrollable_x = contents_size.width() - self._widget.width()
        if scrollable_x == 0:
            perc_x = 0
        else:
            try:
                perc_x = min(100, round(100 / scrollable_x * pos.x()))
            except ValueError:
                # https://github.com/qutebrowser/qutebrowser/issues/3219
                log.misc.debug("Got ValueError for perc_x!")
                log.misc.debug("contents_size.width(): {}".format(
                    contents_size.width()))
                log.misc.debug("self._widget.width(): {}".format(
                    self._widget.width()))
                log.misc.debug("scrollable_x: {}".format(scrollable_x))
                log.misc.debug("pos.x(): {}".format(pos.x()))
                raise

        scrollable_y = contents_size.height() - self._widget.height()
        if scrollable_y == 0:
            perc_y = 0
        else:
            try:
                perc_y = min(100, round(100 / scrollable_y * pos.y()))
            except ValueError:
                # https://github.com/qutebrowser/qutebrowser/issues/3219
                log.misc.debug("Got ValueError for perc_y!")
                log.misc.debug("contents_size.height(): {}".format(
                    contents_size.height()))
                log.misc.debug("self._widget.height(): {}".format(
                    self._widget.height()))
                log.misc.debug("scrollable_y: {}".format(scrollable_y))
                log.misc.debug("pos.y(): {}".format(pos.y()))
                raise

        self._at_bottom = math.ceil(pos.y()) >= scrollable_y

        if (self._pos_perc != (perc_x, perc_y) or
                'no-scroll-filtering' in objects.debug_flags):
            self._pos_perc = perc_x, perc_y
            self.perc_changed.emit(*self._pos_perc)

    def pos_px(self):
        return self._pos_px

    def pos_perc(self):
        return self._pos_perc

    def to_perc(self, x=None, y=None):
        js_code = javascript.assemble('scroll', 'to_perc', x, y)
        self._tab.run_js_async(js_code)

    def to_point(self, point):
        js_code = javascript.assemble('window', 'scroll', point.x(), point.y())
        self._tab.run_js_async(js_code)

    def to_anchor(self, name):
        url = self._tab.url()
        url.setFragment(name)
        self._tab.load_url(url)

    def delta(self, x=0, y=0):
        self._tab.run_js_async(javascript.assemble('window', 'scrollBy', x, y))

    def delta_page(self, x=0, y=0):
        js_code = javascript.assemble('scroll', 'delta_page', x, y)
        self._tab.run_js_async(js_code)

    def up(self, count=1):
        self._repeated_key_press(Qt.Key_Up, count)

    def down(self, count=1):
        self._repeated_key_press(Qt.Key_Down, count)

    def left(self, count=1):
        self._repeated_key_press(Qt.Key_Left, count)

    def right(self, count=1):
        self._repeated_key_press(Qt.Key_Right, count)

    def top(self):
        self._tab.fake_key_press(Qt.Key_Home)

    def bottom(self):
        self._tab.fake_key_press(Qt.Key_End)

    def page_up(self, count=1):
        self._repeated_key_press(Qt.Key_PageUp, count)

    def page_down(self, count=1):
        self._repeated_key_press(Qt.Key_PageDown, count)

    def at_top(self):
        return self.pos_px().y() == 0

    def at_bottom(self):
        return self._at_bottom


class WebEngineHistoryPrivate(browsertab.AbstractHistoryPrivate):

    """History-related methods which are not part of the extension API."""

    def __init__(self, tab: 'WebEngineTab') -> None:
        self._tab = tab
        self._history = typing.cast(QWebEngineHistory, None)

    def serialize(self):
        if not qtutils.version_check('5.9', compiled=False):
            # WORKAROUND for
            # https://github.com/qutebrowser/qutebrowser/issues/2289
            # Don't use the history's currentItem here, because of
            # https://bugreports.qt.io/browse/QTBUG-59599 and because it doesn't
            # contain view-source.
            scheme = self._tab.url().scheme()
            if scheme in ['view-source', 'chrome']:
                raise browsertab.WebTabError("Can't serialize special URL!")
        return qtutils.serialize(self._history)

    def deserialize(self, data):
        qtutils.deserialize(data, self._history)

    def _load_items_workaround(self, items):
        """WORKAROUND for session loading not working on Qt 5.15.

        Just load the current URL, see
        https://github.com/qutebrowser/qutebrowser/issues/5359
        """
        if not items:
            return

        for i, item in enumerate(items):
            if item.active:
                cur_idx = i
                break

        url = items[cur_idx].url
        if (url.scheme(), url.host()) == ('qute', 'back') and cur_idx >= 1:
            url = items[cur_idx - 1].url

        self._tab.load_url(url)

    def load_items(self, items):
        if qtutils.version_check('5.15', compiled=False):
            self._load_items_workaround(items)
            return

        if items:
            self._tab.before_load_started.emit(items[-1].url)

        stream, _data, cur_data = tabhistory.serialize(items)
        qtutils.deserialize_stream(stream, self._history)

        @pyqtSlot()
        def _on_load_finished():
            self._tab.scroller.to_point(cur_data['scroll-pos'])
            self._tab.load_finished.disconnect(_on_load_finished)

        if cur_data is not None:
            if 'zoom' in cur_data:
                self._tab.zoom.set_factor(cur_data['zoom'])
            if ('scroll-pos' in cur_data and
                    self._tab.scroller.pos_px() == QPoint(0, 0)):
                self._tab.load_finished.connect(_on_load_finished)


class WebEngineHistory(browsertab.AbstractHistory):

    """QtWebEngine implementations related to page history."""

    def __init__(self, tab):
        super().__init__(tab)
        self.private_api = WebEngineHistoryPrivate(tab)

    def __len__(self):
        return len(self._history)

    def __iter__(self):
        return iter(self._history.items())

    def current_idx(self):
        return self._history.currentItemIndex()

    def can_go_back(self):
        return self._history.canGoBack()

    def can_go_forward(self):
        return self._history.canGoForward()

    def _item_at(self, i):
        return self._history.itemAt(i)

    def _go_to_item(self, item):
        self._tab.before_load_started.emit(item.url())
        self._history.goToItem(item)

    def back_items(self):
        return self._history.backItems(self._history.count())

    def forward_items(self):
        return self._history.forwardItems(self._history.count())


class WebEngineZoom(browsertab.AbstractZoom):

    """QtWebEngine implementations related to zooming."""

    def _set_factor_internal(self, factor):
        self._widget.setZoomFactor(factor)


class WebEngineElements(browsertab.AbstractElements):

    """QtWebEngine implemementations related to elements on the page."""

    _tab: 'WebEngineTab'

    def _js_cb_multiple(self, callback, error_cb, js_elems):
        """Handle found elements coming from JS and call the real callback.

        Args:
            callback: The callback to call with the found elements.
            error_cb: The callback to call in case of an error.
            js_elems: The elements serialized from javascript.
        """
        if js_elems is None:
            error_cb(webelem.Error("Unknown error while getting "
                                   "elements"))
            return
        elif not js_elems['success']:
            error_cb(webelem.Error(js_elems['error']))
            return

        elems = []
        for js_elem in js_elems['result']:
            elem = webengineelem.WebEngineElement(js_elem, tab=self._tab)
            elems.append(elem)
        callback(elems)

    def _js_cb_single(self, callback, js_elem):
        """Handle a found focus elem coming from JS and call the real callback.

        Args:
            callback: The callback to call with the found element.
                      Called with a WebEngineElement or None.
            js_elem: The element serialized from javascript.
        """
        debug_str = ('None' if js_elem is None
                     else utils.elide(repr(js_elem), 1000))
        log.webview.debug("Got element from JS: {}".format(debug_str))

        if js_elem is None:
            callback(None)
        else:
            elem = webengineelem.WebEngineElement(js_elem, tab=self._tab)
            callback(elem)

    def find_css(self, selector, callback, error_cb, *,
                 only_visible=False):
        js_code = javascript.assemble('webelem', 'find_css', selector,
                                      only_visible)
        js_cb = functools.partial(self._js_cb_multiple, callback, error_cb)
        self._tab.run_js_async(js_code, js_cb)

    def find_id(self, elem_id, callback):
        js_code = javascript.assemble('webelem', 'find_id', elem_id)
        js_cb = functools.partial(self._js_cb_single, callback)
        self._tab.run_js_async(js_code, js_cb)

    def find_focused(self, callback):
        js_code = javascript.assemble('webelem', 'find_focused')
        js_cb = functools.partial(self._js_cb_single, callback)
        self._tab.run_js_async(js_code, js_cb)

    def find_at_pos(self, pos, callback):
        assert pos.x() >= 0, pos
        assert pos.y() >= 0, pos
        pos /= self._tab.zoom.factor()
        js_code = javascript.assemble('webelem', 'find_at_pos',
                                      pos.x(), pos.y())
        js_cb = functools.partial(self._js_cb_single, callback)
        self._tab.run_js_async(js_code, js_cb)


class WebEngineAudio(browsertab.AbstractAudio):

    """QtWebEngine implemementations related to audio/muting.

    Attributes:
        _overridden: Whether the user toggled muting manually.
                     If that's the case, we leave it alone.
    """

    def __init__(self, tab, parent=None):
        super().__init__(tab, parent)
        self._overridden = False

    def _connect_signals(self):
        page = self._widget.page()
        page.audioMutedChanged.connect(self.muted_changed)
        page.recentlyAudibleChanged.connect(self.recently_audible_changed)
        self._tab.url_changed.connect(self._on_url_changed)
        config.instance.changed.connect(self._on_config_changed)

    def set_muted(self, muted: bool, override: bool = False) -> None:
        was_muted = self.is_muted()
        self._overridden = override
        assert self._widget is not None
        page = self._widget.page()
        page.setAudioMuted(muted)
        if was_muted != muted and qtutils.version_check('5.15'):
            # WORKAROUND for https://bugreports.qt.io/browse/QTBUG-85118
            # so that the tab title at least updates the muted indicator
            self.muted_changed.emit(muted)

    def is_muted(self):
        page = self._widget.page()
        return page.isAudioMuted()

    def is_recently_audible(self):
        page = self._widget.page()
        return page.recentlyAudible()

    @pyqtSlot(QUrl)
    def _on_url_changed(self, url):
        if self._overridden or not url.isValid():
            return
        mute = config.instance.get('content.mute', url=url)
        self.set_muted(mute)

    @config.change_filter('content.mute')
    def _on_config_changed(self):
        self._on_url_changed(self._tab.url())


class _WebEnginePermissions(QObject):

    """Handling of various permission-related signals."""

    # Using 0 as WORKAROUND for:
    # https://www.riverbankcomputing.com/pipermail/pyqt/2019-July/041903.html

    _options = {
        0: 'content.notifications',
        QWebEnginePage.Geolocation: 'content.geolocation',
        QWebEnginePage.MediaAudioCapture: 'content.media.audio_capture',
        QWebEnginePage.MediaVideoCapture: 'content.media.video_capture',
        QWebEnginePage.MediaAudioVideoCapture:
            'content.media.audio_video_capture',
    }

    _messages = {
        0: 'show notifications',
        QWebEnginePage.Geolocation: 'access your location',
        QWebEnginePage.MediaAudioCapture: 'record audio',
        QWebEnginePage.MediaVideoCapture: 'record video',
        QWebEnginePage.MediaAudioVideoCapture: 'record audio/video',
    }

    def __init__(self, tab, parent=None):
        super().__init__(parent)
        self._tab = tab
        self._widget = typing.cast(QWidget, None)

        try:
            self._options.update({
                QWebEnginePage.MouseLock:
                    'content.mouse_lock',
            })
            self._messages.update({
                QWebEnginePage.MouseLock:
                    'hide your mouse pointer',
            })
        except AttributeError:
            # Added in Qt 5.8
            pass
        try:
            self._options.update({
                QWebEnginePage.DesktopVideoCapture:
                    'content.desktop_capture',
                QWebEnginePage.DesktopAudioVideoCapture:
                    'content.desktop_capture',
            })
            self._messages.update({
                QWebEnginePage.DesktopVideoCapture:
                    'capture your desktop',
                QWebEnginePage.DesktopAudioVideoCapture:
                    'capture your desktop and audio',
            })
        except AttributeError:
            # Added in Qt 5.10
            pass

        assert self._options.keys() == self._messages.keys()

    def connect_signals(self):
        """Connect related signals from the QWebEnginePage."""
        page = self._widget.page()
        page.fullScreenRequested.connect(
            self._on_fullscreen_requested)
        page.featurePermissionRequested.connect(
            self._on_feature_permission_requested)

        if qtutils.version_check('5.11'):
            page.quotaRequested.connect(
                self._on_quota_requested)
            page.registerProtocolHandlerRequested.connect(
                self._on_register_protocol_handler_requested)

    @pyqtSlot('QWebEngineFullScreenRequest')
    def _on_fullscreen_requested(self, request):
        request.accept()
        on = request.toggleOn()

        self._tab.data.fullscreen = on
        self._tab.fullscreen_requested.emit(on)
        if on:
            timeout = config.val.content.fullscreen.overlay_timeout
            if timeout != 0:
                notification = miscwidgets.FullscreenNotification(self._widget)
                notification.set_timeout(timeout)
                notification.show()

    @pyqtSlot(QUrl, 'QWebEnginePage::Feature')
    def _on_feature_permission_requested(self, url, feature):
        """Ask the user for approval for geolocation/media/etc.."""
        page = self._widget.page()
        grant_permission = functools.partial(
            page.setFeaturePermission, url, feature,
            QWebEnginePage.PermissionGrantedByUser)
        deny_permission = functools.partial(
            page.setFeaturePermission, url, feature,
            QWebEnginePage.PermissionDeniedByUser)

        permission_str = debug.qenum_key(QWebEnginePage, feature)

        if not url.isValid():
            # WORKAROUND for https://bugreports.qt.io/browse/QTBUG-85116
            is_qtbug = (qtutils.version_check('5.15.0',
                                              compiled=False,
                                              exact=True) and
                        self._tab.is_private and
                        feature == QWebEnginePage.Notifications)
            logger = log.webview.debug if is_qtbug else log.webview.warning
            logger("Ignoring feature permission {} for invalid URL {}".format(
                permission_str, url))
            deny_permission()
            return

        if feature not in self._options:
            log.webview.error("Unhandled feature permission {}".format(
                permission_str))
            deny_permission()
            return

        if (
                hasattr(QWebEnginePage, 'DesktopVideoCapture') and
                feature in [QWebEnginePage.DesktopVideoCapture,
                            QWebEnginePage.DesktopAudioVideoCapture] and
                qtutils.version_check('5.13', compiled=False) and
                not qtutils.version_check('5.13.2', compiled=False)
        ):
            # WORKAROUND for https://bugreports.qt.io/browse/QTBUG-78016
            log.webview.warning("Ignoring desktop sharing request due to "
                                "crashes in Qt < 5.13.2")
            deny_permission()
            return

        question = shared.feature_permission(
            url=url.adjusted(QUrl.RemovePath),
            option=self._options[feature], msg=self._messages[feature],
            yes_action=grant_permission, no_action=deny_permission,
            abort_on=[self._tab.abort_questions])

        if question is not None:
            page.featurePermissionRequestCanceled.connect(
                functools.partial(self._on_feature_permission_cancelled,
                                  question, url, feature))

    def _on_feature_permission_cancelled(self, question, url, feature,
                                         cancelled_url, cancelled_feature):
        """Slot invoked when a feature permission request was cancelled.

        To be used with functools.partial.
        """
        if url == cancelled_url and feature == cancelled_feature:
            try:
                question.abort()
            except RuntimeError:
                # The question could already be deleted, e.g. because it was
                # aborted after a loadStarted signal.
                pass

    def _on_quota_requested(self, request):
        size = utils.format_size(request.requestedSize())
        shared.feature_permission(
            url=request.origin().adjusted(QUrl.RemovePath),
            option='content.persistent_storage',
            msg='use {} of persistent storage'.format(size),
            yes_action=request.accept, no_action=request.reject,
            abort_on=[self._tab.abort_questions],
            blocking=True)

    def _on_register_protocol_handler_requested(self, request):
        shared.feature_permission(
            url=request.origin().adjusted(QUrl.RemovePath),
            option='content.register_protocol_handler',
            msg='open all {} links'.format(request.scheme()),
            yes_action=request.accept, no_action=request.reject,
            abort_on=[self._tab.abort_questions],
            blocking=True)


class _WebEngineScripts(QObject):

    def __init__(self, tab, parent=None):
        super().__init__(parent)
        self._tab = tab
        self._widget = typing.cast(QWidget, None)
        self._greasemonkey = greasemonkey.gm_manager

    def connect_signals(self):
        """Connect signals to our private slots."""
        config.instance.changed.connect(self._on_config_changed)

        self._tab.search.cleared.connect(functools.partial(
            self._update_stylesheet, searching=False))
        self._tab.search.finished.connect(self._update_stylesheet)

    @pyqtSlot(str)
    def _on_config_changed(self, option):
        if option in ['scrolling.bar', 'content.user_stylesheets']:
            self._init_stylesheet()
            self._update_stylesheet()

    @pyqtSlot(bool)
    def _update_stylesheet(self, searching=False):
        """Update the custom stylesheet in existing tabs."""
        css = shared.get_user_stylesheet(searching=searching)
        code = javascript.assemble('stylesheet', 'set_css', css)
        self._tab.run_js_async(code)

    def _inject_early_js(self, name, js_code, *,
                         world=QWebEngineScript.ApplicationWorld,
                         subframes=False):
        """Inject the given script to run early on a page load.

        This runs the script both on DocumentCreation and DocumentReady as on
        some internal pages, DocumentCreation will not work.

        That is a WORKAROUND for https://bugreports.qt.io/browse/QTBUG-66011
        """
        scripts = self._widget.page().scripts()
        for injection in ['creation', 'ready']:
            injection_points = {
                'creation': QWebEngineScript.DocumentCreation,
                'ready': QWebEngineScript.DocumentReady,
            }
            script = QWebEngineScript()
            script.setInjectionPoint(injection_points[injection])
            script.setSourceCode(js_code)
            script.setWorldId(world)
            script.setRunsOnSubFrames(subframes)
            script.setName('_qute_{}_{}'.format(name, injection))
            scripts.insert(script)

    def _remove_early_js(self, name):
        """Remove an early QWebEngineScript."""
        scripts = self._widget.page().scripts()
        for injection in ['creation', 'ready']:
            full_name = '_qute_{}_{}'.format(name, injection)
            script = scripts.findScript(full_name)
            if not script.isNull():
                scripts.remove(script)

    def init(self):
        """Initialize global qutebrowser JavaScript."""
        js_code = javascript.wrap_global(
            'scripts',
            utils.read_file('javascript/scroll.js'),
            utils.read_file('javascript/webelem.js'),
            utils.read_file('javascript/caret.js'),
        )
        if not qtutils.version_check('5.12'):
            # WORKAROUND for Qt versions < 5.12 not exposing window.print().
            # Qt 5.12 has a printRequested() signal so we don't need this hack
            # anymore.
            self._inject_early_js('js',
                                  utils.read_file('javascript/print.js'),
                                  subframes=True,
                                  world=QWebEngineScript.MainWorld)
        # FIXME:qtwebengine what about subframes=True?
        self._inject_early_js('js', js_code, subframes=True)
        self._init_stylesheet()

        # The Greasemonkey metadata block support in QtWebEngine only starts at
        # Qt 5.8. With 5.7.1, we need to inject the scripts ourselves in
        # response to urlChanged.
        if not qtutils.version_check('5.8'):
            self._tab.url_changed.connect(
                self._inject_greasemonkey_scripts_for_url)
        else:
            self._greasemonkey.scripts_reloaded.connect(
                self._inject_all_greasemonkey_scripts)
            self._inject_all_greasemonkey_scripts()
            self._inject_site_specific_quirks()

    def _init_stylesheet(self):
        """Initialize custom stylesheets.

        Partially inspired by QupZilla:
        https://github.com/QupZilla/qupzilla/blob/v2.0/src/lib/app/mainapplication.cpp#L1063-L1101
        """
        self._remove_early_js('stylesheet')
        css = shared.get_user_stylesheet()
        js_code = javascript.wrap_global(
            'stylesheet',
            utils.read_file('javascript/stylesheet.js'),
            javascript.assemble('stylesheet', 'set_css', css),
        )
        self._inject_early_js('stylesheet', js_code, subframes=True)

    @pyqtSlot(QUrl)
    def _inject_greasemonkey_scripts_for_url(self, url):
        matching_scripts = self._greasemonkey.scripts_for(url)
        self._inject_greasemonkey_scripts(
            matching_scripts.start, QWebEngineScript.DocumentCreation, True)
        self._inject_greasemonkey_scripts(
            matching_scripts.end, QWebEngineScript.DocumentReady, False)
        self._inject_greasemonkey_scripts(
            matching_scripts.idle, QWebEngineScript.Deferred, False)

    @pyqtSlot()
    def _inject_all_greasemonkey_scripts(self):
        scripts = self._greasemonkey.all_scripts()
        self._inject_greasemonkey_scripts(scripts)

    def _remove_all_greasemonkey_scripts(self):
        page_scripts = self._widget.page().scripts()
        for script in page_scripts.toList():
            if script.name().startswith("GM-"):
                log.greasemonkey.debug('Removing script: {}'
                                       .format(script.name()))
                removed = page_scripts.remove(script)
                assert removed, script.name()

    def _inject_greasemonkey_scripts(self, scripts=None, injection_point=None,
                                     remove_first=True):
        """Register user JavaScript files with the current tab.

        Args:
            scripts: A list of GreasemonkeyScripts, or None to add all
                     known by the Greasemonkey subsystem.
            injection_point: The QWebEngineScript::InjectionPoint stage
                             to inject the script into, None to use
                             auto-detection.
            remove_first: Whether to remove all previously injected
                          scripts before adding these ones.
        """
        if sip.isdeleted(self._widget):
            return

        # Since we are inserting scripts into a per-tab collection,
        # rather than just injecting scripts on page load, we need to
        # make sure we replace existing scripts, not just add new ones.
        # While, taking care not to remove any other scripts that might
        # have been added elsewhere, like the one for stylesheets.
        page_scripts = self._widget.page().scripts()
        if remove_first:
            self._remove_all_greasemonkey_scripts()

        if not scripts:
            return

        for script in scripts:
            new_script = QWebEngineScript()
            try:
                world = int(script.jsworld)
                if not 0 <= world <= qtutils.MAX_WORLD_ID:
                    log.greasemonkey.error(
                        "script {} has invalid value for '@qute-js-world'"
                        ": {}, should be between 0 and {}"
                        .format(
                            script.name,
                            script.jsworld,
                            qtutils.MAX_WORLD_ID))
                    continue
            except ValueError:
                try:
                    world = _JS_WORLD_MAP[usertypes.JsWorld[
                        script.jsworld.lower()]]
                except KeyError:
                    log.greasemonkey.error(
                        "script {} has invalid value for '@qute-js-world'"
                        ": {}".format(script.name, script.jsworld))
                    continue
            new_script.setWorldId(world)
            new_script.setSourceCode(script.code())
            new_script.setName("GM-{}".format(script.name))
            new_script.setRunsOnSubFrames(script.runs_on_sub_frames)

            # Override the @run-at value parsed by QWebEngineScript if desired.
            if injection_point:
                new_script.setInjectionPoint(injection_point)
            elif script.needs_document_end_workaround():
                log.greasemonkey.debug("Forcing @run-at document-end for {}"
                                       .format(script.name))
                new_script.setInjectionPoint(QWebEngineScript.DocumentReady)

            log.greasemonkey.debug('adding script: {}'
                                   .format(new_script.name()))
            page_scripts.insert(new_script)

    def _inject_site_specific_quirks(self):
        """Add site-specific quirk scripts.

        NOTE: This isn't implemented for Qt 5.7 because of different UserScript
        semantics there. The WhatsApp Web quirk isn't needed for Qt < 5.13.
        The globalthis_quirk would be, but let's not keep such old QtWebEngine
        versions on life support.
        """
        if not config.val.content.site_specific_quirks:
            return

        page_scripts = self._widget.page().scripts()
        quirks = [
            (
                'whatsapp_web_quirk',
                QWebEngineScript.DocumentReady,
                QWebEngineScript.ApplicationWorld,
            ),
        ]
        if not qtutils.version_check('5.13'):
            quirks.append(('globalthis_quirk',
                           QWebEngineScript.DocumentCreation,
                           QWebEngineScript.MainWorld))

        for filename, injection_point, world in quirks:
            script = QWebEngineScript()
            script.setName(filename)
            script.setWorldId(world)
            script.setInjectionPoint(injection_point)
            src = utils.read_file("javascript/{}.user.js".format(filename))
            script.setSourceCode(src)
            page_scripts.insert(script)


class WebEngineTabPrivate(browsertab.AbstractTabPrivate):

    """QtWebEngine-related methods which aren't part of the public API."""

    def networkaccessmanager(self):
        return None

    def user_agent(self):
        return None

    def clear_ssl_errors(self):
        raise browsertab.UnsupportedOperationError

    def event_target(self):
        return self._widget.render_widget()

    def shutdown(self):
        self._tab.shutting_down.emit()
        self._tab.action.exit_fullscreen()
        self._widget.shutdown()

    def run_js_sync(self, code):
        raise browsertab.UnsupportedOperationError


class WebEngineTab(browsertab.AbstractTab):

    """A QtWebEngine tab in the browser.

    Signals:
        abort_questions: Emitted when a new load started or we're shutting
            down.
    """

    abort_questions = pyqtSignal()

    def __init__(self, *, win_id, mode_manager, private, parent=None):
        super().__init__(win_id=win_id,
                         mode_manager=mode_manager,
                         private=private,
                         parent=parent)
        widget = webview.WebEngineView(tabdata=self.data, win_id=win_id,
                                       private=private)
        self.history = WebEngineHistory(tab=self)
        self.scroller = WebEngineScroller(tab=self, parent=self)
        self.caret = WebEngineCaret(mode_manager=mode_manager,
                                    tab=self, parent=self)
        self.zoom = WebEngineZoom(tab=self, parent=self)
        self.search = WebEngineSearch(tab=self, parent=self)
        self.printing = WebEnginePrinting(tab=self)
        self.elements = WebEngineElements(tab=self)
        self.action = WebEngineAction(tab=self)
        self.audio = WebEngineAudio(tab=self, parent=self)
        self.private_api = WebEngineTabPrivate(mode_manager=mode_manager,
                                               tab=self)
        self._permissions = _WebEnginePermissions(tab=self, parent=self)
        self._scripts = _WebEngineScripts(tab=self, parent=self)
        # We're assigning settings in _set_widget
        self.settings = webenginesettings.WebEngineSettings(settings=None)
        self._set_widget(widget)
        self._connect_signals()
        self.backend = usertypes.Backend.QtWebEngine
        self._child_event_filter = None
        self._saved_zoom = None
        self._reload_url = None  # type: typing.Optional[QUrl]
        self._scripts.init()

    def _set_widget(self, widget):
        # pylint: disable=protected-access
        super()._set_widget(widget)
        self._permissions._widget = widget
        self._scripts._widget = widget

    def _install_event_filter(self):
        fp = self._widget.focusProxy()
        if fp is not None:
            fp.installEventFilter(self._tab_event_filter)

        self._child_event_filter = eventfilter.ChildEventFilter(
            eventfilter=self._tab_event_filter,
            widget=self._widget,
            parent=self)
        self._widget.installEventFilter(self._child_event_filter)

        if qtutils.version_check('5.11', compiled=False, exact=True):
            focus_event_filter = eventfilter.FocusWorkaroundEventFilter(
                win_id=self.win_id,
                widget=self._widget,
                parent=self)
            self._widget.installEventFilter(focus_event_filter)

    @pyqtSlot()
    def _restore_zoom(self):
        if sip.isdeleted(self._widget):
            # https://github.com/qutebrowser/qutebrowser/issues/3498
            return
        if self._saved_zoom is None:
            return
        self.zoom.set_factor(self._saved_zoom)
        self._saved_zoom = None

    def load_url(self, url, *, emit_before_load_started=True):
        """Load the given URL in this tab.

        Arguments:
            url: The QUrl to load.
            emit_before_load_started: If set to False, before_load_started is
                                      not emitted.
        """
        if sip.isdeleted(self._widget):
            # https://github.com/qutebrowser/qutebrowser/issues/3896
            return
        self._saved_zoom = self.zoom.factor()
        self._load_url_prepare(
            url, emit_before_load_started=emit_before_load_started)
        self._widget.load(url)

    def raw_url(self, *, requested=False):
        page = self._widget.page()
        if requested:
            return page.requestedUrl()
        else:
            return page.url()

    def dump_async(self, callback, *, plain=False):
        if plain:
            self._widget.page().toPlainText(callback)
        else:
            self._widget.page().toHtml(callback)

    def run_js_async(self, code, callback=None, *, world=None):
        world_id_type = typing.Union[QWebEngineScript.ScriptWorldId, int]
        if world is None:
            world_id = QWebEngineScript.ApplicationWorld  # type: world_id_type
        elif isinstance(world, int):
            world_id = world
            if not 0 <= world_id <= qtutils.MAX_WORLD_ID:
                raise browsertab.WebTabError(
                    "World ID should be between 0 and {}"
                    .format(qtutils.MAX_WORLD_ID))
        else:
            world_id = _JS_WORLD_MAP[world]

        if callback is None:
            self._widget.page().runJavaScript(code, world_id)
        else:
            self._widget.page().runJavaScript(code, world_id, callback)

    def reload(self, *, force=False):
        original = urlutils.extract_error_url(self.raw_url())
        if original:
            self.load_url(original[0])
            return
        if force:
            action = QWebEnginePage.ReloadAndBypassCache
        else:
            action = QWebEnginePage.Reload
        self._widget.triggerPageAction(action)

    def stop(self):
        self._widget.stop()

    def title(self):
        return self._widget.title()

    def icon(self):
        return self._widget.icon()

    def set_html(self, html, base_url=QUrl()):
        # FIXME:qtwebengine
        # check this and raise an exception if too big:
        # Warning: The content will be percent encoded before being sent to the
        # renderer via IPC. This may increase its size. The maximum size of the
        # percent encoded content is 2 megabytes minus 30 bytes.
        self._widget.setHtml(html, base_url)

    def _show_error_page(self, url: QUrl, error: str) -> None:
        """Show an error page in the tab."""
        log.misc.debug("Showing error page for {}".format(error))
        error_url = QUrl("qute://error")
        queries = QUrlQuery()
        queries.setQueryItems((("url", url.toDisplayString()), ("error", error)))
        error_url.setQuery(queries)
        self.load_url(error_url)

    @pyqtSlot()
    def _on_history_trigger(self):
        try:
            self._widget.page()
        except RuntimeError:
            # Looks like this slot can be triggered on destroyed tabs:
            # https://crashes.qutebrowser.org/view/3abffbed (Qt 5.9.1)
            # wrapped C/C++ object of type WebEngineView has been deleted
            log.misc.debug("Ignoring history trigger for destroyed tab")
            return

        url = self.url()
        requested_url = self.url(requested=True)

        # Don't save the title if it's generated from the URL
        title = self.title()
        title_url = QUrl(url)
        title_url.setScheme('')
        title_url_str = title_url.toDisplayString(
            QUrl.RemoveScheme)  # type: ignore[arg-type]
        if title == title_url_str.strip('/'):
            title = ""

        # Don't add history entry if the URL is invalid anyways
        if not url.isValid():
            log.misc.debug("Ignoring invalid URL being added to history")
            return

        self.history_item_triggered.emit(url, requested_url, title)

    @pyqtSlot(QUrl, 'QAuthenticator*', 'QString')
    def _on_proxy_authentication_required(self, url, authenticator,
                                          proxy_host):
        """Called when a proxy needs authentication."""
        msg = "<b>{}</b> requires a username and password.".format(
            html_utils.escape(proxy_host))
        urlstr = url.toString(QUrl.RemovePassword | QUrl.FullyEncoded)
        answer = message.ask(
            title="Proxy authentication required", text=msg,
            mode=usertypes.PromptMode.user_pwd,
            abort_on=[self.abort_questions], url=urlstr)

        if answer is not None:
            authenticator.setUser(answer.user)
            authenticator.setPassword(answer.password)
        else:
            try:
                sip.assign(authenticator, QAuthenticator())
            except AttributeError:
                self._show_error_page(url, "Proxy authentication required")

    @pyqtSlot(QUrl, 'QAuthenticator*')
    def _on_authentication_required(self, url, authenticator):
        log.network.debug("Authentication requested for {}, netrc_used {}"
                          .format(url.toDisplayString(), self.data.netrc_used))

        netrc_success = False
        if not self.data.netrc_used:
            self.data.netrc_used = True
            netrc_success = shared.netrc_authentication(url, authenticator)

        if not netrc_success:
            log.network.debug("Asking for credentials")
            answer = shared.authentication_required(
                url, authenticator, abort_on=[self.abort_questions])
        if not netrc_success and answer is None:
            log.network.debug("Aborting auth")
            try:
                sip.assign(authenticator, QAuthenticator())
            except AttributeError:
                # WORKAROUND for
                # https://www.riverbankcomputing.com/pipermail/pyqt/2016-December/038400.html
                self._show_error_page(url, "Authentication required")

    @pyqtSlot()
    def _on_load_started(self):
        """Clear search when a new load is started if needed."""
        # WORKAROUND for
        # https://bugreports.qt.io/browse/QTBUG-61506
        # (seems to be back in later Qt versions as well)
        self.search.clear()
        super()._on_load_started()
        self.data.netrc_used = False

    @pyqtSlot('qint64')
    def _on_renderer_process_pid_changed(self, pid):
        log.webview.debug("Renderer process PID for tab {}: {}"
                          .format(self.tab_id, pid))

    @pyqtSlot(QWebEnginePage.RenderProcessTerminationStatus, int)
    def _on_render_process_terminated(self, status, exitcode):
        """Show an error when the renderer process terminated."""
        if (status == QWebEnginePage.AbnormalTerminationStatus and
                exitcode == 256):
            # WORKAROUND for https://bugreports.qt.io/browse/QTBUG-58697
            status = QWebEnginePage.CrashedTerminationStatus

        status_map = {
            QWebEnginePage.NormalTerminationStatus:
                browsertab.TerminationStatus.normal,
            QWebEnginePage.AbnormalTerminationStatus:
                browsertab.TerminationStatus.abnormal,
            QWebEnginePage.CrashedTerminationStatus:
                browsertab.TerminationStatus.crashed,
            QWebEnginePage.KilledTerminationStatus:
                browsertab.TerminationStatus.killed,
            -1:
                browsertab.TerminationStatus.unknown,
        }
        self.renderer_process_terminated.emit(status_map[status], exitcode)

    def _error_page_workaround(self, js_enabled, html):
        """Check if we're displaying a Chromium error page.

        This gets called if we got a loadFinished(False), so we can display at
        least some error page in situations where Chromium's can't be
        displayed.

        WORKAROUND for https://bugreports.qt.io/browse/QTBUG-66643
        WORKAROUND for https://bugs.debian.org/cgi-bin/bugreport.cgi?bug=882805

        Needs to check the page content as a WORKAROUND for
        https://bugreports.qt.io/browse/QTBUG-66661
        """
        match = re.search(r'"errorCode":"([^"]*)"', html)
        if match is None:
            return

        error = match.group(1)
        log.webview.error("Load error: {}".format(error))

        missing_jst = 'jstProcess(' in html and 'jstProcess=' not in html
        if js_enabled and not missing_jst:
            return

        self._show_error_page(self.url(), error=error)

    @pyqtSlot(int)
    def _on_load_progress(self, perc: int) -> None:
        """QtWebEngine-specific loadProgress workarounds.

        WORKAROUND for https://bugreports.qt.io/browse/QTBUG-65223
        """
        super()._on_load_progress(perc)
        if (perc == 100 and
                qtutils.version_check('5.10', compiled=False) and
                self.load_status() != usertypes.LoadStatus.error):
            self._update_load_status(ok=True)

    @pyqtSlot(bool)
    def _on_load_finished(self, ok: bool) -> None:
        """QtWebEngine-specific loadFinished workarounds."""
        super()._on_load_finished(ok)

        # WORKAROUND for https://bugreports.qt.io/browse/QTBUG-65223
        if qtutils.version_check('5.10', compiled=False):
            if not ok:
                self._update_load_status(ok)
        else:
            self._update_load_status(ok)

        if not ok:
            self.dump_async(functools.partial(
                self._error_page_workaround,
                self.settings.test_attribute('content.javascript.enabled')))

        if ok and self._reload_url is not None:
            # WORKAROUND for https://bugreports.qt.io/browse/QTBUG-66656
            log.config.debug(
                "Loading {} again because of config change".format(
                    self._reload_url.toDisplayString()))
            QTimer.singleShot(100, functools.partial(
                self.load_url, self._reload_url,
                emit_before_load_started=False))
            self._reload_url = None

    @pyqtSlot(certificateerror.CertificateErrorWrapper)
    def _on_ssl_errors(self, error):
        url = error.url()
        self._insecure_hosts.add(url.host())

        log.network.debug("Certificate error: {}".format(error))

        if error.is_overridable():
            error.ignore = shared.ignore_certificate_errors(
                url, [error], abort_on=[self.abort_questions])
        else:
            log.network.error("Non-overridable certificate error: "
                              "{}".format(error))

        log.network.debug("ignore {}, URL {}, requested {}".format(
            error.ignore, url, self.url(requested=True)))

        # WORKAROUND for https://bugreports.qt.io/browse/QTBUG-56207
        show_cert_error = (
            not qtutils.version_check('5.9') and
            not error.ignore
        )
        # WORKAROUND for https://codereview.qt-project.org/c/qt/qtwebengine/+/270556
        show_non_overr_cert_error = (
            not error.is_overridable() and (
                # Affected Qt versions:
                # 5.13 before 5.13.2
                # 5.12 before 5.12.6
                # < 5.12
                (qtutils.version_check('5.13') and
                 not qtutils.version_check('5.13.2')) or
                (qtutils.version_check('5.12') and
                 not qtutils.version_check('5.12.6')) or
                not qtutils.version_check('5.12')
            )
        )

        # We can't really know when to show an error page, as the error might
        # have happened when loading some resource.
        # However, self.url() is not available yet and the requested URL
        # might not match the URL we get from the error - so we just apply a
        # heuristic here.
        if ((show_cert_error or show_non_overr_cert_error) and
                url.matches(self.data.last_navigation.url, QUrl.RemoveScheme)):
            self._show_error_page(url, str(error))

    @pyqtSlot(QUrl)
    def _on_before_load_started(self, url):
        """If we know we're going to visit a URL soon, change the settings.

        This is a WORKAROUND for https://bugreports.qt.io/browse/QTBUG-66656
        """
        super()._on_before_load_started(url)
        if not qtutils.version_check('5.11.1', compiled=False):
            self.settings.update_for_url(url)

    @pyqtSlot()
    def _on_print_requested(self):
        """Slot for window.print() in JS."""
        try:
            self.printing.show_dialog()
        except browsertab.WebTabError as e:
            message.error(str(e))

    @pyqtSlot(QUrl)
    def _on_url_changed(self, url: QUrl) -> None:
        """Update settings for the current URL.

        Normally this is done below in _on_navigation_request, but we also need
        to do it here as WORKAROUND for
        https://bugreports.qt.io/browse/QTBUG-77137

        Since update_for_url() is idempotent, it doesn't matter much if we end
        up doing it twice.
        """
        original = urlutils.extract_error_url(url)
        if original:
            url = original[0]
        super()._on_url_changed(url)
        if url.isValid() and qtutils.version_check('5.13'):
            self.settings.update_for_url(url)

    @pyqtSlot(usertypes.NavigationRequest)
    def _on_navigation_request(self, navigation):
        super()._on_navigation_request(navigation)

        if navigation.url == QUrl('qute://print'):
            self._on_print_requested()
            navigation.accepted = False

        if not navigation.accepted or not navigation.is_main_frame:
            return

        settings_needing_reload = {
            'content.plugins',
            'content.javascript.enabled',
            'content.javascript.can_access_clipboard',
            'content.print_element_backgrounds',
            'input.spatial_navigation',
        }
        assert settings_needing_reload.issubset(configdata.DATA)

        changed = self.settings.update_for_url(navigation.url)
        reload_needed = bool(changed & settings_needing_reload)

        # On Qt < 5.11, we don't don't need a reload when type == link_clicked.
        # On Qt 5.11.0, we always need a reload.
        # On Qt > 5.11.0, we never need a reload:
        # https://codereview.qt-project.org/#/c/229525/1
        # WORKAROUND for https://bugreports.qt.io/browse/QTBUG-66656
        if qtutils.version_check('5.11.1', compiled=False):
            reload_needed = False
        elif not qtutils.version_check('5.11.0', exact=True, compiled=False):
            if navigation.navigation_type == navigation.Type.link_clicked:
                reload_needed = False

        if reload_needed:
            self._reload_url = navigation.url

    def _on_select_client_certificate(self, selection):
        """Handle client certificates.

        Currently, we simply pick the first available certificate and show an
        additional note if there are multiple matches.
        """
        certificate = selection.certificates()[0]
        text = ('<b>Subject:</b> {subj}<br/>'
                '<b>Issuer:</b> {issuer}<br/>'
                '<b>Serial:</b> {serial}'.format(
                    subj=html_utils.escape(certificate.subjectDisplayName()),
                    issuer=html_utils.escape(certificate.issuerDisplayName()),
                    serial=bytes(certificate.serialNumber()).decode('ascii')))
        if len(selection.certificates()) > 1:
            text += ('<br/><br/><b>Note:</b> Multiple matching certificates '
                     'were found, but certificate selection is not '
                     'implemented yet!')
        urlstr = selection.host().host()

        present = message.ask(
            title='Present client certificate to {}?'.format(urlstr),
            text=text,
            mode=usertypes.PromptMode.yesno,
            abort_on=[self.abort_questions],
            url=urlstr)

        if present:
            selection.select(certificate)
        else:
            selection.selectNone()

    def _connect_signals(self):
        view = self._widget
        page = view.page()

        page.windowCloseRequested.connect(self.window_close_requested)
        page.linkHovered.connect(self.link_hovered)
        page.loadProgress.connect(self._on_load_progress)
        page.loadStarted.connect(self._on_load_started)
        page.certificate_error.connect(self._on_ssl_errors)
        page.authenticationRequired.connect(self._on_authentication_required)
        page.proxyAuthenticationRequired.connect(
            self._on_proxy_authentication_required)
        page.contentsSizeChanged.connect(self.contents_size_changed)
        page.navigation_request.connect(self._on_navigation_request)

        if qtutils.version_check('5.12'):
            page.printRequested.connect(self._on_print_requested)

        try:
            # pylint: disable=unused-import
            from PyQt5.QtWebEngineWidgets import (
                QWebEngineClientCertificateSelection)
        except ImportError:
            pass
        else:
            page.selectClientCertificate.connect(
                self._on_select_client_certificate)

        view.titleChanged.connect(self.title_changed)
        view.urlChanged.connect(self._on_url_changed)
        view.renderProcessTerminated.connect(
            self._on_render_process_terminated)
        view.iconChanged.connect(self.icon_changed)

        page.loadFinished.connect(self._on_history_trigger)
        page.loadFinished.connect(self._restore_zoom)
        page.loadFinished.connect(self._on_load_finished)

        try:
            page.renderProcessPidChanged.connect(self._on_renderer_process_pid_changed)
        except AttributeError:
            # Added in Qt 5.15.0
            pass

        self.before_load_started.connect(self._on_before_load_started)
        self.shutting_down.connect(self.abort_questions)
        self.load_started.connect(self.abort_questions)

        # pylint: disable=protected-access
        self.audio._connect_signals()
        self.search.connect_signals()
        self._permissions.connect_signals()
        self._scripts.connect_signals()<|MERGE_RESOLUTION|>--- conflicted
+++ resolved
@@ -40,12 +40,7 @@
                                            webenginesettings, certificateerror)
 from qutebrowser.misc import miscwidgets, objects, quitter
 from qutebrowser.utils import (usertypes, qtutils, log, javascript, utils,
-<<<<<<< HEAD
                                message, objreg, debug, urlutils)
-from qutebrowser.keyinput import modeman
-=======
-                               message, objreg, jinja, debug)
->>>>>>> 9b0bc106
 from qutebrowser.qt import sip
 
 
