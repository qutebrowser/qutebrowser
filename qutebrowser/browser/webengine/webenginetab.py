--- conflicted
+++ resolved
@@ -690,16 +690,10 @@
                 scripts.remove(script)
 
     def _init_js(self):
-<<<<<<< HEAD
-        js_code = '\n'.join([
-            '"use strict";',
-            'window._qutebrowser = window._qutebrowser || {};',
-            utils.read_file('javascript/utils.js'),
-=======
         """Initialize global qutebrowser JavaScript."""
         js_code = javascript.wrap_global(
             'scripts',
->>>>>>> 7eaad59b
+            utils.read_file('javascript/utils.js'),
             utils.read_file('javascript/scroll.js'),
             utils.read_file('javascript/webelem.js'),
             utils.read_file('javascript/caret.js'),
