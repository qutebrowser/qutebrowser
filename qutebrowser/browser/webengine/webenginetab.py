--- conflicted
+++ resolved
@@ -240,13 +240,8 @@
             return
 
         self.text = text
-<<<<<<< HEAD
         self._flags = self._args_to_flags(reverse, ignore_case)
-        self._wrap_handler.reset_match_data()
-=======
-        self._flags = self._empty_flags()
         self._reset_match_data()
->>>>>>> 57f0155f
         self._wrap_handler.flag_wrap = wrap
 
         self._find(text, self._flags, result_cb, 'search')
