--- conflicted
+++ resolved
@@ -30,21 +30,9 @@
 from PyQt5.QtWidgets import QWidget
 from PyQt5.QtWebEngineWidgets import QWebEnginePage, QWebEngineScript, QWebEngineHistory
 
-<<<<<<< HEAD
-if typing.TYPE_CHECKING:
-    from PyQt5.QtWebEngineWidgets import QWebEngineHistoryItem
-
-from qutebrowser.config import configdata, config
-from qutebrowser.browser import (browsertab, eventfilter, shared, webelem,
-                                 history, greasemonkey)
-from qutebrowser.browser.webengine import (webengineelem, tabhistory,
-                                           interceptor, webenginequtescheme,
-                                           cookies, webenginedownloads,
-=======
 from qutebrowser.config import config
 from qutebrowser.browser import browsertab, eventfilter, shared, webelem, greasemonkey
 from qutebrowser.browser.webengine import (webview, webengineelem, tabhistory,
->>>>>>> 41afe0fe
                                            webenginesettings, certificateerror)
 from qutebrowser.browser.webengine.webview import WebEngineView
 from qutebrowser.misc import miscwidgets, objects
@@ -636,24 +624,6 @@
         self._history = cast(QWebEngineHistory, None)
 
     def serialize(self):
-<<<<<<< HEAD
-        if not qtutils.version_check('5.9', compiled=False):
-            # WORKAROUND for
-            # https://github.com/qutebrowser/qutebrowser/issues/2289
-            # Don't use the history's currentItem here, because of
-            # https://bugreports.qt.io/browse/QTBUG-59599 and because it doesn't
-            # contain view-source.
-            scheme = self._tab.url().scheme()
-            if scheme in ['view-source', 'chrome']:
-                raise browsertab.WebTabError("Can't serialize special URL!")
-
-        if self._tab.history.to_load:
-            _stream, data, _cur_data = tabhistory.serialize(
-                self._tab.history.to_load
-            )
-            return data
-=======
->>>>>>> 41afe0fe
         return qtutils.serialize(self._history)
 
     def deserialize(self, data):
@@ -1257,18 +1227,12 @@
     abort_questions = pyqtSignal()
 
     def __init__(self, *, win_id, mode_manager, private, parent=None):
-<<<<<<< HEAD
-        super().__init__(win_id=win_id, private=private, parent=parent)
-        widget = WebEngineView(tabdata=self.data, win_id=win_id,
-                               private=private)
-=======
         super().__init__(win_id=win_id,
                          mode_manager=mode_manager,
                          private=private,
                          parent=parent)
         widget = webview.WebEngineView(tabdata=self.data, win_id=win_id,
                                        private=private)
->>>>>>> 41afe0fe
         self.history = WebEngineHistory(tab=self)
         self.scroller = WebEngineScroller(tab=self, parent=self)
         self.caret = WebEngineCaret(mode_manager=mode_manager,
@@ -1625,17 +1589,6 @@
                 self._error_page_workaround,
                 self.settings.test_attribute('content.javascript.enabled')))
 
-<<<<<<< HEAD
-        if ok and self._reload_url is not None:
-            # WORKAROUND for https://bugreports.qt.io/browse/QTBUG-66656
-            log.config.debug(
-                "Loading {} again because of config change".format(
-                    self._reload_url.toDisplayString()))
-            QTimer.singleShot(100, functools.partial(
-                self.load_url, self._reload_url,
-                emit_before_load_started=False))
-            self._reload_url = None
-
         if qtutils.version_check("5.14"):
             self._check_lifecycle_state_timer = QTimer()
             self._check_lifecycle_state_timer.timeout.connect(
@@ -1665,8 +1618,6 @@
             self.set_lifecycle_state, recommended_state
         ))
 
-=======
->>>>>>> 41afe0fe
     @pyqtSlot(certificateerror.CertificateErrorWrapper)
     def _on_ssl_errors(self, error):
         url = error.url()
