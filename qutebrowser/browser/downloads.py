# vim: ft=python fileencoding=utf-8 sts=4 sw=4 et:

# Copyright 2014-2016 Florian Bruhin (The Compiler) <mail@qutebrowser.org>
#
# This file is part of qutebrowser.
#
# qutebrowser is free software: you can redistribute it and/or modify
# it under the terms of the GNU General Public License as published by
# the Free Software Foundation, either version 3 of the License, or
# (at your option) any later version.
#
# qutebrowser is distributed in the hope that it will be useful,
# but WITHOUT ANY WARRANTY; without even the implied warranty of
# MERCHANTABILITY or FITNESS FOR A PARTICULAR PURPOSE.  See the
# GNU General Public License for more details.
#
# You should have received a copy of the GNU General Public License
# along with qutebrowser.  If not, see <http://www.gnu.org/licenses/>.

"""Shared QtWebKit/QtWebEngine code for downloads."""

import re
import sys
import html
import os.path
import collections
import functools
import pathlib
import tempfile

import sip
from PyQt5.QtCore import (pyqtSlot, pyqtSignal, Qt, QObject, QModelIndex,
                          QTimer, QAbstractListModel)

from qutebrowser.commands import cmdexc, cmdutils
from qutebrowser.config import config
from qutebrowser.utils import (usertypes, standarddir, utils, message, log,
                               qtutils)


ModelRole = usertypes.enum('ModelRole', ['item'], start=Qt.UserRole,
                           is_int=True)


# Remember the last used directory
last_used_directory = None


# All REFRESH_INTERVAL milliseconds, speeds will be recalculated and downloads
# redrawn.
_REFRESH_INTERVAL = 500


class UnsupportedAttribute:

    """Class which is used to create attributes which are not supported.

    This is used for attributes like "fileobj" for downloads which are not
    supported with QtWebengine.
    """

    pass


class UnsupportedOperationError(Exception):

    """Raised when an operation is not supported with the given backend."""


def download_dir():
    """Get the download directory to use."""
    directory = config.get('storage', 'download-directory')
    remember_dir = config.get('storage', 'remember-download-directory')

    if remember_dir and last_used_directory is not None:
        return last_used_directory
    elif directory is None:
        return standarddir.download()
    else:
        return directory


def immediate_download_path(prompt_download_directory=None):
    """Try to get an immediate download path without asking the user.

    If that's possible, we return a path immediately. If not, None is returned.

    Args:
        prompt_download_directory: If this is something else than None, it
                                   will overwrite the
                                   storage->prompt-download-directory setting.
    """
    if prompt_download_directory is None:
        prompt_download_directory = config.get('storage',
                                               'prompt-download-directory')

    if not prompt_download_directory:
        return download_dir()


def _path_suggestion(filename):
    """Get the suggested file path.

    Args:
        filename: The filename to use if included in the suggestion.
    """
    suggestion = config.get('completion', 'download-path-suggestion')
    if suggestion == 'path':
        # add trailing '/' if not present
        return os.path.join(download_dir(), '')
    elif suggestion == 'filename':
        return filename
    elif suggestion == 'both':
        return os.path.join(download_dir(), filename)
    else:  # pragma: no cover
        raise ValueError("Invalid suggestion value {}!".format(suggestion))


def create_full_filename(basename, filename):
    """Create a full filename based on the given basename and filename.

    Args:
        basename: The basename to use if filename is a directory.
        filename: The path to a folder or file where you want to save.

    Return:
        The full absolute path, or None if filename creation was not possible.
    """
    # Remove chars which can't be encoded in the filename encoding.
    # See https://github.com/qutebrowser/qutebrowser/issues/427
    encoding = sys.getfilesystemencoding()
    filename = utils.force_encoding(filename, encoding)
    basename = utils.force_encoding(basename, encoding)
    if os.path.isabs(filename) and os.path.isdir(filename):
        # We got an absolute directory from the user, so we save it under
        # the default filename in that directory.
        return os.path.join(filename, basename)
    elif os.path.isabs(filename):
        # We got an absolute filename from the user, so we save it under
        # that filename.
        return filename
    return None


def get_filename_question(*, suggested_filename, url, parent=None):
    """Get a Question object for a download-path.

    Args:
        suggested_filename: The "default"-name that is pre-entered as path.
        url: The URL the download originated from.
        parent: The parent of the question (a QObject).
    """
    encoding = sys.getfilesystemencoding()
    suggested_filename = utils.force_encoding(suggested_filename, encoding)

    q = usertypes.Question(parent)
    q.title = "Save file to:"
    q.text = "Please enter a location for <b>{}</b>".format(
        html.escape(url.toDisplayString()))
    q.mode = usertypes.PromptMode.download
    q.completed.connect(q.deleteLater)
    q.default = _path_suggestion(suggested_filename)
    return q


def transform_path(path):
    r"""Do platform-specific transformations, like changing E: to E:\.

    Returns None if the path is invalid on the current platform.
    """
    if sys.platform != "win32":
        return path
    path = utils.expand_windows_drive(path)
    # Drive dependent working directories are not supported, e.g.
    # E:filename is invalid
    if re.match(r'[A-Z]:[^\\]', path, re.IGNORECASE):
        return None
    # Paths like COM1, ...
    # See https://github.com/qutebrowser/qutebrowser/issues/82
    if pathlib.Path(path).is_reserved():
        return None
    return path


class NoFilenameError(Exception):

    """Raised when we can't find out a filename in DownloadTarget."""


# Where a download should be saved
class _DownloadTarget:

    """Abstract base class for different download targets."""

    def __init__(self):
        raise NotImplementedError

    def suggested_filename(self):
        """Get the suggested filename for this download target."""
        raise NotImplementedError


class FileDownloadTarget(_DownloadTarget):

    """Save the download to the given file.

    Attributes:
        filename: Filename where the download should be saved.
    """

    def __init__(self, filename):
        # pylint: disable=super-init-not-called
        self.filename = filename

    def suggested_filename(self):
        return os.path.basename(self.filename)

    def __str__(self):
        return self.filename


class FileObjDownloadTarget(_DownloadTarget):

    """Save the download to the given file-like object.

    Attributes:
        fileobj: File-like object where the download should be written to.
    """

    def __init__(self, fileobj):
        # pylint: disable=super-init-not-called
        self.fileobj = fileobj

    def suggested_filename(self):
        try:
            return self.fileobj.name
        except AttributeError:
            raise NoFilenameError

    def __str__(self):
        try:
            return 'file object at {}'.format(self.fileobj.name)
        except AttributeError:
            return 'anonymous file object'


class OpenFileDownloadTarget(_DownloadTarget):

    """Save the download in a temp dir and directly open it.

    Attributes:
        cmdline: The command to use as string. A `{}` is expanded to the
                 filename. None means to use the system's default application.
                 If no `{}` is found, the filename is appended to the cmdline.
    """

    def __init__(self, cmdline=None):
        # pylint: disable=super-init-not-called
        self.cmdline = cmdline

    def suggested_filename(self):
        raise NoFilenameError

    def __str__(self):
        return 'temporary file'


class DownloadItemStats(QObject):

    """Statistics (bytes done, total bytes, time, etc.) about a download.

    Class attributes:
        SPEED_AVG_WINDOW: How many seconds of speed data to average to
                          estimate the remaining time.

    Attributes:
        done: How many bytes there are already downloaded.
        total: The total count of bytes.  None if the total is unknown.
        speed: The current download speed, in bytes per second.
        _speed_avg: A rolling average of speeds.
        _last_done: The count of bytes which where downloaded when calculating
                    the speed the last time.
    """

    SPEED_AVG_WINDOW = 30

    def __init__(self, parent=None):
        super().__init__(parent)
        self.total = None
        self.done = 0
        self.speed = 0
        self._last_done = 0
        samples = int(self.SPEED_AVG_WINDOW * (1000 / _REFRESH_INTERVAL))
        self._speed_avg = collections.deque(maxlen=samples)

    def update_speed(self):
        """Recalculate the current download speed.

        The caller needs to guarantee this is called all _REFRESH_INTERVAL ms.
        """
        if self.done is None:
            # this can happen for very fast downloads, e.g. when actually
            # opening a file
            return
        delta = self.done - self._last_done
        self.speed = delta * 1000 / _REFRESH_INTERVAL
        self._speed_avg.append(self.speed)
        self._last_done = self.done

    def finish(self):
        """Set the download stats as finished."""
        self.done = self.total

    def percentage(self):
        """The current download percentage, or None if unknown."""
        if self.done == self.total:
            return 100
        elif self.total == 0 or self.total is None:
            return None
        else:
            return 100 * self.done / self.total

    def remaining_time(self):
        """The remaining download time in seconds, or None."""
        if self.total is None or not self._speed_avg:
            # No average yet or we don't know the total size.
            return None
        remaining_bytes = self.total - self.done
        avg = sum(self._speed_avg) / len(self._speed_avg)
        if avg == 0:
            # Download stalled
            return None
        else:
            return remaining_bytes / avg

    @pyqtSlot('qint64', 'qint64')
    def on_download_progress(self, bytes_done, bytes_total):
        """Update local variables when the download progress changed.

        Args:
            bytes_done: How many bytes are downloaded.
            bytes_total: How many bytes there are to download in total.
        """
        if bytes_total in [0, -1]:  # QtWebEngine, QtWebKit
            bytes_total = None
        self.done = bytes_done
        self.total = bytes_total


class AbstractDownloadItem(QObject):

    """Shared QtNetwork/QtWebEngine part of a download item.

    Attributes:
        done: Whether the download is finished.
        stats: A DownloadItemStats object.
        index: The index of the download in the view.
        successful: Whether the download has completed successfully.
        error_msg: The current error message, or None
        fileobj: The file object to download the file to.
        raw_headers: The headers sent by the server.
        _filename: The filename of the download.
        _dead: Whether the Download has _die()'d.

    Signals:
        data_changed: The downloads metadata changed.
        finished: The download was finished.
        cancelled: The download was cancelled.
        error: An error with the download occurred.
               arg: The error message as string.
        remove_requested: Emitted when the removal of this download was
                          requested.
    """

    data_changed = pyqtSignal()
    finished = pyqtSignal()
    error = pyqtSignal(str)
    cancelled = pyqtSignal()
    remove_requested = pyqtSignal()

    def __init__(self, parent=None):
        super().__init__(parent)
        self.done = False
        self.stats = DownloadItemStats(self)
        self.index = 0
        self.error_msg = None
        self.basename = '???'
        self.successful = False

        self.fileobj = UnsupportedAttribute()
        self.raw_headers = UnsupportedAttribute()

        self._filename = None
        self._dead = False

    def __repr__(self):
        return utils.get_repr(self, basename=self.basename)

    def __str__(self):
        """Get the download as a string.

        Example: foo.pdf [699.2kB/s|0.34|16%|4.253/25.124]
        """
        speed = utils.format_size(self.stats.speed, suffix='B/s')
        down = utils.format_size(self.stats.done, suffix='B')
        perc = self.stats.percentage()
        remaining = self.stats.remaining_time()
        if self.error_msg is None:
            errmsg = ""
        else:
            errmsg = " - {}".format(self.error_msg)

        if all(e is None for e in [perc, remaining, self.stats.total]):
            return ('{index}: {name} [{speed:>10}|{down}]{errmsg}'.format(
                index=self.index, name=self.basename, speed=speed,
                down=down, errmsg=errmsg))

        perc = round(perc)
        if remaining is None:
            remaining = '?'
        else:
            remaining = utils.format_seconds(remaining)
        total = utils.format_size(self.stats.total, suffix='B')
        if self.done:
            return ('{index}: {name} [{perc:>2}%|{total}]{errmsg}'.format(
                index=self.index, name=self.basename, perc=perc,
                total=total, errmsg=errmsg))
        else:
            return ('{index}: {name} [{speed:>10}|{remaining:>5}|{perc:>2}%|'
                    '{down}/{total}]{errmsg}'.format(
                        index=self.index, name=self.basename, speed=speed,
                        remaining=remaining, perc=perc, down=down,
                        total=total, errmsg=errmsg))

    def _do_die(self):
        """Do cleanup steps after a download has died."""
        raise NotImplementedError

    def _die(self, msg):
        """Abort the download and emit an error."""
        assert not self.successful
        # Prevent actions if calling _die() twice.
        #
        # For QtWebKit, this might happen if the error handler correctly
        # connects, and the error occurs in _init_reply between
        # reply.error.connect and the reply.error() check. In this case, the
        # connected error handlers will be called twice, once via the direct
        # error.emit() and once here in _die(). The stacks look like this then:
        #
        #   <networkmanager error.emit> -> on_reply_error -> _die ->
        #   self.error.emit()
        #
        # and
        #
        #   [_init_reply -> <single shot timer> ->] <lambda in _init_reply> ->
        #   self.error.emit()
        #
        # which may lead to duplicate error messages (and failing tests)
        if self._dead:
            return
        self._dead = True
        self._do_die()
        self.error_msg = msg
        self.stats.finish()
        self.error.emit(msg)
        self.done = True
        self.data_changed.emit()

    def get_status_color(self, position):
        """Choose an appropriate color for presenting the download's status.

        Args:
            position: The color type requested, can be 'fg' or 'bg'.
        """
        # pylint: disable=bad-config-call
        # WORKAROUND for https://bitbucket.org/logilab/astroid/issue/104/
        assert position in ["fg", "bg"]
        start = config.get('colors', 'downloads.{}.start'.format(position))
        stop = config.get('colors', 'downloads.{}.stop'.format(position))
        system = config.get('colors', 'downloads.{}.system'.format(position))
        error = config.get('colors', 'downloads.{}.error'.format(position))
        if self.error_msg is not None:
            assert not self.successful
            return error
        elif self.stats.percentage() is None:
            return start
        else:
            return utils.interpolate_color(start, stop,
                                           self.stats.percentage(), system)

    def _do_cancel(self):
        """Actual cancel implementation."""
        raise NotImplementedError

    @pyqtSlot()
    def cancel(self, *, remove_data=True):
        """Cancel the download.

        Args:
            remove_data: Whether to remove the downloaded data.
        """
        self._do_cancel()
        log.downloads.debug("cancelled")
        if remove_data:
            self.delete()
        self.done = True
        self.finished.emit()
        self.data_changed.emit()

    @pyqtSlot()
    def remove(self):
        """Remove the download from the model."""
        self.remove_requested.emit()

    def delete(self):
        """Delete the downloaded file."""
        try:
            if self._filename is not None and os.path.exists(self._filename):
                os.remove(self._filename)
                log.downloads.debug("Deleted {}".format(self._filename))
            else:
                log.downloads.debug("Not deleting {}".format(self._filename))
        except OSError:
            log.downloads.exception("Failed to remove partial file")

    @pyqtSlot()
    def retry(self):
        """Retry a failed download."""
        raise NotImplementedError

    @pyqtSlot()
    def try_retry(self):
        """Try to retry a download and show an error if it's unsupported."""
        try:
            self.retry()
        except UnsupportedOperationError as e:
            message.error(str(e))

    def _get_open_filename(self):
        """Get the filename to open a download.

        Returns None if no suitable filename was found.
        """
        raise NotImplementedError

    @pyqtSlot()
    def open_file(self, cmdline=None):
        """Open the downloaded file.

        Args:
            cmdline: The command to use as string. A `{}` is expanded to the
                     filename. None means to use the system's default
                     application or `default-open-dispatcher` if set. If no
                     `{}` is found, the filename is appended to the cmdline.
        """
        assert self.successful
        filename = self._get_open_filename()
        if filename is None:  # pragma: no cover
            log.downloads.error("No filename to open the download!")
            return
        # By using a singleshot timer, we ensure that we return fast. This
        # is important on systems where process creation takes long, as
        # otherwise the prompt might hang around and cause bugs
        # (see issue #2296)
        QTimer.singleShot(0, lambda: utils.open_file(filename, cmdline))

    def _ensure_can_set_filename(self, filename):
        """Make sure we can still set a filename."""
        raise NotImplementedError

    def _after_set_filename(self):
        """Finish initialization based on self._filename."""
        raise NotImplementedError

    def _ask_confirm_question(self, title, msg):
        """Ask a confirmation question for the download."""
        raise NotImplementedError

    def _set_fileobj(self, fileobj, *, autoclose=True):
        """Set a file object to save the download to.

        Not supported by QtWebEngine.

        Args:
            fileobj: The file object to download to.
            autoclose: Close the file object automatically when it's done.
        """
        raise NotImplementedError

    def _set_tempfile(self, fileobj):
        """Set a temporary file when opening the download."""
        raise NotImplementedError

    def _set_filename(self, filename, *, force_overwrite=False,
                      remember_directory=True):
        """Set the filename to save the download to.

        Args:
            filename: The full filename to save the download to.
                      None: special value to stop the download.
            force_overwrite: Force overwriting existing files.
            remember_directory: If True, remember the directory for future
                                downloads.
        """
        global last_used_directory
        filename = os.path.expanduser(filename)
        self._ensure_can_set_filename(filename)

        self._filename = create_full_filename(self.basename, filename)
        if self._filename is None:
            # We only got a filename (without directory) or a relative path
            # from the user, so we append that to the default directory and
            # try again.
            self._filename = create_full_filename(
                self.basename, os.path.join(download_dir(), filename))

        # At this point, we have a misconfigured XDG_DOWNLOAD_DIR, as
        # download_dir() + filename is still no absolute path.
        # The config value is checked for "absoluteness", but
        # ~/.config/user-dirs.dirs may be misconfigured and a non-absolute path
        # may be set for XDG_DOWNLOAD_DIR
        if self._filename is None:
            message.error(
                "XDG_DOWNLOAD_DIR points to a relative path - please check"
                " your ~/.config/user-dirs.dirs. The download is saved in"
                " your home directory.",
            )
            # fall back to $HOME as download_dir
            self._filename = create_full_filename(self.basename,
                                                  os.path.expanduser('~'))

        self.basename = os.path.basename(self._filename)
        if remember_directory:
            last_used_directory = os.path.dirname(self._filename)

        log.downloads.debug("Setting filename to {}".format(filename))
        if force_overwrite:
            self._after_set_filename()
        elif os.path.isfile(self._filename):
            # The file already exists, so ask the user if it should be
            # overwritten.
            txt = "<b>{}</b> already exists. Overwrite?".format(
                html.escape(self._filename))
            self._ask_confirm_question("Overwrite existing file?", txt)
        # FIFO, device node, etc. Make sure we want to do this
        elif (os.path.exists(self._filename) and
              not os.path.isdir(self._filename)):
            txt = ("<b>{}</b> already exists and is a special file. Write to "
                   "it anyways?".format(html.escape(self._filename)))
            self._ask_confirm_question("Overwrite special file?", txt)
        else:
            self._after_set_filename()

    def _open_if_successful(self, cmdline):
        """Open the downloaded file, but only if it was successful.

        Args:
            cmdline: Passed to DownloadItem.open_file().
        """
        if not self.successful:
            log.downloads.debug("{} finished but not successful, not opening!"
                                .format(self))
            return
        self.open_file(cmdline)

    def set_target(self, target):
        """Set the target for a given download.

        Args:
            target: The DownloadTarget for this download.
        """
        if isinstance(target, FileObjDownloadTarget):
            self._set_fileobj(target.fileobj, autoclose=False)
        elif isinstance(target, FileDownloadTarget):
            self._set_filename(target.filename)
        elif isinstance(target, OpenFileDownloadTarget):
            try:
                fobj = temp_download_manager.get_tmpfile(self.basename)
            except OSError as exc:
                msg = "Download error: {}".format(exc)
                message.error(msg)
                self.cancel()
                return
            self.finished.connect(
                functools.partial(self._open_if_successful, target.cmdline))
            self._set_tempfile(fobj)
        else:  # pragma: no cover
            raise ValueError("Unsupported download target: {}".format(target))


class AbstractDownloadManager(QObject):

    """Backend-independent download manager code.

    Attributes:
        downloads: A list of active DownloadItems.
        _networkmanager: A NetworkManager for generic downloads.

    Signals:
        begin_remove_row: Emitted before downloads are removed.
        end_remove_row: Emitted after downloads are removed.
        begin_insert_row: Emitted before downloads are inserted.
        end_insert_row: Emitted after downloads are inserted.
        data_changed: Emitted when the data of the model changed.
                      The argument is the index of the changed download
    """

    begin_remove_row = pyqtSignal(int)
    end_remove_row = pyqtSignal()
    begin_insert_row = pyqtSignal(int)
    end_insert_row = pyqtSignal()
    data_changed = pyqtSignal(int)

    def __init__(self, parent=None):
        super().__init__(parent)
        self.downloads = []
        self._update_timer = usertypes.Timer(self, 'download-update')
        self._update_timer.timeout.connect(self._update_gui)
        self._update_timer.setInterval(_REFRESH_INTERVAL)

    def __repr__(self):
        return utils.get_repr(self, downloads=len(self.downloads))

    @pyqtSlot()
    def _update_gui(self):
        """Periodical GUI update of all items."""
        assert self.downloads
        for dl in self.downloads:
            dl.stats.update_speed()
        self.data_changed.emit(-1)

    def _init_item(self, download, auto_remove, suggested_filename):
        """Initialize a newly created DownloadItem."""
        download.cancelled.connect(download.remove)
        download.remove_requested.connect(functools.partial(
            self._remove_item, download))

        delay = config.get('ui', 'remove-finished-downloads')
        if delay > -1:
            download.finished.connect(
                lambda: QTimer.singleShot(delay, download.remove))
        elif auto_remove:
            download.finished.connect(download.remove)

        download.data_changed.connect(
            functools.partial(self._on_data_changed, download))
        download.error.connect(self._on_error)
        download.basename = suggested_filename
        idx = len(self.downloads)
        download.index = idx + 1  # "Human readable" index
        self.begin_insert_row.emit(idx)
        self.downloads.append(download)
        self.end_insert_row.emit()

        if not self._update_timer.isActive():
            self._update_timer.start()

    @pyqtSlot(AbstractDownloadItem)
    def _on_data_changed(self, download):
        """Emit data_changed signal when download data changed."""
        try:
            idx = self.downloads.index(download)
        except ValueError:
            # download has been deleted in the meantime
            return
        self.data_changed.emit(idx)

    @pyqtSlot(str)
    def _on_error(self, msg):
        """Display error message on download errors."""
        message.error("Download error: {}".format(msg))

    @pyqtSlot(AbstractDownloadItem)
    def _remove_item(self, download):
        """Remove a given download."""
        if sip.isdeleted(self):
            # https://github.com/qutebrowser/qutebrowser/issues/1242
            return
        try:
            idx = self.downloads.index(download)
        except ValueError:
            # already removed
            return
        self.begin_remove_row.emit(idx)
        del self.downloads[idx]
        self.end_remove_row.emit()
        download.deleteLater()
        self._update_indexes()
        if not self.downloads:
            self._update_timer.stop()
        log.downloads.debug("Removed download {}".format(download))

    def _update_indexes(self):
        """Update indexes of all DownloadItems."""
        for i, d in enumerate(self.downloads, 1):
            d.index = i
        self.data_changed.emit(-1)

    def _init_filename_question(self, question, download):
        """Set up an existing filename question with a download."""
        question.answered.connect(download.set_target)
        question.cancelled.connect(download.cancel)
        download.cancelled.connect(question.abort)
        download.error.connect(question.abort)


class DownloadModel(QAbstractListModel):

    """A list model showing downloads."""

    def __init__(self, qtnetwork_manager, webengine_manager=None, parent=None):
        super().__init__(parent)
        self._qtnetwork_manager = qtnetwork_manager
        self._webengine_manager = webengine_manager

        qtnetwork_manager.data_changed.connect(
            functools.partial(self._on_data_changed, webengine=False))
        qtnetwork_manager.begin_insert_row.connect(
            functools.partial(self._on_begin_insert_row, webengine=False))
        qtnetwork_manager.begin_remove_row.connect(
            functools.partial(self._on_begin_remove_row, webengine=False))
        qtnetwork_manager.end_insert_row.connect(self.endInsertRows)
        qtnetwork_manager.end_remove_row.connect(self.endRemoveRows)

        if webengine_manager is not None:
            webengine_manager.data_changed.connect(
                functools.partial(self._on_data_changed, webengine=True))
            webengine_manager.begin_insert_row.connect(
                functools.partial(self._on_begin_insert_row, webengine=True))
            webengine_manager.begin_remove_row.connect(
                functools.partial(self._on_begin_remove_row, webengine=True))
            webengine_manager.end_insert_row.connect(self.endInsertRows)
            webengine_manager.end_remove_row.connect(self.endRemoveRows)

    def _all_downloads(self):
        """Combine downloads from both downloaders."""
        if self._webengine_manager is None:
            return self._qtnetwork_manager.downloads[:]
        else:
            return (self._qtnetwork_manager.downloads +
                    self._webengine_manager.downloads)

    def __len__(self):
        return len(self._all_downloads())

    def __iter__(self):
        return iter(self._all_downloads())

    def __getitem__(self, idx):
        return self._all_downloads()[idx]

    def _on_begin_insert_row(self, idx, webengine=False):
        log.downloads.debug("_on_begin_insert_row with idx {}, "
                            "webengine {}".format(idx, webengine))
        if idx == -1:
            self.beginInsertRows(QModelIndex(), 0, -1)
            return

        assert idx >= 0, idx
        if webengine:
            idx += len(self._qtnetwork_manager.downloads)
        self.beginInsertRows(QModelIndex(), idx, idx)

    def _on_begin_remove_row(self, idx, webengine=False):
        log.downloads.debug("_on_begin_remove_row with idx {}, "
                            "webengine {}".format(idx, webengine))
        if idx == -1:
            self.beginRemoveRows(QModelIndex(), 0, -1)
            return

        assert idx >= 0, idx
        if webengine:
            idx += len(self._qtnetwork_manager.downloads)
        self.beginRemoveRows(QModelIndex(), idx, idx)

    def _on_data_changed(self, idx, *, webengine):
        """Called when a downloader's data changed.

        Args:
            start: The first changed index as int.
            end: The last changed index as int, or -1 for all indices.
            webengine: If given, the QtNetwork download length is added to the
                      index.
        """
        if idx == -1:
            start_index = self.index(0, 0)
            end_index = self.last_index()
        else:
            if webengine:
                idx += len(self._qtnetwork_manager.downloads)
            start_index = self.index(idx, 0)
            end_index = self.index(idx, 0)
            qtutils.ensure_valid(start_index)
            qtutils.ensure_valid(end_index)
        self.dataChanged.emit(start_index, end_index)

<<<<<<< HEAD
    def _raise_error_download(self, successfuls, notsuccessfuls, dones, notdones,
                             nonexistents):
        """Raise exception for each category of downloads. if a category should
        not have any exceptions raised for, then pass an empty list for the
        category.

        Args:
            successfuls     : The indexes of the successful downloads
            notsuccessfuls  : The indexes of the downloads that are not
                              successful
            dones           : The indexes of the downloads that are done
            notdones        : The indexes of the downloads that are not
                              done 
            nonexistents    : The indexes of the nonexistent downloads
        """

        msg_error = ''

        if len(successfuls):
            if msg_error != '':
                msg_error += ' '
            msg_error += "{} are successful!".format(
                            utils.parse_list_into_numsettxt(
                                [i[0] for i in successfuls]
                            )
                         )

        if len(notsuccessfuls):
            if msg_error != '':
                msg_error += ' '
            msg_error += "{} are not successful!".format(
                            utils.parse_list_into_numsettxt(
                                [i[0] for i in notsuccessfuls]
                            )
                         )

        if len(dones):
            if msg_error != '':
                msg_error += ' '
            msg_error += "{} are done!".format(
                            utils.parse_list_into_numsettxt(
                                [i[0] for i in dones]
                            )
                         )

        if len(notdones):
            if msg_error != '':
                msg_error += ' '
            msg_error += "{} are not done!".format(
                            utils.parse_list_into_numsettxt(
                                [i[0] for i in notdones]
                            )
                         )

        if len(nonexistents):
            if msg_error != '':
                msg_error += ' '
            msg_error += "{} are nonexistent!".format(
                            utils.parse_list_into_numsettxt(nonexistents)
                         )


        if msg_error != '':
            raise cmdexc.CommandError("Downloads {}".format(msg_error))

    def _download_select(self, count, indexset):
        """Select download objects that match the selection criterion, and then
        classify them as completed, incomplete, and nonexistent downloads.

        Args:
            count: Single index item to pick (for compatibility).
            indexset: Specify the set of download indexes to delete. E.g.
                '2,5,6-last,3', where 'last' is special keyword that denotes
                that latest download index. If you specify numbers smaller than
                1, or greater than 'last', then those numbers will be silently
                ignored.
        """

        indexset_p = []

        # parse set of indexes to delete (parsed based on count, or the
        # indexset)
        if indexset == None:
            indexset_p.append(count)
        else:
            try:
                for i in utils.parse_numsettxt_into_list(indexset, len(self)):
                    indexset_p.append(i)
            except ValueError:
                raise cmdexc.CommandError(
                        "Invalid index set '{}'!".format(indexset)
                      )

        # get list of downloaded items to delete
        successfuls = []
        notsuccessfuls = []
        dones = []
        notdones = []
        nonexistents = []
        for i in indexset_p:
            j = i - 1   # humans usually count from 1, but python usually counts
                        # from 0. let's make python's life easier, cause
                        # happier python also means happier programmer. let's
                        # face it, a developer, unlike a pure end-user, needs
                        # to make both happy. so this is the point where we
                        # (devs) try to work to make sure everyone is happy
                        # (pure end user, and python) by making this
                        # translation of how indexes are defined.
                        #
                        # however, to be honest, i think humans, including pure
                        # end-users, should count from zero *shrug*. maybe one
                        # day we should expect that pure end-users also count
                        # from 0?
            try:
                download = self[j]
                if download.successful:
                    successfuls.append([i, download])
                else:
                    notsuccessfuls.append([i, download])
                if download.done:
                    dones.append([i, download])
                else:
                    notdones.append([i, download])
            except IndexError:
                nonexistents.append(i)
        
        return (successfuls, notsuccessfuls, dones, notdones, nonexistents)
=======
    def _select_downloads(self, count, all_, indexset, criterion):
        """Return selected downloads specified by indexset that satisfy the
        criterion.

        Args:
            count: count of download to get the actions applied against.
            all_: whether all downloads should get the actions applied against.
            indexset: Specify the set of download indexes to delete. E.g.
                '2,5,6-last,3', where 'last' is special keyword that denotes
                that latest download index. If you specify numbers smaller than
                1, or greater than 'last', then those numbers will be silently
                ignored.
            criterion: A function that returns True only when satisfied.
        """
        # support --all/-a
        if all_ == True:
            indexset = '1-last'
            message.warning(
                "'--all/-a' will be deprecated. Kindly use '0-last' instead."
            )

        # support count
        if indexset is None:
            if count == 0:
                count = len(self)
            indexset = str(count)

        # parse the indexset into numbers set
        try:
            indexset_p = utils.parse_numsettxt_into_list(indexset, len(self))
        except ValueError:
            raise cmdexc.CommandError(
                    "Invalid index set '{}'!".format(indexset)
                  )

        # identify downloads that match the criterion, as well as those that
        # don't exist
        matchs = []
        nomatchs = []
        noexists = []
        for i in indexset_p:
            j = i - 1
            try:
                d = self[j]
                if criterion(d):
                    matchs.append(d)
                else:
                    nomatchs.append(i)
            except IndexError:
                noexists.append(i)

        # tell the user about nonexistent downloads
        if len(noexists):
            message.error("Download{} {} {} exist!".format(
                "s" if len(noexists) > 1 else "",
                utils.parse_list_into_numsettxt(noexists),
                "don't" if len(noexists) > 1 else "doesn't"
            ))

        return (matchs, nomatchs)
>>>>>>> d62d208b

    @cmdutils.register(instance='download-model', scope='window')
    @cmdutils.argument('count', count=True)
    def download_cancel(self, indexset=None, all_=False, count=0):
        """Cancel the last/[count]th download.

        Args:
            indexset: Specify the set of download indexes to delete. E.g.
                      '2,5,6-last,3', where 'last' is special keyword that
                      denotes that latest download index. If you specify
                      numbers smaller than 1, or greater than 'last', then
                      those numbers will be silently ignored.
            all_: Cancels all downloads. This is a shortcut to using the list
                  specification '1-last'.
            count: The index of the download to cancel.
        """

<<<<<<< HEAD
        # support for --all,-a
        if all_ == True:
            indexset = '1-last'

        # get categorized lists of downloads that match the selected criteria
        # (count and indexset)
        (
            successfuls,
            notsuccessfuls,
            dones,
            notdones,
            nonexistents
        ) = self._download_select(count, indexset)

        # cancel all that's cancelable
        for (i,d) in notdones:
            download.cancel()
=======
        # find matched downloads
        matchs, nomatchs = self._select_downloads(
                                 count,
                                 all_,
                                 indexset,
                                 lambda d: not d.done
                           )

        # cancel them
        for d in matchs:
            d.cancel()

        # show errors if needed
        if len(nomatchs):
            message.error("Download{} {} {} already done!".format(
                "s" if len(nomatchs) > 1 else "",
                utils.parse_list_into_numsettxt(nomatchs),
                "are" if len(nomatchs) > 1 else "is"
            ))
>>>>>>> d62d208b

        # tell the user about what wasn't cancelable
        self._raise_error_download([], [], dones, [], nonexistents)

    @cmdutils.register(instance='download-model', scope='window')
    @cmdutils.argument('count', count=True)
<<<<<<< HEAD
    def download_delete(self, indexset=None, all_=False, count=0):
=======
    def download_delete(self, indexset=None, count=0):
>>>>>>> d62d208b
        """Delete the last/[count]th download from disk.

        Args:
            indexset: Specify the set of download indexes to delete. E.g.
                      '2,5,6-last,3', where 'last' is special keyword that
                      denotes that latest download index. If you specify
                      numbers smaller than 1, or greater than 'last', then
                      those numbers will be silently ignored.
<<<<<<< HEAD
            all_: Cancels all downloads. This is a shortcut to using the list
                  specification '1-last'.
            count: The index of the download to delete.
        """

        # support for --all,-a
        if all_ == True:
            indexset = '1-last'

        # get categorized lists of downloads that match the selected criteria
        # (count and indexset)
        (
            successfuls,
            notsuccessfuls,
            dones,
            notdones,
            nonexistents
        ) = self._download_select(count, indexset)

        # delete all that are deletable (completed downloads)
        for (i,d) in successfuls:
            d.delete()
            d.remove()
            log.downloads.debug("deleted download {}".format(i))

        # raise an exception to tell the user about downloads that were
        # undeletable. namely, those that were incomplelte or nonexistent.
        self._raise_error_download([], notsuccessfuls, [], [], nonexistents)

    @cmdutils.register(instance='download-model', scope='window', maxsplit=0)
    @cmdutils.argument('count', count=True)
    def download_open(self, indexset=None, all_=False, cmdline: str=None, count=0):
=======
            count: The index of the download to delete.
        """

        # find matched downloads
        matchs, nomatchs = self._select_downloads(
                                 count,
                                 False,
                                 indexset,
                                 lambda d: d.successful
                           )

        # delete them
        for d in matchs:
            d.delete()
            d.remove()
            log.downloads.debug("Deleted download {}".format(d))

        # show errors if needed
        if len(nomatchs):
            message.error("Download{} {} {} not successful yet!".format(
                "s" if len(nomatchs) > 1 else "",
                utils.parse_list_into_numsettxt(nomatchs),
                "are" if len(nomatchs) > 1 else "is"
            ))

    @cmdutils.register(instance='download-model', scope='window', maxsplit=0)
    @cmdutils.argument('count', count=True)
    def download_open(self, indexset=None, cmdline: str=None, count=0):
>>>>>>> d62d208b
        """Open the last/[count]th download.

        If no specific command is given, this will use the system's default
        application to open the file.

        Args:
            indexset: Specify the set of download indexes to delete. E.g.
                      '2,5,6-last,3', where 'last' is special keyword that
                      denotes that latest download index. If you specify
                      numbers smaller than 1, or greater than 'last', then
                      those numbers will be silently ignored.
<<<<<<< HEAD
            all_: Cancels all downloads. This is a shortcut to using the list
                  specification '1-last'.
=======
>>>>>>> d62d208b
            cmdline: The command which should be used to open the file. A `{}`
                     is expanded to the temporary file name. If no `{}` is
                     present, the filename is automatically appended to the
                     cmdline.
            count: The index of the download to open.
        """

<<<<<<< HEAD
        # support for --all,-a
        if all_ == True:
            indexset = '1-last'

        # get categorized lists of downloads that match the selected criteria
        # (count and indexset)
        (
            successfuls,
            notsuccessfuls,
            dones,
            notdones,
            nonexistents
        ) = self._download_select(count, indexset)

        # open all that are openable (completed downloads)
        for (i,d) in successfuls:
            d.open_file(cmdline)

        # raise an exception to tell the user about downloads that were
        # unopenable. namely, those that were incomplelte or nonexistent.
        self._raise_error_download([], notsuccessfuls, [], [], nonexistents)

    @cmdutils.register(instance='download-model', scope='window')
    @cmdutils.argument('count', count=True)
    def download_retry(self, indexset=None, all_=False, count=0):
=======
        # find matched downloads
        matchs, nomatchs = self._select_downloads(
                                 count,
                                 False,
                                 indexset,
                                 lambda d: d.successful
                           )

        # open them
        for d in matchs:
            d.open_file(cmdline)

        # show errors if needed
        if len(nomatchs):
            message.error("Download{} {} {} not successful yet!".format(
                "s" if len(nomatchs) > 1 else "",
                utils.parse_list_into_numsettxt(nomatchs),
                "are" if len(nomatchs) > 1 else "is"
            ))

    @cmdutils.register(instance='download-model', scope='window')
    @cmdutils.argument('count', count=True)
    def download_retry(self, indexset=None, count=0):
>>>>>>> d62d208b
        """Retry the first failed/[count]th download.

        Args:
            indexset: Specify the set of download indexes to delete. E.g.
                      '2,5,6-last,3', where 'last' is special keyword that
                      denotes that latest download index. If you specify
                      numbers smaller than 1, or greater than 'last', then
                      those numbers will be silently ignored.
<<<<<<< HEAD
            all_: Cancels all downloads. This is a shortcut to using the list
                  specification '1-last'.
            count: The index of the download to retry.
        """

        # support for --all,-a
        if all_ == True:
            indexset = '1-last'

        # get categorized lists of downloads that match the selected criteria
        # (count and indexset)
        (
            successfuls,
            notsuccessfuls,
            dones,
            notdones,
            nonexistents
        ) = self._download_select(count, indexset)

        # retry all that are retryable (i.e. those that are, simultaneously,
        # done and notsuccessful)
        for (i,d) in [dt for dt in dones if dt in notsuccessfuls]:
            d.try_retry()

        # raise an exception to tell the user about downloads that were
        # not retryable. namely, those that were successful or nonexistent.
        self._raise_error_download(successfuls, [], [], notdones, nonexistents)
=======
            count: The index of the download to retry.
        """

        # find matched downloads
        matchs, nomatchs = self._select_downloads(
                                 count,
                                 False,
                                 indexset,
                                 lambda d: d.done and not d.successful
                           )

        # retry them
        for d in matchs:
            d.try_retry()

        # show errors if needed
        if len(nomatchs):
            message.error("Download{} {} {} fine!".format(
                "s" if len(nomatchs) > 1 else "",
                utils.parse_list_into_numsettxt(nomatchs),
                "are" if len(nomatchs) > 1 else "is"
            ))
>>>>>>> d62d208b

    def can_clear(self):
        """Check if there are finished downloads to clear."""
        return any(download.done for download in self)

    @cmdutils.register(instance='download-model', scope='window')
    def download_clear(self):
        """Remove all finished downloads from the list."""
        for download in self:
            if download.done:
                download.remove()

    @cmdutils.register(instance='download-model', scope='window')
    @cmdutils.argument('count', count=True)
    def download_remove(self, indexset=None, all_=False, count=0):
        """Remove the last/[count]th download from the list.

        Args:
            indexset: Specify the set of download indexes to delete. E.g.
                      '2,5,6-last,3', where 'last' is special keyword that
                      denotes that latest download index. If you specify
                      numbers smaller than 1, or greater than 'last', then
                      those numbers will be silently ignored.
            all_: Cancels all downloads. This is a shortcut to using the list
                  specification '1-last'.
            count: The index of the download to remove.
        """

<<<<<<< HEAD
        # support for --all,-a
        if all_ == True:
            indexset = '1-last'

        # get categorized lists of downloads that match the selected criteria
        # (count and indexset)
        (
            successfuls,
            notsuccessfuls,
            dones,
            notdones,
            nonexistents
        ) = self._download_select(count, indexset)

        # remove what's removable
        for (i,d) in dones:
            d.remove()

        # raise an exception to tell the user about downloads that were
        # not removable. namely, those that were not done or nonexistent.
        self._raise_error_download([], [], [], notdones, nonexistents)
=======
        # find matche downloads 
        matchs, nomatchs = self._select_downloads(
                                 count,
                                 all_,
                                 indexset,
                                 lambda d: d.done
                           )

        # remove them
        for d in matchs:
            d.remove()

        # show errors if needed
        if len(nomatchs):
            message.error("Download{} {} {} in progress!".format(
                "s" if len(nomatchs) > 1 else "",
                utils.parse_list_into_numsettxt(nomatchs),
                "are" if len(nomatchs) > 1 else "is"
            ))
>>>>>>> d62d208b

    def running_downloads(self):
        """Return the amount of still running downloads.

        Return:
            The number of unfinished downloads.
        """
        return sum(1 for download in self if not download.done)

    def last_index(self):
        """Get the last index in the model.

        Return:
            A (possibly invalid) QModelIndex.
        """
        idx = self.index(self.rowCount() - 1)
        return idx

    def headerData(self, section, orientation, role=Qt.DisplayRole):
        """Simple constant header."""
        if (section == 0 and orientation == Qt.Horizontal and
                role == Qt.DisplayRole):
            return "Downloads"
        else:
            return ""

    def data(self, index, role):
        """Download data from DownloadManager."""
        if not index.isValid():
            return None

        if index.parent().isValid() or index.column() != 0:
            return None

        item = self[index.row()]
        if role == Qt.DisplayRole:
            data = str(item)
        elif role == Qt.ForegroundRole:
            data = item.get_status_color('fg')
        elif role == Qt.BackgroundRole:
            data = item.get_status_color('bg')
        elif role == ModelRole.item:
            data = item
        elif role == Qt.ToolTipRole:
            if item.error_msg is None:
                data = None
            else:
                return item.error_msg
        else:
            data = None
        return data

    def flags(self, index):
        """Override flags so items aren't selectable.

        The default would be Qt.ItemIsEnabled | Qt.ItemIsSelectable.
        """
        if not index.isValid():
            return Qt.ItemFlags()
        return Qt.ItemIsEnabled | Qt.ItemNeverHasChildren

    def rowCount(self, parent=QModelIndex()):
        """Get count of active downloads."""
        if parent.isValid():
            # We don't have children
            return 0
        return len(self)


class TempDownloadManager:

    """Manager to handle temporary download files.

    The downloads are downloaded to a temporary location and then openened with
    the system standard application. The temporary files are deleted when
    qutebrowser is shutdown.

    Attributes:
        files: A list of NamedTemporaryFiles of downloaded items.
    """

    def __init__(self):
        self.files = []
        self._tmpdir = None

    def cleanup(self):
        """Clean up any temporary files."""
        if self._tmpdir is not None:
            try:
                self._tmpdir.cleanup()
            except OSError:
                log.misc.exception("Failed to clean up temporary download "
                                   "directory")
            self._tmpdir = None

    def _get_tmpdir(self):
        """Return the temporary directory that is used for downloads.

        The directory is created lazily on first access.

        Return:
            The tempfile.TemporaryDirectory that is used.
        """
        if self._tmpdir is None:
            self._tmpdir = tempfile.TemporaryDirectory(
                prefix='qutebrowser-downloads-')
        return self._tmpdir

    def get_tmpfile(self, suggested_name):
        """Return a temporary file in the temporary downloads directory.

        The files are kept as long as qutebrowser is running and automatically
        cleaned up at program exit.

        Args:
            suggested_name: str of the "suggested"/original filename. Used as a
                            suffix, so any file extenions are preserved.

        Return:
            A tempfile.NamedTemporaryFile that should be used to save the file.
        """
        tmpdir = self._get_tmpdir()
        encoding = sys.getfilesystemencoding()
        suggested_name = utils.force_encoding(suggested_name, encoding)
        # Make sure that the filename is not too long
        suggested_name = utils.elide_filename(suggested_name, 50)
        fobj = tempfile.NamedTemporaryFile(dir=tmpdir.name, delete=False,
                                           suffix=suggested_name)
        self.files.append(fobj)
        return fobj


temp_download_manager = TempDownloadManager()<|MERGE_RESOLUTION|>--- conflicted
+++ resolved
@@ -894,135 +894,6 @@
             qtutils.ensure_valid(end_index)
         self.dataChanged.emit(start_index, end_index)
 
-<<<<<<< HEAD
-    def _raise_error_download(self, successfuls, notsuccessfuls, dones, notdones,
-                             nonexistents):
-        """Raise exception for each category of downloads. if a category should
-        not have any exceptions raised for, then pass an empty list for the
-        category.
-
-        Args:
-            successfuls     : The indexes of the successful downloads
-            notsuccessfuls  : The indexes of the downloads that are not
-                              successful
-            dones           : The indexes of the downloads that are done
-            notdones        : The indexes of the downloads that are not
-                              done 
-            nonexistents    : The indexes of the nonexistent downloads
-        """
-
-        msg_error = ''
-
-        if len(successfuls):
-            if msg_error != '':
-                msg_error += ' '
-            msg_error += "{} are successful!".format(
-                            utils.parse_list_into_numsettxt(
-                                [i[0] for i in successfuls]
-                            )
-                         )
-
-        if len(notsuccessfuls):
-            if msg_error != '':
-                msg_error += ' '
-            msg_error += "{} are not successful!".format(
-                            utils.parse_list_into_numsettxt(
-                                [i[0] for i in notsuccessfuls]
-                            )
-                         )
-
-        if len(dones):
-            if msg_error != '':
-                msg_error += ' '
-            msg_error += "{} are done!".format(
-                            utils.parse_list_into_numsettxt(
-                                [i[0] for i in dones]
-                            )
-                         )
-
-        if len(notdones):
-            if msg_error != '':
-                msg_error += ' '
-            msg_error += "{} are not done!".format(
-                            utils.parse_list_into_numsettxt(
-                                [i[0] for i in notdones]
-                            )
-                         )
-
-        if len(nonexistents):
-            if msg_error != '':
-                msg_error += ' '
-            msg_error += "{} are nonexistent!".format(
-                            utils.parse_list_into_numsettxt(nonexistents)
-                         )
-
-
-        if msg_error != '':
-            raise cmdexc.CommandError("Downloads {}".format(msg_error))
-
-    def _download_select(self, count, indexset):
-        """Select download objects that match the selection criterion, and then
-        classify them as completed, incomplete, and nonexistent downloads.
-
-        Args:
-            count: Single index item to pick (for compatibility).
-            indexset: Specify the set of download indexes to delete. E.g.
-                '2,5,6-last,3', where 'last' is special keyword that denotes
-                that latest download index. If you specify numbers smaller than
-                1, or greater than 'last', then those numbers will be silently
-                ignored.
-        """
-
-        indexset_p = []
-
-        # parse set of indexes to delete (parsed based on count, or the
-        # indexset)
-        if indexset == None:
-            indexset_p.append(count)
-        else:
-            try:
-                for i in utils.parse_numsettxt_into_list(indexset, len(self)):
-                    indexset_p.append(i)
-            except ValueError:
-                raise cmdexc.CommandError(
-                        "Invalid index set '{}'!".format(indexset)
-                      )
-
-        # get list of downloaded items to delete
-        successfuls = []
-        notsuccessfuls = []
-        dones = []
-        notdones = []
-        nonexistents = []
-        for i in indexset_p:
-            j = i - 1   # humans usually count from 1, but python usually counts
-                        # from 0. let's make python's life easier, cause
-                        # happier python also means happier programmer. let's
-                        # face it, a developer, unlike a pure end-user, needs
-                        # to make both happy. so this is the point where we
-                        # (devs) try to work to make sure everyone is happy
-                        # (pure end user, and python) by making this
-                        # translation of how indexes are defined.
-                        #
-                        # however, to be honest, i think humans, including pure
-                        # end-users, should count from zero *shrug*. maybe one
-                        # day we should expect that pure end-users also count
-                        # from 0?
-            try:
-                download = self[j]
-                if download.successful:
-                    successfuls.append([i, download])
-                else:
-                    notsuccessfuls.append([i, download])
-                if download.done:
-                    dones.append([i, download])
-                else:
-                    notdones.append([i, download])
-            except IndexError:
-                nonexistents.append(i)
-        
-        return (successfuls, notsuccessfuls, dones, notdones, nonexistents)
-=======
     def _select_downloads(self, count, all_, indexset, criterion):
         """Return selected downloads specified by indexset that satisfy the
         criterion.
@@ -1083,7 +954,6 @@
             ))
 
         return (matchs, nomatchs)
->>>>>>> d62d208b
 
     @cmdutils.register(instance='download-model', scope='window')
     @cmdutils.argument('count', count=True)
@@ -1101,25 +971,6 @@
             count: The index of the download to cancel.
         """
 
-<<<<<<< HEAD
-        # support for --all,-a
-        if all_ == True:
-            indexset = '1-last'
-
-        # get categorized lists of downloads that match the selected criteria
-        # (count and indexset)
-        (
-            successfuls,
-            notsuccessfuls,
-            dones,
-            notdones,
-            nonexistents
-        ) = self._download_select(count, indexset)
-
-        # cancel all that's cancelable
-        for (i,d) in notdones:
-            download.cancel()
-=======
         # find matched downloads
         matchs, nomatchs = self._select_downloads(
                                  count,
@@ -1139,18 +990,10 @@
                 utils.parse_list_into_numsettxt(nomatchs),
                 "are" if len(nomatchs) > 1 else "is"
             ))
->>>>>>> d62d208b
-
-        # tell the user about what wasn't cancelable
-        self._raise_error_download([], [], dones, [], nonexistents)
 
     @cmdutils.register(instance='download-model', scope='window')
     @cmdutils.argument('count', count=True)
-<<<<<<< HEAD
-    def download_delete(self, indexset=None, all_=False, count=0):
-=======
     def download_delete(self, indexset=None, count=0):
->>>>>>> d62d208b
         """Delete the last/[count]th download from disk.
 
         Args:
@@ -1159,40 +1002,6 @@
                       denotes that latest download index. If you specify
                       numbers smaller than 1, or greater than 'last', then
                       those numbers will be silently ignored.
-<<<<<<< HEAD
-            all_: Cancels all downloads. This is a shortcut to using the list
-                  specification '1-last'.
-            count: The index of the download to delete.
-        """
-
-        # support for --all,-a
-        if all_ == True:
-            indexset = '1-last'
-
-        # get categorized lists of downloads that match the selected criteria
-        # (count and indexset)
-        (
-            successfuls,
-            notsuccessfuls,
-            dones,
-            notdones,
-            nonexistents
-        ) = self._download_select(count, indexset)
-
-        # delete all that are deletable (completed downloads)
-        for (i,d) in successfuls:
-            d.delete()
-            d.remove()
-            log.downloads.debug("deleted download {}".format(i))
-
-        # raise an exception to tell the user about downloads that were
-        # undeletable. namely, those that were incomplelte or nonexistent.
-        self._raise_error_download([], notsuccessfuls, [], [], nonexistents)
-
-    @cmdutils.register(instance='download-model', scope='window', maxsplit=0)
-    @cmdutils.argument('count', count=True)
-    def download_open(self, indexset=None, all_=False, cmdline: str=None, count=0):
-=======
             count: The index of the download to delete.
         """
 
@@ -1221,7 +1030,6 @@
     @cmdutils.register(instance='download-model', scope='window', maxsplit=0)
     @cmdutils.argument('count', count=True)
     def download_open(self, indexset=None, cmdline: str=None, count=0):
->>>>>>> d62d208b
         """Open the last/[count]th download.
 
         If no specific command is given, this will use the system's default
@@ -1233,11 +1041,6 @@
                       denotes that latest download index. If you specify
                       numbers smaller than 1, or greater than 'last', then
                       those numbers will be silently ignored.
-<<<<<<< HEAD
-            all_: Cancels all downloads. This is a shortcut to using the list
-                  specification '1-last'.
-=======
->>>>>>> d62d208b
             cmdline: The command which should be used to open the file. A `{}`
                      is expanded to the temporary file name. If no `{}` is
                      present, the filename is automatically appended to the
@@ -1245,33 +1048,6 @@
             count: The index of the download to open.
         """
 
-<<<<<<< HEAD
-        # support for --all,-a
-        if all_ == True:
-            indexset = '1-last'
-
-        # get categorized lists of downloads that match the selected criteria
-        # (count and indexset)
-        (
-            successfuls,
-            notsuccessfuls,
-            dones,
-            notdones,
-            nonexistents
-        ) = self._download_select(count, indexset)
-
-        # open all that are openable (completed downloads)
-        for (i,d) in successfuls:
-            d.open_file(cmdline)
-
-        # raise an exception to tell the user about downloads that were
-        # unopenable. namely, those that were incomplelte or nonexistent.
-        self._raise_error_download([], notsuccessfuls, [], [], nonexistents)
-
-    @cmdutils.register(instance='download-model', scope='window')
-    @cmdutils.argument('count', count=True)
-    def download_retry(self, indexset=None, all_=False, count=0):
-=======
         # find matched downloads
         matchs, nomatchs = self._select_downloads(
                                  count,
@@ -1295,7 +1071,6 @@
     @cmdutils.register(instance='download-model', scope='window')
     @cmdutils.argument('count', count=True)
     def download_retry(self, indexset=None, count=0):
->>>>>>> d62d208b
         """Retry the first failed/[count]th download.
 
         Args:
@@ -1304,35 +1079,6 @@
                       denotes that latest download index. If you specify
                       numbers smaller than 1, or greater than 'last', then
                       those numbers will be silently ignored.
-<<<<<<< HEAD
-            all_: Cancels all downloads. This is a shortcut to using the list
-                  specification '1-last'.
-            count: The index of the download to retry.
-        """
-
-        # support for --all,-a
-        if all_ == True:
-            indexset = '1-last'
-
-        # get categorized lists of downloads that match the selected criteria
-        # (count and indexset)
-        (
-            successfuls,
-            notsuccessfuls,
-            dones,
-            notdones,
-            nonexistents
-        ) = self._download_select(count, indexset)
-
-        # retry all that are retryable (i.e. those that are, simultaneously,
-        # done and notsuccessful)
-        for (i,d) in [dt for dt in dones if dt in notsuccessfuls]:
-            d.try_retry()
-
-        # raise an exception to tell the user about downloads that were
-        # not retryable. namely, those that were successful or nonexistent.
-        self._raise_error_download(successfuls, [], [], notdones, nonexistents)
-=======
             count: The index of the download to retry.
         """
 
@@ -1355,7 +1101,6 @@
                 utils.parse_list_into_numsettxt(nomatchs),
                 "are" if len(nomatchs) > 1 else "is"
             ))
->>>>>>> d62d208b
 
     def can_clear(self):
         """Check if there are finished downloads to clear."""
@@ -1384,29 +1129,6 @@
             count: The index of the download to remove.
         """
 
-<<<<<<< HEAD
-        # support for --all,-a
-        if all_ == True:
-            indexset = '1-last'
-
-        # get categorized lists of downloads that match the selected criteria
-        # (count and indexset)
-        (
-            successfuls,
-            notsuccessfuls,
-            dones,
-            notdones,
-            nonexistents
-        ) = self._download_select(count, indexset)
-
-        # remove what's removable
-        for (i,d) in dones:
-            d.remove()
-
-        # raise an exception to tell the user about downloads that were
-        # not removable. namely, those that were not done or nonexistent.
-        self._raise_error_download([], [], [], notdones, nonexistents)
-=======
         # find matche downloads 
         matchs, nomatchs = self._select_downloads(
                                  count,
@@ -1426,7 +1148,6 @@
                 utils.parse_list_into_numsettxt(nomatchs),
                 "are" if len(nomatchs) > 1 else "is"
             ))
->>>>>>> d62d208b
 
     def running_downloads(self):
         """Return the amount of still running downloads.
