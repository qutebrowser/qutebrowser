--- conflicted
+++ resolved
@@ -962,7 +962,6 @@
                     self._hide_elem(elem.label)
             except webelem.IsNullError:
                 pass
-<<<<<<< HEAD
 
         if config.get('hints', 'mode') == 'number':
             # renumber filtered hints
@@ -994,28 +993,15 @@
                               'all filtered')
                 return
 
-        if len(visible) == 1 and config.get('hints', 'auto-follow'):
+        if (len(visible) == 1 and
+                config.get('hints', 'auto-follow') and
+                filterstr is not None):
             # apply auto-follow-timeout
             timeout = config.get('hints', 'auto-follow-timeout')
             man_inst = modeman.instance(self._win_id)
             normal_parser = man_inst._parsers[usertypes.KeyMode.normal]
             normal_parser.set_inhibited_timeout(timeout)
 
-=======
-        visible = {}
-        for k, e in self._context.elems.items():
-            try:
-                if not self._is_hidden(e.label):
-                    visible[k] = e
-            except webelem.IsNullError:
-                pass
-        if not visible:
-            # Whoops, filtered all hints
-            modeman.leave(self._win_id, usertypes.KeyMode.hint, 'all filtered')
-        elif (len(visible) == 1 and
-              config.get('hints', 'auto-follow') and
-              filterstr is not None):
->>>>>>> 0f8b298f
             # unpacking gets us the first (and only) key in the dict.
             self.fire(*visible)
 
