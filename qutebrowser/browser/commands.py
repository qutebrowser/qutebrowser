# vim: ft=python fileencoding=utf-8 sts=4 sw=4 et:

# Copyright 2014-2015 Florian Bruhin (The Compiler) <mail@qutebrowser.org>
#
# This file is part of qutebrowser.
#
# qutebrowser is free software: you can redistribute it and/or modify
# it under the terms of the GNU General Public License as published by
# the Free Software Foundation, either version 3 of the License, or
# (at your option) any later version.
#
# qutebrowser is distributed in the hope that it will be useful,
# but WITHOUT ANY WARRANTY; without even the implied warranty of
# MERCHANTABILITY or FITNESS FOR A PARTICULAR PURPOSE.  See the
# GNU General Public License for more details.
#
# You should have received a copy of the GNU General Public License
# along with qutebrowser.  If not, see <http://www.gnu.org/licenses/>.

"""Command dispatcher for TabbedBrowser."""

import re
import os
import shlex
import subprocess
import posixpath
import functools

from PyQt5.QtWidgets import QApplication, QTabBar
from PyQt5.QtCore import Qt, QUrl, QEvent
from PyQt5.QtGui import QClipboard, QKeyEvent
from PyQt5.QtPrintSupport import QPrintDialog, QPrintPreviewDialog
from PyQt5.QtWebKitWidgets import QWebPage
import pygments
import pygments.lexers
import pygments.formatters

from qutebrowser.commands import userscripts, cmdexc, cmdutils
from qutebrowser.config import config, configexc
from qutebrowser.browser import webelem, inspector
from qutebrowser.keyinput import modeman
from qutebrowser.utils import (message, usertypes, log, qtutils, urlutils,
                               objreg, utils)
from qutebrowser.utils.usertypes import KeyMode
from qutebrowser.misc import editor
from qutebrowser.keyinput import modeman


class CommandDispatcher:

    """Command dispatcher for TabbedBrowser.

    Contains all commands which are related to the current tab.

    We can't simply add these commands to BrowserTab directly and use
    currentWidget() for TabbedBrowser.cmd because at the time
    cmdutils.register() decorators are run, currentWidget() will return None.

    Attributes:
        _editor: The ExternalEditor object.
        _win_id: The window ID the CommandDispatcher is associated with.
        _tabbed_browser: The TabbedBrowser used.
    """

    def __init__(self, win_id, tabbed_browser):
        self._editor = None
        self._win_id = win_id
        self._tabbed_browser = tabbed_browser

    def __repr__(self):
        return utils.get_repr(self)

    def _new_tabbed_browser(self):
        """Get a tabbed-browser from a new window."""
        from qutebrowser.mainwindow import mainwindow
        new_window = mainwindow.MainWindow()
        new_window.show()
        return new_window.tabbed_browser

    def _count(self):
        """Convenience method to get the widget count."""
        return self._tabbed_browser.count()

    def _set_current_index(self, idx):
        """Convenience method to set the current widget index."""
        return self._tabbed_browser.setCurrentIndex(idx)

    def _current_index(self):
        """Convenience method to get the current widget index."""
        return self._tabbed_browser.currentIndex()

    def _current_url(self):
        """Convenience method to get the current url."""
        try:
            return self._tabbed_browser.current_url()
        except qtutils.QtValueError as e:
            msg = "Current URL is invalid"
            if e.reason:
                msg += " ({})".format(e.reason)
            msg += "!"
            raise cmdexc.CommandError(msg)

    def _current_widget(self):
        """Get the currently active widget from a command."""
        widget = self._tabbed_browser.currentWidget()
        if widget is None:
            raise cmdexc.CommandError("No WebView available yet!")
        return widget

    def _open(self, url, tab=False, background=False, window=False):
        """Helper function to open a page.

        Args:
            url: The URL to open as QUrl.
            tab: Whether to open in a new tab.
            background: Whether to open in the background.
            window: Whether to open in a new window
        """
        urlutils.raise_cmdexc_if_invalid(url)
        tabbed_browser = self._tabbed_browser
        cmdutils.check_exclusive((tab, background, window), 'tbw')
        if window:
            tabbed_browser = self._new_tabbed_browser()
            tabbed_browser.tabopen(url)
        elif tab:
            tabbed_browser.tabopen(url, background=False, explicit=True)
        elif background:
            tabbed_browser.tabopen(url, background=True, explicit=True)
        else:
            widget = self._current_widget()
            widget.openurl(url)

    def _cntwidget(self, count=None):
        """Return a widget based on a count/idx.

        Args:
            count: The tab index, or None.

        Return:
            The current widget if count is None.
            The widget with the given tab ID if count is given.
            None if no widget was found.
        """
        if count is None:
            return self._tabbed_browser.currentWidget()
        elif 1 <= count <= self._count():
            cmdutils.check_overflow(count + 1, 'int')
            return self._tabbed_browser.widget(count - 1)
        else:
            return None

    def _scroll_percent(self, perc=None, count=None, orientation=None):
        """Inner logic for scroll_percent_(x|y).

        Args:
            perc: How many percent to scroll, or None
            count: How many percent to scroll, or None
            orientation: Qt.Horizontal or Qt.Vertical
        """
        if perc is None and count is None:
            perc = 100
        elif perc is None:
            perc = count
        if perc == 0:
            self.scroll('top')
        elif perc == 100:
            self.scroll('bottom')
        else:
            perc = qtutils.check_overflow(perc, 'int', fatal=False)
            frame = self._current_widget().page().currentFrame()
            m = frame.scrollBarMaximum(orientation)
            if m == 0:
                return
            frame.setScrollBarValue(orientation, int(m * perc / 100))

    def _tab_move_absolute(self, idx):
        """Get an index for moving a tab absolutely.

        Args:
            idx: The index to get, as passed as count.
        """
        if idx is None:
            return 0
        elif idx == 0:
            return self._count() - 1
        else:
            return idx - 1

    def _tab_move_relative(self, direction, delta):
        """Get an index for moving a tab relatively.

        Args:
            direction: + or - for relative moving, None for absolute.
            delta: Delta to the current tab.
        """
        if delta is None:
            # We don't set delta to 1 in the function arguments because this
            # gets called from tab_move which has delta set to None by default.
            delta = 1
        if direction == '-':
            return self._current_index() - delta
        elif direction == '+':
            return self._current_index() + delta

    def _tab_focus_last(self):
        """Select the tab which was last focused."""
        try:
            tab = objreg.get('last-focused-tab', scope='window',
                             window=self._win_id)
        except KeyError:
            raise cmdexc.CommandError("No last focused tab!")
        idx = self._tabbed_browser.indexOf(tab)
        if idx == -1:
            raise cmdexc.CommandError("Last focused tab vanished!")
        self._set_current_index(idx)

    def _editor_cleanup(self, oshandle, filename):
        """Clean up temporary file when the editor was closed."""
        try:
            os.close(oshandle)
            os.remove(filename)
        except OSError:
            raise cmdexc.CommandError("Failed to delete tempfile...")

    def _get_selection_override(self, left, right, opposite):
        """Helper function for tab_close to get the tab to select.

        Args:
            left: Force selecting the tab to the left of the current tab.
            right: Force selecting the tab to the right of the current tab.
            opposite: Force selecting the tab in the opposite direction of
                      what's configured in 'tabs->select-on-remove'.

        Return:
            QTabBar.SelectLeftTab, QTabBar.SelectRightTab, or None if no change
            should be made.
        """
        cmdutils.check_exclusive((left, right, opposite), 'lro')
        if left:
            return QTabBar.SelectLeftTab
        elif right:
            return QTabBar.SelectRightTab
        elif opposite:
            conf_selection = config.get('tabs', 'select-on-remove')
            if conf_selection == QTabBar.SelectLeftTab:
                return QTabBar.SelectRightTab
            elif conf_selection == QTabBar.SelectRightTab:
                return QTabBar.SelectLeftTab
            elif conf_selection == QTabBar.SelectPreviousTab:
                raise cmdexc.CommandError(
                    "-o is not supported with 'tabs->select-on-remove' set to "
                    "'previous'!")
        return None

    @cmdutils.register(instance='command-dispatcher', scope='window',
                       count='count')
    def tab_close(self, left=False, right=False, opposite=False, count=None):
        """Close the current/[count]th tab.

        Args:
            left: Force selecting the tab to the left of the current tab.
            right: Force selecting the tab to the right of the current tab.
            opposite: Force selecting the tab in the opposite direction of
                      what's configured in 'tabs->select-on-remove'.
            count: The tab index to close, or None
        """
        tab = self._cntwidget(count)
        if tab is None:
            return
        tabbar = self._tabbed_browser.tabBar()
        selection_override = self._get_selection_override(left, right,
                                                          opposite)
        if selection_override is None:
            self._tabbed_browser.close_tab(tab)
        else:
            old_selection_behavior = tabbar.selectionBehaviorOnRemove()
            tabbar.setSelectionBehaviorOnRemove(selection_override)
            self._tabbed_browser.close_tab(tab)
            tabbar.setSelectionBehaviorOnRemove(old_selection_behavior)

    @cmdutils.register(instance='command-dispatcher', name='open',
                       maxsplit=0, scope='window', count='count',
                       completion=[usertypes.Completion.url])
    def openurl(self, url=None, bg=False, tab=False, window=False, count=None):
        """Open a URL in the current/[count]th tab.

        Args:
            url: The URL to open.
            bg: Open in a new background tab.
            tab: Open in a new tab.
            window: Open in a new window.
            count: The tab index to open the URL in, or None.
        """
        if url is None:
            if tab or bg or window:
                url = config.get('general', 'default-page')
            else:
                raise cmdexc.CommandError("No URL given, but -t/-b/-w is not "
                                          "set!")
        else:
            try:
                url = urlutils.fuzzy_url(url)
            except urlutils.FuzzyUrlError as e:
                raise cmdexc.CommandError(e)
        if tab or bg or window:
            self._open(url, tab, bg, window)
        else:
            curtab = self._cntwidget(count)
            if curtab is None:
                if count is None:
                    # We want to open a URL in the current tab, but none exists
                    # yet.
                    self._tabbed_browser.tabopen(url)
                else:
                    # Explicit count with a tab that doesn't exist.
                    return
            else:
                curtab.openurl(url)

    @cmdutils.register(instance='command-dispatcher', name='reload',
                       scope='window', count='count')
    def reloadpage(self, force=False, count=None):
        """Reload the current/[count]th tab.

        Args:
            count: The tab index to reload, or None.
            force: Bypass the page cache.
        """
        tab = self._cntwidget(count)
        if tab is not None:
            if force:
                tab.page().triggerAction(QWebPage.ReloadAndBypassCache)
            else:
                tab.reload()

    @cmdutils.register(instance='command-dispatcher', scope='window',
                       count='count')
    def stop(self, count=None):
        """Stop loading in the current/[count]th tab.

        Args:
            count: The tab index to stop, or None.
        """
        tab = self._cntwidget(count)
        if tab is not None:
            tab.stop()

    @cmdutils.register(instance='command-dispatcher', name='print',
                       scope='window', count='count')
    def printpage(self, preview=False, count=None):
        """Print the current/[count]th tab.

        Args:
            preview: Show preview instead of printing.
            count: The tab index to print, or None.
        """
        if not qtutils.check_print_compat():
            # WORKAROUND (remove this when we bump the requirements to 5.3.0)
            raise cmdexc.CommandError(
                "Printing on Qt < 5.3.0 on Windows is broken, please upgrade!")
        tab = self._cntwidget(count)
        if tab is not None:
            if preview:
                diag = QPrintPreviewDialog()
                diag.setAttribute(Qt.WA_DeleteOnClose)
                diag.setWindowFlags(diag.windowFlags() |
                                    Qt.WindowMaximizeButtonHint |
                                    Qt.WindowMinimizeButtonHint)
                diag.paintRequested.connect(tab.print)
                diag.exec_()
            else:
                diag = QPrintDialog()
                diag.setAttribute(Qt.WA_DeleteOnClose)
                diag.open(lambda: tab.print(diag.printer()))

    @cmdutils.register(instance='command-dispatcher', scope='window')
    def tab_clone(self, bg=False, window=False):
        """Duplicate the current tab.

        Args:
            bg: Open in a background tab.
            window: Open in a new window.

        Return:
            The new QWebView.
        """
        if bg and window:
            raise cmdexc.CommandError("Only one of -b/-w can be given!")
        curtab = self._current_widget()
        cur_title = self._tabbed_browser.page_title(self._current_index())
        # The new tab could be in a new tabbed_browser (e.g. because of
        # tabs-are-windows being set)
        if window:
            new_tabbed_browser = self._new_tabbed_browser()
        else:
            new_tabbed_browser = self._tabbed_browser
        newtab = new_tabbed_browser.tabopen(background=bg, explicit=True)
        new_tabbed_browser = objreg.get('tabbed-browser', scope='window',
                                        window=newtab.win_id)
        idx = new_tabbed_browser.indexOf(newtab)
        new_tabbed_browser.set_page_title(idx, cur_title)
        new_tabbed_browser.setTabIcon(idx, curtab.icon())
        newtab.keep_icon = True
        newtab.setZoomFactor(curtab.zoomFactor())
        history = qtutils.serialize(curtab.history())
        qtutils.deserialize(history, newtab.history())
        return newtab

    @cmdutils.register(instance='command-dispatcher', scope='window')
    def tab_detach(self):
        """Detach the current tab to its own window."""
        url = self._current_url()
        self._open(url, window=True)
        cur_widget = self._current_widget()
        self._tabbed_browser.close_tab(cur_widget)

    def _back_forward(self, tab, bg, window, count, forward):
        """Helper function for :back/:forward."""
        if (not forward and not
                self._current_widget().page().history().canGoBack()):
            raise cmdexc.CommandError("At beginning of history.")
        if (forward and not
                self._current_widget().page().history().canGoForward()):
            raise cmdexc.CommandError("At end of history.")
        if tab or bg or window:
            widget = self.tab_clone(bg, window)
        else:
            widget = self._current_widget()
        for _ in range(count):
            if forward:
                widget.forward()
            else:
                widget.back()

    @cmdutils.register(instance='command-dispatcher', scope='window',
                       count='count')
    def back(self, tab=False, bg=False, window=False, count=1):
        """Go back in the history of the current tab.

        Args:
            tab: Go back in a new tab.
            bg: Go back in a background tab.
            window: Go back in a new window.
            count: How many pages to go back.
        """
        self._back_forward(tab, bg, window, count, forward=False)

    @cmdutils.register(instance='command-dispatcher', scope='window',
                       count='count')
    def forward(self, tab=False, bg=False, window=False, count=1):
        """Go forward in the history of the current tab.

        Args:
            tab: Go forward in a new tab.
            bg: Go forward in a background tab.
            window: Go forward in a new window.
            count: How many pages to go forward.
        """
        self._back_forward(tab, bg, window, count, forward=True)

    def _navigate_incdec(self, url, incdec, tab, background, window):
        """Helper method for :navigate when `where' is increment/decrement.

        Args:
            url: The current url.
            incdec: Either 'increment' or 'decrement'.
            tab: Whether to open the link in a new tab.
            background: Open the link in a new background tab.
            window: Open the link in a new window.
        """
        encoded = bytes(url.toEncoded()).decode('ascii')
        # Get the last number in a string
        match = re.match(r'(.*\D|^)(\d+)(.*)', encoded)
        if not match:
            raise cmdexc.CommandError("No number found in URL!")
        pre, number, post = match.groups()
        if not number:
            raise cmdexc.CommandError("No number found in URL!")
        try:
            val = int(number)
        except ValueError:
            raise cmdexc.CommandError("Could not parse number '{}'.".format(
                number))
        if incdec == 'decrement':
            if val <= 0:
                raise cmdexc.CommandError("Can't decrement {}!".format(val))
            val -= 1
        elif incdec == 'increment':
            val += 1
        else:
            raise ValueError("Invalid value {} for indec!".format(incdec))
        urlstr = ''.join([pre, str(val), post]).encode('ascii')
        new_url = QUrl.fromEncoded(urlstr)
        self._open(new_url, tab, background, window)

    def _navigate_up(self, url, tab, background, window):
        """Helper method for :navigate when `where' is up.

        Args:
            url: The current url.
            tab: Whether to open the link in a new tab.
            background: Open the link in a new background tab.
            window: Open the link in a new window.
        """
        path = url.path()
        if not path or path == '/':
            raise cmdexc.CommandError("Can't go up!")
        new_path = posixpath.join(path, posixpath.pardir)
        url.setPath(new_path)
        self._open(url, tab, background, window)

    @cmdutils.register(instance='command-dispatcher', scope='window')
    def navigate(self, where: {'type': ('prev', 'next', 'up', 'increment',
                                        'decrement')},
                 tab=False, bg=False, window=False):
        """Open typical prev/next links or navigate using the URL path.

        This tries to automatically click on typical _Previous Page_ or
        _Next Page_ links using some heuristics.

        Alternatively it can navigate by changing the current URL.

        Args:
            where: What to open.

                - `prev`: Open a _previous_ link.
                - `next`: Open a _next_ link.
                - `up`: Go up a level in the current URL.
                - `increment`: Increment the last number in the URL.
                - `decrement`: Decrement the last number in the URL.

            tab: Open in a new tab.
            bg: Open in a background tab.
            window: Open in a new window.
        """
        cmdutils.check_exclusive((tab, bg, window), 'tbw')
        widget = self._current_widget()
        frame = widget.page().currentFrame()
        url = self._current_url()
        if frame is None:
            raise cmdexc.CommandError("No frame focused!")
        hintmanager = objreg.get('hintmanager', scope='tab', tab='current')
        if where == 'prev':
            hintmanager.follow_prevnext(frame, url, prev=True, tab=tab,
                                        background=bg, window=window)
        elif where == 'next':
            hintmanager.follow_prevnext(frame, url, prev=False, tab=tab,
                                        background=bg, window=window)
        elif where == 'up':
            self._navigate_up(url, tab, bg, window)
        elif where in ('decrement', 'increment'):
            self._navigate_incdec(url, where, tab, bg, window)
        else:
            raise ValueError("Got called with invalid value {} for "
                             "`where'.".format(where))

    @cmdutils.register(instance='command-dispatcher', hide=True,
                       scope='window', count='count')
    def scroll_px(self, dx: {'type': float}, dy: {'type': float}, count=1):
        """Scroll the current tab by 'count * dx/dy' pixels.

        Args:
            dx: How much to scroll in x-direction.
            dy: How much to scroll in x-direction.
            count: multiplier
        """
        dx *= count
        dy *= count
        cmdutils.check_overflow(dx, 'int')
        cmdutils.check_overflow(dy, 'int')
        self._current_widget().page().currentFrame().scroll(dx, dy)

    @cmdutils.register(instance='command-dispatcher', hide=True,
                       scope='window', count='count')
    def scroll(self,
               direction: {'type': (str, float)},
               dy: {'type': float, 'hide': True}=None,
               count=1):
        """Scroll the current tab in the given direction.

        Args:
            direction: In which direction to scroll
                       (up/down/left/right/top/bottom).
            dy: Deprecated argument to support the old dx/dy form.
            count: multiplier
        """
        try:
            # Check for deprecated dx/dy form (like with scroll-px).
            dx = float(direction)
            dy = float(dy)
        except (ValueError, TypeError):
            # Invalid values will get handled later.
            pass
        else:
            message.warning(self._win_id, ":scroll with dx/dy arguments is "
                            "deprecated - use :scroll-px instead!")
            self.scroll_px(dx, dy, count=count)
            return

        fake_keys = {
            'up': Qt.Key_Up,
            'down': Qt.Key_Down,
            'left': Qt.Key_Left,
            'right': Qt.Key_Right,
            'top': Qt.Key_Home,
            'bottom': Qt.Key_End,
            'page-up': Qt.Key_PageUp,
            'page-down': Qt.Key_PageDown,
        }
        try:
            key = fake_keys[direction]
        except KeyError:
            raise cmdexc.CommandError("Invalid value {!r} for direction - "
                                      "expected one of: {}".format(
                                          direction, ', '.join(fake_keys)))
        widget = self._current_widget()
        press_evt = QKeyEvent(QEvent.KeyPress, key, Qt.NoModifier, 0, 0, 0)
        release_evt = QKeyEvent(QEvent.KeyRelease, key, Qt.NoModifier, 0, 0, 0)

        # Count doesn't make sense with top/bottom
        if direction in ('top', 'bottom'):
            count = 1

        for _ in range(count):
            widget.keyPressEvent(press_evt)
            widget.keyReleaseEvent(release_evt)

    @cmdutils.register(instance='command-dispatcher', hide=True,
                       scope='window', count='count')
    def scroll_perc(self, perc: {'type': float}=None,
                    horizontal: {'flag': 'x'}=False, count=None):
        """Scroll to a specific percentage of the page.

        The percentage can be given either as argument or as count.
        If no percentage is given, the page is scrolled to the end.

        Args:
            perc: Percentage to scroll.
            horizontal: Scroll horizontally instead of vertically.
            count: Percentage to scroll.
        """
        self._scroll_percent(perc, count,
                             Qt.Horizontal if horizontal else Qt.Vertical)

    @cmdutils.register(instance='command-dispatcher', hide=True,
                       scope='window', count='count')
    def scroll_page(self, x: {'type': float}, y: {'type': float}, count=1):
        """Scroll the frame page-wise.

        Args:
            x: How many pages to scroll to the right.
            y: How many pages to scroll down.
            count: multiplier
        """
        mult_x = count * x
        mult_y = count * y
        if mult_y.is_integer():
            if mult_y == 0:
                pass
            elif mult_y < 0:
                self.scroll('page-up', count=-int(mult_y))
            elif mult_y > 0:
                self.scroll('page-down', count=int(mult_y))
            mult_y = 0
        if mult_x == 0 and mult_y == 0:
            return
        frame = self._current_widget().page().currentFrame()
        size = frame.geometry()
        dx = mult_x * size.width()
        dy = mult_y * size.height()
        cmdutils.check_overflow(dx, 'int')
        cmdutils.check_overflow(dy, 'int')
        frame.scroll(dx, dy)

    @cmdutils.register(instance='command-dispatcher', scope='window')
    def yank(self, title=False, sel=False):
        """Yank the current URL/title to the clipboard or primary selection.

        Args:
            sel: Use the primary selection instead of the clipboard.
            title: Yank the title instead of the URL.
        """
        clipboard = QApplication.clipboard()
        if title:
            s = self._tabbed_browser.page_title(self._current_index())
        else:
            s = self._current_url().toString(
                QUrl.FullyEncoded | QUrl.RemovePassword)
        if sel and clipboard.supportsSelection():
            mode = QClipboard.Selection
            target = "primary selection"
        else:
            mode = QClipboard.Clipboard
            target = "clipboard"
        log.misc.debug("Yanking to {}: '{}'".format(target, s))
        clipboard.setText(s, mode)
        what = 'Title' if title else 'URL'
        message.info(self._win_id, "{} yanked to {}".format(what, target))

    @cmdutils.register(instance='command-dispatcher', scope='window',
                       count='count')
    def zoom_in(self, count=1):
        """Increase the zoom level for the current tab.

        Args:
            count: How many steps to zoom in.
        """
        tab = self._current_widget()
        tab.zoom(count)

    @cmdutils.register(instance='command-dispatcher', scope='window',
                       count='count')
    def zoom_out(self, count=1):
        """Decrease the zoom level for the current tab.

        Args:
            count: How many steps to zoom out.
        """
        tab = self._current_widget()
        tab.zoom(-count)

    @cmdutils.register(instance='command-dispatcher', scope='window',
                       count='count')
    def zoom(self, zoom: {'type': int}=None, count=None):
        """Set the zoom level for the current tab.

        The zoom can be given as argument or as [count]. If neither of both is
        given, the zoom is set to the default zoom.

        Args:
            zoom: The zoom percentage to set.
            count: The zoom percentage to set.
        """
        try:
            default = config.get('ui', 'default-zoom')
            level = cmdutils.arg_or_count(zoom, count, default=default)
        except ValueError as e:
            raise cmdexc.CommandError(e)
        tab = self._current_widget()
        tab.zoom_perc(level)

    @cmdutils.register(instance='command-dispatcher', scope='window')
    def tab_only(self, left=False, right=False):
        """Close all tabs except for the current one.

        Args:
            left: Keep tabs to the left of the current.
            right: Keep tabs to the right of the current.
        """
        cmdutils.check_exclusive((left, right), 'lr')
        cur_idx = self._tabbed_browser.currentIndex()
        assert cur_idx != -1

        for i, tab in enumerate(self._tabbed_browser.widgets()):
            if (i == cur_idx or (left and i < cur_idx) or
                    (right and i > cur_idx)):
                continue
            else:
                self._tabbed_browser.close_tab(tab)

    @cmdutils.register(instance='command-dispatcher', scope='window')
    def undo(self):
        """Re-open a closed tab (optionally skipping [count] closed tabs)."""
        try:
            self._tabbed_browser.undo()
        except IndexError:
            raise cmdexc.CommandError("Nothing to undo!")

    @cmdutils.register(instance='command-dispatcher', scope='window',
                       count='count')
    def tab_prev(self, count=1):
        """Switch to the previous tab, or switch [count] tabs back.

        Args:
            count: How many tabs to switch back.
        """
        newidx = self._current_index() - count
        if newidx >= 0:
            self._set_current_index(newidx)
        elif config.get('tabs', 'wrap'):
            self._set_current_index(newidx % self._count())
        else:
            raise cmdexc.CommandError("First tab")

    @cmdutils.register(instance='command-dispatcher', scope='window',
                       count='count')
    def tab_next(self, count=1):
        """Switch to the next tab, or switch [count] tabs forward.

        Args:
            count: How many tabs to switch forward.
        """
        newidx = self._current_index() + count
        if newidx < self._count():
            self._set_current_index(newidx)
        elif config.get('tabs', 'wrap'):
            self._set_current_index(newidx % self._count())
        else:
            raise cmdexc.CommandError("Last tab")

    @cmdutils.register(instance='command-dispatcher', scope='window')
    def paste(self, sel=False, tab=False, bg=False, window=False):
        """Open a page from the clipboard.

        Args:
            sel: Use the primary selection instead of the clipboard.
            tab: Open in a new tab.
            bg: Open in a background tab.
            window: Open in new window.
        """
        clipboard = QApplication.clipboard()
        if sel and clipboard.supportsSelection():
            mode = QClipboard.Selection
            target = "Primary selection"
        else:
            mode = QClipboard.Clipboard
            target = "Clipboard"
        text = clipboard.text(mode)
        if not text:
            raise cmdexc.CommandError("{} is empty.".format(target))
        log.misc.debug("{} contained: '{}'".format(target, text))
        try:
            url = urlutils.fuzzy_url(text)
        except urlutils.FuzzyUrlError as e:
            raise cmdexc.CommandError(e)
        self._open(url, tab, bg, window)

    @cmdutils.register(instance='command-dispatcher', scope='window',
                       count='count')
    def tab_focus(self, index: {'type': (int, 'last')}=None, count=None):
        """Select the tab given as argument/[count].

        Args:
            index: The tab index to focus, starting with 1. The special value
                   `last` focuses the last focused tab.
            count: The tab index to focus, starting with 1.
        """
        if index == 'last':
            self._tab_focus_last()
            return
        try:
            idx = cmdutils.arg_or_count(index, count, default=1,
                                        countzero=self._count())
        except ValueError as e:
            raise cmdexc.CommandError(e)
        cmdutils.check_overflow(idx + 1, 'int')
        if 1 <= idx <= self._count():
            self._set_current_index(idx - 1)
        else:
            raise cmdexc.CommandError("There's no tab with index {}!".format(
                idx))

    @cmdutils.register(instance='command-dispatcher', scope='window',
                       count='count')
    def tab_move(self, direction: {'type': ('+', '-')}=None, count=None):
        """Move the current tab.

        Args:
            direction: `+` or `-` for relative moving, not given for absolute
                       moving.
            count: If moving absolutely: New position (default: 0)
                   If moving relatively: Offset.
        """
        if direction is None:
            new_idx = self._tab_move_absolute(count)
        elif direction in '+-':
            try:
                new_idx = self._tab_move_relative(direction, count)
            except ValueError:
                raise cmdexc.CommandError("Count must be given for relative "
                                          "moving!")
        else:
            raise cmdexc.CommandError("Invalid direction '{}'!".format(
                direction))
        if not 0 <= new_idx < self._count():
            raise cmdexc.CommandError("Can't move tab to position {}!".format(
                new_idx))
        tab = self._current_widget()
        cur_idx = self._current_index()
        icon = self._tabbed_browser.tabIcon(cur_idx)
        label = self._tabbed_browser.page_title(cur_idx)
        cmdutils.check_overflow(cur_idx, 'int')
        cmdutils.check_overflow(new_idx, 'int')
        self._tabbed_browser.setUpdatesEnabled(False)
        try:
            self._tabbed_browser.removeTab(cur_idx)
            self._tabbed_browser.insertTab(new_idx, tab, icon, label)
            self._set_current_index(new_idx)
        finally:
            self._tabbed_browser.setUpdatesEnabled(True)

    @cmdutils.register(instance='command-dispatcher', scope='window',
                       win_id='win_id')
    def spawn(self, win_id, userscript=False, quiet=False, *args):
        """Spawn a command in a shell.

        Note the {url} variable which gets replaced by the current URL might be
        useful here.

        //

        We use subprocess rather than Qt's QProcess here because we really
        don't care about the process anymore as soon as it's spawned.

        Args:
            userscript: Run the command as an userscript.
            quiet: Don't print the commandline being executed.
            *args: The commandline to execute.
        """
        log.procs.debug("Executing: {}, userscript={}".format(
            args, userscript))
        if not quiet:
            fake_cmdline = ' '.join(shlex.quote(arg) for arg in args)
            message.info(win_id, 'Executing: ' + fake_cmdline)
        if userscript:
            cmd = args[0]
            args = [] if not args else args[1:]
            self.run_userscript(cmd, *args)
        else:
            try:
                subprocess.Popen(args)
            except OSError as e:
                raise cmdexc.CommandError("Error while spawning command: "
                                          "{}".format(e))

    @cmdutils.register(instance='command-dispatcher', scope='window')
    def home(self):
        """Open main startpage in current tab."""
        self.openurl(config.get('general', 'startpage')[0])

    @cmdutils.register(instance='command-dispatcher', scope='window',
                       deprecated='Use :spawn --userscript instead!')
    def run_userscript(self, cmd, *args: {'nargs': '*'}):
        """Run an userscript given as argument.

        Args:
            cmd: The userscript to run.
            args: Arguments to pass to the userscript.
        """
        cmd = os.path.expanduser(cmd)
        env = {
            'QUTE_MODE': 'command',
        }

        idx = self._current_index()
        if idx != -1:
            env['QUTE_TITLE'] = self._tabbed_browser.page_title(idx)

        webview = self._tabbed_browser.currentWidget()
        if webview is None:
            mainframe = None
        else:
            if webview.hasSelection():
                env['QUTE_SELECTED_TEXT'] = webview.selectedText()
                env['QUTE_SELECTED_HTML'] = webview.selectedHtml()
            mainframe = webview.page().mainFrame()

        try:
            url = self._tabbed_browser.current_url()
        except qtutils.QtValueError:
            pass
        else:
            env['QUTE_URL'] = url.toString(QUrl.FullyEncoded)

        env.update(userscripts.store_source(mainframe))
        userscripts.run(cmd, *args, win_id=self._win_id, env=env)

    @cmdutils.register(instance='command-dispatcher', scope='window')
    def quickmark_save(self):
        """Save the current page as a quickmark."""
        quickmark_manager = objreg.get('quickmark-manager')
        quickmark_manager.prompt_save(self._win_id, self._current_url())

    @cmdutils.register(instance='command-dispatcher', scope='window',
                       maxsplit=0,
                       completion=[usertypes.Completion.quickmark_by_name])
    def quickmark_load(self, name, tab=False, bg=False, window=False):
        """Load a quickmark.

        Args:
            name: The name of the quickmark to load.
            tab: Load the quickmark in a new tab.
            bg: Load the quickmark in a new background tab.
            window: Load the quickmark in a new window.
        """
        url = objreg.get('quickmark-manager').get(name)
        self._open(url, tab, bg, window)

    @cmdutils.register(instance='command-dispatcher', name='inspector',
                       scope='window')
    def toggle_inspector(self):
        """Toggle the web inspector."""
        cur = self._current_widget()
        if cur.inspector is None:
            if not config.get('general', 'developer-extras'):
                raise cmdexc.CommandError(
                    "Please enable developer-extras before using the "
                    "webinspector!")
            cur.inspector = inspector.WebInspector()
            cur.inspector.setPage(cur.page())
            cur.inspector.show()
        elif cur.inspector.isVisible():
            cur.inspector.hide()
        else:
            if not config.get('general', 'developer-extras'):
                raise cmdexc.CommandError(
                    "Please enable developer-extras before using the "
                    "webinspector!")
            else:
                cur.inspector.show()

    @cmdutils.register(instance='command-dispatcher', scope='window')
    def download(self, url=None, dest=None):
        """Download a given URL, or current page if no URL given.

        Args:
            url: The URL to download. If not given, download the current page.
            dest: The file path to write the download to, or None to ask.
        """
        download_manager = objreg.get('download-manager', scope='window',
                                      window=self._win_id)
        if url:
            url = urlutils.qurl_from_user_input(url)
            urlutils.raise_cmdexc_if_invalid(url)
            download_manager.get(url, filename=dest)
        else:
            page = self._current_widget().page()
            download_manager.get(self._current_url(), page)

    @cmdutils.register(instance='command-dispatcher', scope='window',
                       deprecated="Use :download instead.")
    def download_page(self):
        """Download the current page."""
        self.download()

    @cmdutils.register(instance='command-dispatcher', scope='window')
    def view_source(self):
        """Show the source of the current page."""
        # pylint: disable=no-member
        # https://bitbucket.org/logilab/pylint/issue/491/
        widget = self._current_widget()
        if widget.viewing_source:
            raise cmdexc.CommandError("Already viewing source!")
        frame = widget.page().currentFrame()
        html = frame.toHtml()
        lexer = pygments.lexers.HtmlLexer()
        formatter = pygments.formatters.HtmlFormatter(
            full=True, linenos='table')
        highlighted = pygments.highlight(html, lexer, formatter)
        current_url = self._current_url()
        tab = self._tabbed_browser.tabopen(explicit=True)
        tab.setHtml(highlighted, current_url)
        tab.viewing_source = True

    @cmdutils.register(instance='command-dispatcher', name='help',
                       completion=[usertypes.Completion.helptopic],
                       scope='window')
    def show_help(self, tab=False, bg=False, window=False, topic=None):
        r"""Show help about a command or setting.

        Args:
            tab: Open in a new tab.
            bg: Open in a background tab.
            window: Open in a new window.
            topic: The topic to show help for.

                   - :__command__ for commands.
                   - __section__\->__option__ for settings.
        """
        if topic is None:
            path = 'index.html'
        elif topic.startswith(':'):
            command = topic[1:]
            if command not in cmdutils.cmd_dict:
                raise cmdexc.CommandError("Invalid command {}!".format(
                    command))
            path = 'commands.html#{}'.format(command)
        elif '->' in topic:
            parts = topic.split('->')
            if len(parts) != 2:
                raise cmdexc.CommandError("Invalid help topic {}!".format(
                    topic))
            try:
                config.get(*parts)
            except configexc.NoSectionError:
                raise cmdexc.CommandError("Invalid section {}!".format(
                    parts[0]))
            except configexc.NoOptionError:
                raise cmdexc.CommandError("Invalid option {}!".format(
                    parts[1]))
            path = 'settings.html#{}'.format(topic.replace('->', '-'))
        else:
            raise cmdexc.CommandError("Invalid help topic {}!".format(topic))
        url = QUrl('qute://help/{}'.format(path))
        self._open(url, tab, bg, window)

    @cmdutils.register(instance='command-dispatcher',
                       modes=[KeyMode.insert], hide=True, scope='window')
    def open_editor(self):
        """Open an external editor with the currently selected form field.

        The editor which should be launched can be configured via the
        `general -> editor` config option.

        //

        We use QProcess rather than subprocess here because it makes it a lot
        easier to execute some code as soon as the process has been finished
        and do everything async.
        """
        frame = self._current_widget().page().currentFrame()
        try:
            elem = webelem.focus_elem(frame)
        except webelem.IsNullError:
            raise cmdexc.CommandError("No element focused!")
        if not elem.is_editable(strict=True):
            raise cmdexc.CommandError("Focused element is not editable!")
        if elem.is_content_editable():
            text = str(elem)
        else:
            text = elem.evaluateJavaScript('this.value')
        self._editor = editor.ExternalEditor(
            self._win_id, self._tabbed_browser)
        self._editor.editing_finished.connect(
            functools.partial(self.on_editing_finished, elem))
        self._editor.edit(text)

    def on_editing_finished(self, elem, text):
        """Write the editor text into the form field and clean up tempfile.

        Callback for QProcess when the editor was closed.

        Args:
            elem: The WebElementWrapper which was modified.
            text: The new text to insert.
        """
        try:
            if elem.is_content_editable():
                log.misc.debug("Filling element {} via setPlainText.".format(
                    elem.debug_text()))
                elem.setPlainText(text)
            else:
                log.misc.debug("Filling element {} via javascript.".format(
                    elem.debug_text()))
                text = webelem.javascript_escape(text)
                elem.evaluateJavaScript("this.value='{}'".format(text))
        except webelem.IsNullError:
            raise cmdexc.CommandError("Element vanished while editing!")

    @cmdutils.register(instance='command-dispatcher', scope='window',
                       maxsplit=0)
    def search(self, text="", reverse=False):
        """Search for a text on the current page. With no text, clear results.

        Args:
            text: The text to search for.
            reverse: Reverse search direction.
        """
        view = self._current_widget()
        if view.search_text is not None and view.search_text != text:
            # We first clear the marked text, then the highlights
            view.search('', 0)
            view.search('', QWebPage.HighlightAllOccurrences)

        flags = 0
        ignore_case = config.get('general', 'ignore-case')
        if ignore_case == 'smart':
            if not text.islower():
                flags |= QWebPage.FindCaseSensitively
        elif not ignore_case:
            flags |= QWebPage.FindCaseSensitively
        if config.get('general', 'wrap-search'):
            flags |= QWebPage.FindWrapsAroundDocument
        if reverse:
            flags |= QWebPage.FindBackward
        # We actually search *twice* - once to highlight everything, then again
        # to get a mark so we can navigate.
        view.search(text, flags)
        view.search(text, flags | QWebPage.HighlightAllOccurrences)
        view.search_text = text
        view.search_flags = flags

    @cmdutils.register(instance='command-dispatcher', hide=True,
                       scope='window', count='count')
    def search_next(self, count=1):
        """Continue the search to the ([count]th) next term.

        Args:
            count: How many elements to ignore.
        """
        view = self._current_widget()
        if view.search_text is not None:
            for _ in range(count):
                view.search(view.search_text, view.search_flags)

    @cmdutils.register(instance='command-dispatcher', hide=True,
                       scope='window', count='count')
    def search_prev(self, count=1):
        """Continue the search to the ([count]th) previous term.

        Args:
            count: How many elements to ignore.
        """
        view = self._current_widget()
        if view.search_text is None:
            return
        # The int() here serves as a QFlags constructor to create a copy of the
        # QFlags instance rather as a reference. I don't know why it works this
        # way, but it does.
        flags = int(view.search_flags)
        if flags & QWebPage.FindBackward:
            flags &= ~QWebPage.FindBackward
        else:
            flags |= QWebPage.FindBackward
        for _ in range(count):
            view.search(view.search_text, flags)

    @cmdutils.register(instance='command-dispatcher', hide=True,
<<<<<<< HEAD
                       modes=[KeyMode.caret, KeyMode.visual], scope='window')
    def move_to_next_line(self):
        """Move the cursor or select to the next line."""
        modemanager = modeman.get_modeman(self._win_id)
        if modemanager.mode == KeyMode.caret:
            act = QWebPage.MoveToNextLine
        else:
            act = QWebPage.SelectNextLine
        self._current_widget().triggerPageAction(act)

    @cmdutils.register(instance='command-dispatcher', hide=True,
                       modes=[KeyMode.caret, KeyMode.visual], scope='window')
    def move_to_prev_line(self):
        """Move the cursor or select to the prev line."""
        modemanager = modeman.get_modeman(self._win_id)
        if modemanager.mode == KeyMode.caret:
            act = QWebPage.MoveToPreviousLine
        else:
            act = QWebPage.SelectPreviousLine
        self._current_widget().triggerPageAction(act)

    @cmdutils.register(instance='command-dispatcher', hide=True,
                       modes=[KeyMode.caret, KeyMode.visual], scope='window')
    def move_to_next_char(self):
        """Move the cursor or select to the next char."""
        modemanager = modeman.get_modeman(self._win_id)
        if modemanager.mode == KeyMode.caret:
            act = QWebPage.MoveToNextChar
        else:
            act = QWebPage.SelectNextChar
        self._current_widget().triggerPageAction(act)

    @cmdutils.register(instance='command-dispatcher', hide=True,
                       modes=[KeyMode.caret, KeyMode.visual], scope='window')
    def move_to_prev_char(self):
        """Move the cursor or select to the prev char."""
        modemanager = modeman.get_modeman(self._win_id)
        if modemanager.mode == KeyMode.caret:
            act = QWebPage.MoveToPreviousChar
        else:
            act = QWebPage.SelectPreviousChar
        self._current_widget().triggerPageAction(act)

    @cmdutils.register(instance='command-dispatcher', hide=True,
                       modes=[KeyMode.caret, KeyMode.visual], scope='window')
    def move_to_end_of_word(self):
        """Move the cursor or select to the next word."""
        modemanager = modeman.get_modeman(self._win_id)
        if modemanager.mode == KeyMode.caret:
            act = QWebPage.MoveToNextWord
        else:
            act = QWebPage.SelectNextWord
        self._current_widget().triggerPageAction(act)

    @cmdutils.register(instance='command-dispatcher', hide=True,
                       modes=[KeyMode.caret, KeyMode.visual],
                       scope='window')
    def move_to_next_word(self):
        """Move the cursor or select to the next word."""
        modemanager = modeman.get_modeman(self._win_id)
        if modemanager.mode == KeyMode.caret:
            act = [QWebPage.MoveToNextWord, QWebPage.MoveToNextChar]
        else:
            act = [QWebPage.SelectNextWord, QWebPage.SelectNextChar]
        for a in act:
            self._current_widget().triggerPageAction(a)

    @cmdutils.register(instance='command-dispatcher', hide=True,
                       modes=[KeyMode.caret, KeyMode.visual], scope='window')
    def move_to_prev_word(self):
        """Move the cursor or select to the prev word."""
        modemanager = modeman.get_modeman(self._win_id)
        if modemanager.mode == KeyMode.caret:
            act = QWebPage.MoveToPreviousWord
        else:
            act = QWebPage.SelectPreviousWord
        self._current_widget().triggerPageAction(act)

    @cmdutils.register(instance='command-dispatcher', hide=True,
                       modes=[KeyMode.caret, KeyMode.visual], scope='window')
    def move_to_start_of_line(self):
        """Move the cursor or select to the start of line."""
        modemanager = modeman.get_modeman(self._win_id)
        if modemanager.mode == KeyMode.caret:
            act = QWebPage.MoveToStartOfLine
        else:
            act = QWebPage.SelectStartOfLine
        self._current_widget().triggerPageAction(act)

    @cmdutils.register(instance='command-dispatcher', hide=True,
                       modes=[KeyMode.caret, KeyMode.visual], scope='window')
    def move_to_end_of_line(self):
        """Move the cursor or select to the end of line."""
        modemanager = modeman.get_modeman(self._win_id)
        if modemanager.mode == KeyMode.caret:
            act = QWebPage.MoveToEndOfLine
        else:
            act = QWebPage.SelectEndOfLine
        self._current_widget().triggerPageAction(act)

    @cmdutils.register(instance='command-dispatcher', hide=True,
                       modes=[KeyMode.caret, KeyMode.visual], scope='window')
    def move_to_start_of_block(self):
        """Move the cursor or select to the start of block."""
        modemanager = modeman.get_modeman(self._win_id)
        if modemanager.mode == KeyMode.caret:
            act = QWebPage.MoveToStartOfBlock
        else:
            act = QWebPage.SelectStartOfBlock
        self._current_widget().triggerPageAction(act)

    @cmdutils.register(instance='command-dispatcher', hide=True,
                       modes=[KeyMode.caret, KeyMode.visual], scope='window')
    def move_to_end_of_block(self):
        """Move the cursor or select to the end of block."""
        modemanager = modeman.get_modeman(self._win_id)
        if modemanager.mode == KeyMode.caret:
            act = QWebPage.MoveToEndOfBlock
        else:
            act = QWebPage.SelectEndOfBlock
        self._current_widget().triggerPageAction(act)

    @cmdutils.register(instance='command-dispatcher', hide=True,
                       modes=[KeyMode.caret, KeyMode.visual], scope='window')
    def move_to_start_of_document(self):
        """Move the cursor or select to the start of document."""
        modemanager = modeman.get_modeman(self._win_id)
        if modemanager.mode == KeyMode.caret:
            act = QWebPage.MoveToStartOfDocument
        else:
            act = QWebPage.SelectStartOfDocument
        self._current_widget().triggerPageAction(act)

    @cmdutils.register(instance='command-dispatcher', hide=True,
                       modes=[KeyMode.caret, KeyMode.visual], scope='window')
    def move_to_end_of_document(self):
        """Move the cursor or select to the end of document."""
        modemanager = modeman.get_modeman(self._win_id)
        if modemanager.mode == KeyMode.caret:
            act = QWebPage.MoveToEndOfDocument
        else:
            act = QWebPage.SelectEndOfDocument
        self._current_widget().triggerPageAction(act)

    @cmdutils.register(instance='command-dispatcher', hide=True,
                       modes=[KeyMode.visual], scope='window')
    def yank_selected(self, sel=False):
        """Yank selected text to the clipboard or primary selection.

        Args:
            sel: Use the primary selection instead of the clipboard.
=======
                       modes=[KeyMode.caret], scope='window', count='count')
    def move_to_next_line(self, count=1):
        """Move the cursor or selection to the next line.

        Args:
            count: How many lines to move.
        """
        webview = self._current_widget()
        if not webview.selection_enabled:
            act = QWebPage.MoveToNextLine
        else:
            act = QWebPage.SelectNextLine
        for _ in range(count):
            webview.triggerPageAction(act)

    @cmdutils.register(instance='command-dispatcher', hide=True,
                       modes=[KeyMode.caret], scope='window', count='count')
    def move_to_prev_line(self, count=1):
        """Move the cursor or selection to the prev line.

        Args:
            count: How many lines to move.
        """
        webview = self._current_widget()
        if not webview.selection_enabled:
            act = QWebPage.MoveToPreviousLine
        else:
            act = QWebPage.SelectPreviousLine
        for _ in range(count):
            webview.triggerPageAction(act)

    @cmdutils.register(instance='command-dispatcher', hide=True,
                       modes=[KeyMode.caret], scope='window', count='count')
    def move_to_next_char(self, count=1):
        """Move the cursor or selection to the next char.

        Args:
            count: How many lines to move.
        """
        webview = self._current_widget()
        if not webview.selection_enabled:
            act = QWebPage.MoveToNextChar
        else:
            act = QWebPage.SelectNextChar
        for _ in range(count):
            webview.triggerPageAction(act)

    @cmdutils.register(instance='command-dispatcher', hide=True,
                       modes=[KeyMode.caret], scope='window', count='count')
    def move_to_prev_char(self, count=1):
        """Move the cursor or selection to the previous char.

        Args:
            count: How many chars to move.
        """
        webview = self._current_widget()
        if not webview.selection_enabled:
            act = QWebPage.MoveToPreviousChar
        else:
            act = QWebPage.SelectPreviousChar
        for _ in range(count):
            webview.triggerPageAction(act)

    @cmdutils.register(instance='command-dispatcher', hide=True,
                       modes=[KeyMode.caret], scope='window', count='count')
    def move_to_end_of_word(self, count=1):
        """Move the cursor or selection to the end of the word.

        Args:
            count: How many words to move.
        """
        webview = self._current_widget()
        if not webview.selection_enabled:
            act = QWebPage.MoveToNextWord
        else:
            act = QWebPage.SelectNextWord
        for _ in range(count):
            webview.triggerPageAction(act)

    @cmdutils.register(instance='command-dispatcher', hide=True,
                       modes=[KeyMode.caret], scope='window', count='count')
    def move_to_next_word(self, count=1):
        """Move the cursor or selection to the next word.

        Args:
            count: How many words to move.
        """
        webview = self._current_widget()
        if not webview.selection_enabled:
            act = [QWebPage.MoveToNextWord, QWebPage.MoveToNextChar]
        else:
            act = [QWebPage.SelectNextWord, QWebPage.SelectNextChar]
        for _ in range(count):
            for a in act:
                webview.triggerPageAction(a)

    @cmdutils.register(instance='command-dispatcher', hide=True,
                       modes=[KeyMode.caret], scope='window', count='count')
    def move_to_prev_word(self, count=1):
        """Move the cursor or selection to the previous word.

        Args:
            count: How many words to move.
        """
        webview = self._current_widget()
        if not webview.selection_enabled:
            act = QWebPage.MoveToPreviousWord
        else:
            act = QWebPage.SelectPreviousWord
        for _ in range(count):
            webview.triggerPageAction(act)

    @cmdutils.register(instance='command-dispatcher', hide=True,
                       modes=[KeyMode.caret], scope='window')
    def move_to_start_of_line(self):
        """Move the cursor or selection to the start of the line."""
        webview = self._current_widget()
        if not webview.selection_enabled:
            act = QWebPage.MoveToStartOfLine
        else:
            act = QWebPage.SelectStartOfLine
        webview.triggerPageAction(act)

    @cmdutils.register(instance='command-dispatcher', hide=True,
                       modes=[KeyMode.caret], scope='window')
    def move_to_end_of_line(self):
        """Move the cursor or selection to the end of line."""
        webview = self._current_widget()
        if not webview.selection_enabled:
            act = QWebPage.MoveToEndOfLine
        else:
            act = QWebPage.SelectEndOfLine
        webview.triggerPageAction(act)

    @cmdutils.register(instance='command-dispatcher', hide=True,
                       modes=[KeyMode.caret], scope='window', count='count')
    def move_to_start_of_next_block(self, count=1):
        """Move the cursor or selection to the start of next block.

        Args:
            count: How many blocks to move.
        """
        webview = self._current_widget()
        if not webview.selection_enabled:
            act = [QWebPage.MoveToEndOfBlock, QWebPage.MoveToNextLine,
                   QWebPage.MoveToStartOfBlock]
        else:
            act = [QWebPage.SelectEndOfBlock, QWebPage.SelectNextLine,
                   QWebPage.SelectStartOfBlock]
        for _ in range(count):
            for a in act:
                webview.triggerPageAction(a)

    @cmdutils.register(instance='command-dispatcher', hide=True,
                       modes=[KeyMode.caret], scope='window', count='count')
    def move_to_start_of_prev_block(self, count=1):
        """Move the cursor or selection to the start of previous block.

        Args:
            count: How many blocks to move.
        """
        webview = self._current_widget()
        if not webview.selection_enabled:
            act = [QWebPage.MoveToStartOfBlock, QWebPage.MoveToPreviousLine,
                   QWebPage.MoveToStartOfBlock]
        else:
            act = [QWebPage.SelectStartOfBlock, QWebPage.SelectPreviousLine,
                   QWebPage.SelectStartOfBlock]
        for _ in range(count):
            for a in act:
                webview.triggerPageAction(a)

    @cmdutils.register(instance='command-dispatcher', hide=True,
                       modes=[KeyMode.caret], scope='window', count='count')
    def move_to_end_of_next_block(self, count=1):
        """Move the cursor or selection to the end of next block.

        Args:
            count: How many blocks to move.
        """
        webview = self._current_widget()
        if not webview.selection_enabled:
            act = [QWebPage.MoveToEndOfBlock, QWebPage.MoveToNextLine,
                   QWebPage.MoveToEndOfBlock]
        else:
            act = [QWebPage.SelectEndOfBlock, QWebPage.SelectNextLine,
                   QWebPage.SelectEndOfBlock]
        for _ in range(count):
            for a in act:
                webview.triggerPageAction(a)

    @cmdutils.register(instance='command-dispatcher', hide=True,
                       modes=[KeyMode.caret], scope='window', count='count')
    def move_to_end_of_prev_block(self, count=1):
        """Move the cursor or selection to the end of previous block.

        Args:
            count: How many blocks to move.
        """
        webview = self._current_widget()
        if not webview.selection_enabled:
            act = [QWebPage.MoveToStartOfBlock, QWebPage.MoveToPreviousLine,
                   QWebPage.MoveToEndOfBlock]
        else:
            act = [QWebPage.SelectStartOfBlock, QWebPage.SelectPreviousLine,
                   QWebPage.SelectEndOfBlock]
        for _ in range(count):
            for a in act:
                webview.triggerPageAction(a)

    @cmdutils.register(instance='command-dispatcher', hide=True,
                       modes=[KeyMode.caret], scope='window')
    def move_to_start_of_document(self):
        """Move the cursor or selection to the start of the document."""
        webview = self._current_widget()
        if not webview.selection_enabled:
            act = QWebPage.MoveToStartOfDocument
        else:
            act = QWebPage.SelectStartOfDocument
        webview.triggerPageAction(act)

    @cmdutils.register(instance='command-dispatcher', hide=True,
                       modes=[KeyMode.caret], scope='window')
    def move_to_end_of_document(self):
        """Move the cursor or selection to the end of the document."""
        webview = self._current_widget()
        if not webview.selection_enabled:
            act = QWebPage.MoveToEndOfDocument
        else:
            act = QWebPage.SelectEndOfDocument
        webview.triggerPageAction(act)

    @cmdutils.register(instance='command-dispatcher', hide=True,
                       modes=[KeyMode.caret], scope='window')
    def yank_selected(self, sel=False, keep=False):
        """Yank the selected text to the clipboard or primary selection.

        Args:
            sel: Use the primary selection instead of the clipboard.
            keep: If given, stay in visual mode after yanking.
>>>>>>> e187cda2
        """
        s = self._current_widget().selectedText()
        if not self._current_widget().hasSelection() or len(s) == 0:
            message.info(self._win_id, "Nothing to yank")
            return

        clipboard = QApplication.clipboard()
        if sel and clipboard.supportsSelection():
            mode = QClipboard.Selection
            target = "primary selection"
        else:
            mode = QClipboard.Clipboard
            target = "clipboard"
        log.misc.debug("Yanking to {}: '{}'".format(target, s))
        clipboard.setText(s, mode)
        message.info(self._win_id, "{} {} yanked to {}".format(
            len(s), "char" if len(s) == 1 else "chars", target))
<<<<<<< HEAD

    @cmdutils.register(instance='command-dispatcher', hide=True,
                       modes=[KeyMode.visual], scope='window')
    def drop_selection(self):
        """Drop selection and stay in visual mode."""
=======
        if not keep:
            modeman.leave(self._win_id, KeyMode.caret, "yank selected")

    @cmdutils.register(instance='command-dispatcher', hide=True,
                       modes=[KeyMode.caret], scope='window')
    def toggle_selection(self):
        """Toggle caret selection mode."""
        widget = self._current_widget()
        widget.selection_enabled = not widget.selection_enabled
        mainwindow = objreg.get('main-window', scope='window',
                                window=self._win_id)
        mainwindow.status.set_mode_active(usertypes.KeyMode.caret, True)

    @cmdutils.register(instance='command-dispatcher', hide=True,
                       modes=[KeyMode.caret], scope='window')
    def drop_selection(self):
        """Drop selection and keep selection mode enabled."""
>>>>>>> e187cda2
        self._current_widget().triggerPageAction(QWebPage.MoveToNextChar)

    @cmdutils.register(instance='command-dispatcher', scope='window',
                       count='count', debug=True)
    def debug_webaction(self, action, count=1):
        """Execute a webaction.

        See http://doc.qt.io/qt-5/qwebpage.html#WebAction-enum for the
        available actions.

        Args:
            action: The action to execute, e.g. MoveToNextChar.
            count: How many times to repeat the action.
        """
        member = getattr(QWebPage, action, None)
        if not isinstance(member, QWebPage.WebAction):
            raise cmdexc.CommandError("{} is not a valid web action!".format(
                action))
        view = self._current_widget()
        for _ in range(count):
            view.triggerPageAction(member)<|MERGE_RESOLUTION|>--- conflicted
+++ resolved
@@ -43,7 +43,6 @@
                                objreg, utils)
 from qutebrowser.utils.usertypes import KeyMode
 from qutebrowser.misc import editor
-from qutebrowser.keyinput import modeman
 
 
 class CommandDispatcher:
@@ -1216,159 +1215,6 @@
             view.search(view.search_text, flags)
 
     @cmdutils.register(instance='command-dispatcher', hide=True,
-<<<<<<< HEAD
-                       modes=[KeyMode.caret, KeyMode.visual], scope='window')
-    def move_to_next_line(self):
-        """Move the cursor or select to the next line."""
-        modemanager = modeman.get_modeman(self._win_id)
-        if modemanager.mode == KeyMode.caret:
-            act = QWebPage.MoveToNextLine
-        else:
-            act = QWebPage.SelectNextLine
-        self._current_widget().triggerPageAction(act)
-
-    @cmdutils.register(instance='command-dispatcher', hide=True,
-                       modes=[KeyMode.caret, KeyMode.visual], scope='window')
-    def move_to_prev_line(self):
-        """Move the cursor or select to the prev line."""
-        modemanager = modeman.get_modeman(self._win_id)
-        if modemanager.mode == KeyMode.caret:
-            act = QWebPage.MoveToPreviousLine
-        else:
-            act = QWebPage.SelectPreviousLine
-        self._current_widget().triggerPageAction(act)
-
-    @cmdutils.register(instance='command-dispatcher', hide=True,
-                       modes=[KeyMode.caret, KeyMode.visual], scope='window')
-    def move_to_next_char(self):
-        """Move the cursor or select to the next char."""
-        modemanager = modeman.get_modeman(self._win_id)
-        if modemanager.mode == KeyMode.caret:
-            act = QWebPage.MoveToNextChar
-        else:
-            act = QWebPage.SelectNextChar
-        self._current_widget().triggerPageAction(act)
-
-    @cmdutils.register(instance='command-dispatcher', hide=True,
-                       modes=[KeyMode.caret, KeyMode.visual], scope='window')
-    def move_to_prev_char(self):
-        """Move the cursor or select to the prev char."""
-        modemanager = modeman.get_modeman(self._win_id)
-        if modemanager.mode == KeyMode.caret:
-            act = QWebPage.MoveToPreviousChar
-        else:
-            act = QWebPage.SelectPreviousChar
-        self._current_widget().triggerPageAction(act)
-
-    @cmdutils.register(instance='command-dispatcher', hide=True,
-                       modes=[KeyMode.caret, KeyMode.visual], scope='window')
-    def move_to_end_of_word(self):
-        """Move the cursor or select to the next word."""
-        modemanager = modeman.get_modeman(self._win_id)
-        if modemanager.mode == KeyMode.caret:
-            act = QWebPage.MoveToNextWord
-        else:
-            act = QWebPage.SelectNextWord
-        self._current_widget().triggerPageAction(act)
-
-    @cmdutils.register(instance='command-dispatcher', hide=True,
-                       modes=[KeyMode.caret, KeyMode.visual],
-                       scope='window')
-    def move_to_next_word(self):
-        """Move the cursor or select to the next word."""
-        modemanager = modeman.get_modeman(self._win_id)
-        if modemanager.mode == KeyMode.caret:
-            act = [QWebPage.MoveToNextWord, QWebPage.MoveToNextChar]
-        else:
-            act = [QWebPage.SelectNextWord, QWebPage.SelectNextChar]
-        for a in act:
-            self._current_widget().triggerPageAction(a)
-
-    @cmdutils.register(instance='command-dispatcher', hide=True,
-                       modes=[KeyMode.caret, KeyMode.visual], scope='window')
-    def move_to_prev_word(self):
-        """Move the cursor or select to the prev word."""
-        modemanager = modeman.get_modeman(self._win_id)
-        if modemanager.mode == KeyMode.caret:
-            act = QWebPage.MoveToPreviousWord
-        else:
-            act = QWebPage.SelectPreviousWord
-        self._current_widget().triggerPageAction(act)
-
-    @cmdutils.register(instance='command-dispatcher', hide=True,
-                       modes=[KeyMode.caret, KeyMode.visual], scope='window')
-    def move_to_start_of_line(self):
-        """Move the cursor or select to the start of line."""
-        modemanager = modeman.get_modeman(self._win_id)
-        if modemanager.mode == KeyMode.caret:
-            act = QWebPage.MoveToStartOfLine
-        else:
-            act = QWebPage.SelectStartOfLine
-        self._current_widget().triggerPageAction(act)
-
-    @cmdutils.register(instance='command-dispatcher', hide=True,
-                       modes=[KeyMode.caret, KeyMode.visual], scope='window')
-    def move_to_end_of_line(self):
-        """Move the cursor or select to the end of line."""
-        modemanager = modeman.get_modeman(self._win_id)
-        if modemanager.mode == KeyMode.caret:
-            act = QWebPage.MoveToEndOfLine
-        else:
-            act = QWebPage.SelectEndOfLine
-        self._current_widget().triggerPageAction(act)
-
-    @cmdutils.register(instance='command-dispatcher', hide=True,
-                       modes=[KeyMode.caret, KeyMode.visual], scope='window')
-    def move_to_start_of_block(self):
-        """Move the cursor or select to the start of block."""
-        modemanager = modeman.get_modeman(self._win_id)
-        if modemanager.mode == KeyMode.caret:
-            act = QWebPage.MoveToStartOfBlock
-        else:
-            act = QWebPage.SelectStartOfBlock
-        self._current_widget().triggerPageAction(act)
-
-    @cmdutils.register(instance='command-dispatcher', hide=True,
-                       modes=[KeyMode.caret, KeyMode.visual], scope='window')
-    def move_to_end_of_block(self):
-        """Move the cursor or select to the end of block."""
-        modemanager = modeman.get_modeman(self._win_id)
-        if modemanager.mode == KeyMode.caret:
-            act = QWebPage.MoveToEndOfBlock
-        else:
-            act = QWebPage.SelectEndOfBlock
-        self._current_widget().triggerPageAction(act)
-
-    @cmdutils.register(instance='command-dispatcher', hide=True,
-                       modes=[KeyMode.caret, KeyMode.visual], scope='window')
-    def move_to_start_of_document(self):
-        """Move the cursor or select to the start of document."""
-        modemanager = modeman.get_modeman(self._win_id)
-        if modemanager.mode == KeyMode.caret:
-            act = QWebPage.MoveToStartOfDocument
-        else:
-            act = QWebPage.SelectStartOfDocument
-        self._current_widget().triggerPageAction(act)
-
-    @cmdutils.register(instance='command-dispatcher', hide=True,
-                       modes=[KeyMode.caret, KeyMode.visual], scope='window')
-    def move_to_end_of_document(self):
-        """Move the cursor or select to the end of document."""
-        modemanager = modeman.get_modeman(self._win_id)
-        if modemanager.mode == KeyMode.caret:
-            act = QWebPage.MoveToEndOfDocument
-        else:
-            act = QWebPage.SelectEndOfDocument
-        self._current_widget().triggerPageAction(act)
-
-    @cmdutils.register(instance='command-dispatcher', hide=True,
-                       modes=[KeyMode.visual], scope='window')
-    def yank_selected(self, sel=False):
-        """Yank selected text to the clipboard or primary selection.
-
-        Args:
-            sel: Use the primary selection instead of the clipboard.
-=======
                        modes=[KeyMode.caret], scope='window', count='count')
     def move_to_next_line(self, count=1):
         """Move the cursor or selection to the next line.
@@ -1609,7 +1455,6 @@
         Args:
             sel: Use the primary selection instead of the clipboard.
             keep: If given, stay in visual mode after yanking.
->>>>>>> e187cda2
         """
         s = self._current_widget().selectedText()
         if not self._current_widget().hasSelection() or len(s) == 0:
@@ -1627,13 +1472,6 @@
         clipboard.setText(s, mode)
         message.info(self._win_id, "{} {} yanked to {}".format(
             len(s), "char" if len(s) == 1 else "chars", target))
-<<<<<<< HEAD
-
-    @cmdutils.register(instance='command-dispatcher', hide=True,
-                       modes=[KeyMode.visual], scope='window')
-    def drop_selection(self):
-        """Drop selection and stay in visual mode."""
-=======
         if not keep:
             modeman.leave(self._win_id, KeyMode.caret, "yank selected")
 
@@ -1651,7 +1489,6 @@
                        modes=[KeyMode.caret], scope='window')
     def drop_selection(self):
         """Drop selection and keep selection mode enabled."""
->>>>>>> e187cda2
         self._current_widget().triggerPageAction(QWebPage.MoveToNextChar)
 
     @cmdutils.register(instance='command-dispatcher', scope='window',
