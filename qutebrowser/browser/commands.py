# vim: ft=python fileencoding=utf-8 sts=4 sw=4 et:

# Copyright 2014-2021 Florian Bruhin (The Compiler) <mail@qutebrowser.org>
#
# This file is part of qutebrowser.
#
# qutebrowser is free software: you can redistribute it and/or modify
# it under the terms of the GNU General Public License as published by
# the Free Software Foundation, either version 3 of the License, or
# (at your option) any later version.
#
# qutebrowser is distributed in the hope that it will be useful,
# but WITHOUT ANY WARRANTY; without even the implied warranty of
# MERCHANTABILITY or FITNESS FOR A PARTICULAR PURPOSE.  See the
# GNU General Public License for more details.
#
# You should have received a copy of the GNU General Public License
# along with qutebrowser.  If not, see <https://www.gnu.org/licenses/>.

"""Command dispatcher for TabbedBrowser."""

import os.path
import shlex
import functools
from typing import cast, Callable, Dict, List, Tuple, Union

<<<<<<< HEAD
from PyQt5.QtWidgets import QApplication, QTabBar, QWidget
from PyQt5.QtCore import pyqtSlot, Qt, QUrl, QEvent, QUrlQuery
=======
from PyQt5.QtWidgets import QApplication, QTabBar
from PyQt5.QtCore import Qt, QUrl, QEvent, QUrlQuery
>>>>>>> 46bedd5f

from qutebrowser.commands import userscripts, runners
from qutebrowser.api import cmdutils
from qutebrowser.config import config, configdata
from qutebrowser.browser import (urlmarks, browsertab, navigate, webelem,
                                 downloads)
from qutebrowser.keyinput import modeman, keyutils
from qutebrowser.utils import (message, usertypes, log, qtutils, urlutils,
                               objreg, utils, standarddir, debug)
from qutebrowser.utils.usertypes import KeyMode
from qutebrowser.misc import editor, guiprocess, objects
from qutebrowser.completion.models import urlmodel, miscmodels
from qutebrowser.mainwindow import mainwindow, windowundo


class CommandDispatcher:

    """Command dispatcher for TabbedBrowser.

    Contains all commands which are related to the current tab.

    We can't simply add these commands to BrowserTab directly and use
    currentWidget() for TabbedBrowser.cmd because at the time
    cmdutils.register() decorators are run, currentWidget() will return None.

    Attributes:
        _win_id: The window ID the CommandDispatcher is associated with.
        _tabbed_browser: The TabbedBrowser used.
    """

    def __init__(self, win_id, tabbed_browser):
        self._win_id = win_id
        self._tabbed_browser = tabbed_browser

    def __repr__(self):
        return utils.get_repr(self)

    def _new_tabbed_browser(self, private):
        """Get a tabbed-browser from a new window."""
        args = objects.qapp.arguments()
        if private and '--single-process' in args:
            raise cmdutils.CommandError("Private windows are unavailable with "
                                        "the single-process process model.")

        new_window = mainwindow.MainWindow(private=private)
        new_window.show()
        return new_window.tabbed_browser

    def _count(self) -> int:
        """Convenience method to get the widget count."""
        return self._tabbed_browser.widget.count()

    def _set_current_index(self, idx):
        """Convenience method to set the current widget index."""
        cmdutils.check_overflow(idx, 'int')
        self._tabbed_browser.widget.setCurrentIndex(idx)

    def _current_index(self):
        """Convenience method to get the current widget index."""
        return self._tabbed_browser.widget.currentIndex()

    def _current_url(self):
        """Convenience method to get the current url."""
        try:
            return self._tabbed_browser.current_url()
        except qtutils.QtValueError as e:
            msg = "Current URL is invalid"
            if e.reason:
                msg += " ({})".format(e.reason)
            msg += "!"
            raise cmdutils.CommandError(msg)

    def _current_title(self):
        """Convenience method to get the current title."""
        return self._current_widget().title()

    def _current_widget(self):
        """Get the currently active widget from a command."""
        widget = self._tabbed_browser.widget.currentWidget()
        if widget is None:
            raise cmdutils.CommandError("No WebView available yet!")
        return widget

    def _open(self, url, tab=False, background=False, window=False,
              related=False, private=None):
        """Helper function to open a page.

        Args:
            url: The URL to open as QUrl.
            tab: Whether to open in a new tab.
            background: Whether to open in the background.
            window: Whether to open in a new window
            private: If opening a new window, open it in private browsing mode.
                     If not given, inherit the current window's mode.
        """
        urlutils.raise_cmdexc_if_invalid(url)
        tabbed_browser = self._tabbed_browser
        cmdutils.check_exclusive((tab, background, window, private), 'tbwp')
        if window and private is None:
            private = self._tabbed_browser.is_private

        if window or private:
            tabbed_browser = self._new_tabbed_browser(private)
            tabbed_browser.tabopen(url)
        elif tab:
            tabbed_browser.tabopen(url, background=False, related=related)
        elif background:
            tabbed_browser.tabopen(url, background=True, related=related)
        else:
            widget = self._current_widget()
            widget.load_url(url)

    def _cntwidget(self, count=None):
        """Return a widget based on a count/idx.

        Args:
            count: The tab index, or None.

        Return:
            The current widget if count is None.
            The widget with the given tab ID if count is given.
            None if no widget was found.
        """
        if count is None:
            return self._tabbed_browser.widget.currentWidget()
        elif 1 <= count <= self._count():
            cmdutils.check_overflow(count + 1, 'int')
            return self._tabbed_browser.widget.widget(count - 1)
        else:
            return None

    def _tab_focus_stack(self, mode: str, *, show_error: bool = True) -> None:
        """Select the tab which was last focused."""
        tab_deque = self._tabbed_browser.tab_deque
        cur_tab = self._cntwidget()

        try:
            if mode == "last":
                tab = tab_deque.last(cur_tab)
            elif mode == "stack-prev":
                tab = tab_deque.prev(cur_tab)
            elif mode == "stack-next":
                tab = tab_deque.next(cur_tab)
            else:
                raise utils.Unreachable(
                    "Missing implementation for stack mode!")
        except IndexError:
            if not show_error:
                return
            raise cmdutils.CommandError("Could not find requested tab!")

        idx = self._tabbed_browser.widget.indexOf(tab)
        if idx == -1:
            raise cmdutils.CommandError("Requested tab vanished!")
        self._set_current_index(idx)

    def _get_selection_override(self, prev, next_, opposite):
        """Helper function for tab_close to get the tab to select.

        Args:
            prev: Force selecting the tab before the current tab.
            next_: Force selecting the tab after the current tab.
            opposite: Force selecting the tab in the opposite direction of
                      what's configured in 'tabs.select_on_remove'.

        Return:
            QTabBar.SelectLeftTab, QTabBar.SelectRightTab, or None if no change
            should be made.
        """
        cmdutils.check_exclusive((prev, next_, opposite), 'pno')
        if prev:
            return QTabBar.SelectLeftTab
        elif next_:
            return QTabBar.SelectRightTab
        elif opposite:
            conf_selection = config.val.tabs.select_on_remove
            if conf_selection == QTabBar.SelectLeftTab:
                return QTabBar.SelectRightTab
            elif conf_selection == QTabBar.SelectRightTab:
                return QTabBar.SelectLeftTab
            elif conf_selection == QTabBar.SelectPreviousTab:
                raise cmdutils.CommandError(
                    "-o is not supported with 'tabs.select_on_remove' set to "
                    "'last-used'!")
            else:  # pragma: no cover
                raise ValueError("Invalid select_on_remove value "
                                 "{!r}!".format(conf_selection))
        return None

    def _tab_close(self, tab, prev=False, next_=False, opposite=False):
        """Helper function for tab_close be able to handle message.async.

        Args:
            tab: Tab object to select be closed.
            prev: Force selecting the tab before the current tab.
            next_: Force selecting the tab after the current tab.
            opposite: Force selecting the tab in the opposite direction of
                      what's configured in 'tabs.select_on_remove'.
            count: The tab index to close, or None
        """
        tabbar = self._tabbed_browser.widget.tabBar()
        selection_override = self._get_selection_override(prev, next_,
                                                          opposite)

        if selection_override is None:
            self._tabbed_browser.close_tab(tab)
        else:
            old_selection_behavior = tabbar.selectionBehaviorOnRemove()
            tabbar.setSelectionBehaviorOnRemove(selection_override)
            self._tabbed_browser.close_tab(tab)
            tabbar.setSelectionBehaviorOnRemove(old_selection_behavior)

    @cmdutils.register(instance='command-dispatcher', scope='window')
    @cmdutils.argument('count', value=cmdutils.Value.count)
    def tab_close(self, prev=False, next_=False, opposite=False,
                  force=False, count=None):
        """Close the current/[count]th tab.

        Args:
            prev: Force selecting the tab before the current tab.
            next_: Force selecting the tab after the current tab.
            opposite: Force selecting the tab in the opposite direction of
                      what's configured in 'tabs.select_on_remove'.
            force: Avoid confirmation for pinned tabs.
            count: The tab index to close, or None
        """
        tab = self._cntwidget(count)
        if tab is None:
            return
        close = functools.partial(self._tab_close, tab, prev,
                                  next_, opposite)

        self._tabbed_browser.tab_close_prompt_if_pinned(tab, force, close)

    @cmdutils.register(instance='command-dispatcher', scope='window',
                       name='tab-pin')
    @cmdutils.argument('count', value=cmdutils.Value.count)
    def tab_pin(self, count=None):
        """Pin/Unpin the current/[count]th tab.

        Pinning a tab shrinks it to the size of its title text.
        Attempting to close a pinned tab will cause a confirmation,
        unless --force is passed.

        Args:
            count: The tab index to pin or unpin, or None
        """
        tab = self._cntwidget(count)
        if tab is None:
            return

        to_pin = not tab.data.pinned
        tab.set_pinned(to_pin)

    @cmdutils.register(instance='command-dispatcher', name='open',
                       maxsplit=0, scope='window')
    @cmdutils.argument('url', completion=urlmodel.url)
    @cmdutils.argument('count', value=cmdutils.Value.count)
    def openurl(self, url=None, related=False,
                bg=False, tab=False, window=False, count=None, secure=False,
                private=False):
        """Open a URL in the current/[count]th tab.

        If the URL contains newlines, each line gets opened in its own tab.

        Args:
            url: The URL to open.
            bg: Open in a new background tab.
            tab: Open in a new tab.
            window: Open in a new window.
            related: If opening a new tab, position the tab as related to the
                     current one (like clicking on a link).
            count: The tab index to open the URL in, or None.
            secure: Force HTTPS.
            private: Open a new window in private browsing mode.
        """
        if url is None:
            urls = [config.val.url.default_page]
        else:
            urls = self._parse_url_input(url)

        for i, cur_url in enumerate(urls):
            if secure and cur_url.scheme() == 'http':
                cur_url.setScheme('https')

            if not window and i > 0:
                tab = False
                bg = True

            if tab or bg or window or private:
                self._open(cur_url, tab, bg, window, related=related,
                           private=private)
            else:
                curtab = self._cntwidget(count)
                if curtab is None:
                    if count is None:
                        # We want to open a URL in the current tab, but none
                        # exists yet.
                        self._tabbed_browser.tabopen(cur_url)
                    else:
                        # Explicit count with a tab that doesn't exist.
                        return
                elif curtab.navigation_blocked():
                    message.info("Tab is pinned! Opening in new tab.")
                    self._tabbed_browser.tabopen(cur_url)

                else:
                    curtab.load_url(cur_url)

    def _parse_url(self, url, *, force_search=False):
        """Parse a URL or quickmark or search query.

        Args:
            url: The URL to parse.
            force_search: Whether to force a search even if the content can be
                          interpreted as a URL or a path.

        Return:
            A URL that can be opened.
        """
        try:
            return objreg.get('quickmark-manager').get(url)
        except urlmarks.Error:
            try:
                return urlutils.fuzzy_url(url, force_search=force_search)
            except urlutils.InvalidUrlError as e:
                # We don't use cmdutils.CommandError here as this can be
                # called async from edit_url
                message.error(str(e))
                return None

    def _parse_url_input(self, url):
        """Parse a URL or newline-separated list of URLs.

        Args:
            url: The URL or list to parse.

        Return:
            A list of URLs that can be opened.
        """
        if isinstance(url, QUrl):
            yield url
            return

        force_search = False
        urllist = [u for u in url.split('\n') if u.strip()]
        if (len(urllist) > 1 and not urlutils.is_url(urllist[0]) and
                urlutils.get_path_if_valid(urllist[0], check_exists=True)
                is None):
            urllist = [url]
            force_search = True
        for cur_url in urllist:
            parsed = self._parse_url(cur_url, force_search=force_search)
            if parsed is not None:
                yield parsed

    @cmdutils.register(instance='command-dispatcher', scope='window')
    def tab_clone(self, bg=False, window=False):
        """Duplicate the current tab.

        Args:
            bg: Open in a background tab.
            window: Open in a new window.

        Return:
            The new QWebView.
        """
        cmdutils.check_exclusive((bg, window), 'bw')
        curtab = self._current_widget()
        cur_title = self._tabbed_browser.widget.page_title(
            self._current_index())
        try:
            history = curtab.history.private_api.serialize()
        except browsertab.WebTabError as e:
            raise cmdutils.CommandError(e)

        # The new tab could be in a new tabbed_browser (e.g. because of
        # tabs.tabs_are_windows being set)
        if window:
            new_tabbed_browser = self._new_tabbed_browser(
                private=self._tabbed_browser.is_private)
        else:
            new_tabbed_browser = self._tabbed_browser
        newtab = new_tabbed_browser.tabopen(background=bg)
        new_tabbed_browser = objreg.get('tabbed-browser', scope='window',
                                        window=newtab.win_id)
        idx = new_tabbed_browser.widget.indexOf(newtab)

        new_tabbed_browser.widget.set_page_title(idx, cur_title)
        if curtab.data.should_show_icon():
            new_tabbed_browser.widget.setTabIcon(idx, curtab.icon())
            if config.val.tabs.tabs_are_windows:
                new_tabbed_browser.widget.window().setWindowIcon(curtab.icon())

        newtab.data.keep_icon = True
        newtab.history.private_api.deserialize(history)
        newtab.zoom.set_factor(curtab.zoom.factor())

        newtab.set_pinned(curtab.data.pinned)
        return newtab

    @cmdutils.register(instance='command-dispatcher', scope='window',
                       maxsplit=0)
    @cmdutils.argument('index', completion=miscmodels.other_tabs)
    def tab_take(self, index: str, keep: bool = False) -> None:
        """Take a tab from another window.

        Args:
            index: The [win_id/]index of the tab(s) to take. The window or
                tab ID may contain comma separated values and ranges including
                the special values "*", "first", and "last". Alternatively
                a substring in which case the closest match will be taken.
            keep: If given, keep the old tab around.
        """
        if config.val.tabs.tabs_are_windows:
            raise cmdutils.CommandError("Can't take tabs when using "
                                        "windows as tabs")

        # taking tabs to this window is a no-op, so exclude
        resolution = self._resolve_tab_index(index, True, True)
        for tabbed_browser, tab in resolution:
            self._open(tab.url(), tab=True)
            if not keep:
                tabbed_browser.close_tab(tab, add_undo=False)

    @cmdutils.register(instance='command-dispatcher', scope='window')
    @cmdutils.argument('win_id', completion=miscmodels.window)
    @cmdutils.argument('count', value=cmdutils.Value.count)
    def tab_give(self, win_id: int = None, keep: bool = False,
                 count: int = None, private: bool = False) -> None:
        """Give the current tab to a new or existing window if win_id given.

        If no win_id is given, the tab will get detached into a new window.

        Args:
            win_id: The window ID of the window to give the current tab to.
            keep: If given, keep the old tab around.
            count: Overrides win_id (index starts at 1 for win_id=0).
            private: If the tab should be detached into a private instance.
        """
        if config.val.tabs.tabs_are_windows:
            raise cmdutils.CommandError("Can't give tabs when using "
                                        "windows as tabs")

        if count is not None:
            win_id = count - 1

        if win_id == self._win_id:
            raise cmdutils.CommandError("Can't give a tab to the same window")

        if win_id is None:
            if self._count() < 2 and not keep:
                raise cmdutils.CommandError("Cannot detach from a window with "
                                            "only one tab")

            tabbed_browser = self._new_tabbed_browser(
                private=private or self._tabbed_browser.is_private)
        else:
            if win_id not in objreg.window_registry:
                raise cmdutils.CommandError(
                    "There's no window with id {}!".format(win_id))

            tabbed_browser = objreg.get('tabbed-browser', scope='window',
                                        window=win_id)

            if private and not tabbed_browser.is_private:
                raise cmdutils.CommandError(
                    "The window with id {} is not private".format(win_id))

        tabbed_browser.tabopen(self._current_url())
        if not keep:
            self._tabbed_browser.close_tab(self._current_widget(),
                                           add_undo=False)

    def _back_forward(self, tab, bg, window, count, forward, index=None):
        """Helper function for :back/:forward."""
        history = self._current_widget().history
        # Catch common cases before e.g. cloning tab
        if not forward and not history.can_go_back():
            raise cmdutils.CommandError("At beginning of history.")
        if forward and not history.can_go_forward():
            raise cmdutils.CommandError("At end of history.")

        if tab or bg or window:
            widget = self.tab_clone(bg, window)
        else:
            widget = self._current_widget()

        if count is None:
            if index is None:
                count = 1
            else:
                count = abs(history.current_idx() - index)

        try:
            if forward:
                widget.history.forward(count)
            else:
                widget.history.back(count)
        except browsertab.WebTabError as e:
            raise cmdutils.CommandError(e)

    @cmdutils.register(instance='command-dispatcher', scope='window')
    @cmdutils.argument('count', value=cmdutils.Value.count)
    @cmdutils.argument('index', completion=miscmodels.back)
    def back(self, tab: bool = False, bg: bool = False,
             window: bool = False, count: int = None,
             index: int = None) -> None:
        """Go back in the history of the current tab.

        Args:
            tab: Go back in a new tab.
            bg: Go back in a background tab.
            window: Go back in a new window.
            count: How many pages to go back.
            index: Which page to go back to, count takes precedence.
        """
        self._back_forward(tab, bg, window, count, forward=False, index=index)

    @cmdutils.register(instance='command-dispatcher', scope='window')
    @cmdutils.argument('count', value=cmdutils.Value.count)
    @cmdutils.argument('index', completion=miscmodels.forward)
    def forward(self, tab: bool = False, bg: bool = False,
                window: bool = False, count: int = None,
                index: int = None) -> None:
        """Go forward in the history of the current tab.

        Args:
            tab: Go forward in a new tab.
            bg: Go forward in a background tab.
            window: Go forward in a new window.
            count: How many pages to go forward.
            index: Which page to go forward to, count takes precedence.
        """
        self._back_forward(tab, bg, window, count, forward=True, index=index)

    @cmdutils.register(instance='command-dispatcher', scope='window')
    @cmdutils.argument('where', choices=['prev', 'next', 'up', 'increment',
                                         'decrement', 'strip'])
    @cmdutils.argument('count', value=cmdutils.Value.count)
    def navigate(self, where: str, tab: bool = False, bg: bool = False,
                 window: bool = False, count: int = 1) -> None:
        """Open typical prev/next links or navigate using the URL path.

        This tries to automatically click on typical _Previous Page_ or
        _Next Page_ links using some heuristics.

        Alternatively it can navigate by changing the current URL.

        Args:
            where: What to open.

                - `prev`: Open a _previous_ link.
                - `next`: Open a _next_ link.
                - `up`: Go up a level in the current URL.
                - `increment`: Increment the last number in the URL.
                  Uses the
                  link:settings{outsuffix}#url.incdec_segments[url.incdec_segments]
                  config option.
                - `decrement`: Decrement the last number in the URL.
                  Uses the
                  link:settings{outsuffix}#url.incdec_segments[url.incdec_segments]
                  config option.
                - `strip`: Strip query and fragment from the current URL.

            tab: Open in a new tab.
            bg: Open in a background tab.
            window: Open in a new window.
            count: For `increment` and `decrement`, the number to change the
                   URL by. For `up`, the number of levels to go up in the URL.
        """
        cmdutils.check_exclusive((tab, bg, window), 'tbw')
        widget = self._current_widget()
        url = self._current_url()

        handlers: Dict[str, Callable] = {
            'prev': functools.partial(navigate.prevnext, prev=True),
            'next': functools.partial(navigate.prevnext, prev=False),
            'up': navigate.path_up,
            'strip': navigate.strip,
            'decrement': functools.partial(navigate.incdec, inc_or_dec='decrement'),
            'increment': functools.partial(navigate.incdec, inc_or_dec='increment'),
        }

        try:
            if where in ['prev', 'next']:
                handler = handlers[where]
                handler(browsertab=widget, win_id=self._win_id, baseurl=url,
                        tab=tab, background=bg, window=window)
            elif where in ['up', 'increment', 'decrement', 'strip']:
                new_url = handlers[where](url, count)
                self._open(new_url, tab, bg, window, related=True)
            else:  # pragma: no cover
                raise ValueError("Got called with invalid value {} for "
                                 "`where'.".format(where))
        except navigate.Error as e:
            raise cmdutils.CommandError(e)

    @cmdutils.register(instance='command-dispatcher', scope='window')
    @cmdutils.argument('count', value=cmdutils.Value.count)
    @cmdutils.argument('top_navigate', metavar='ACTION',
                       choices=('prev', 'decrement'))
    @cmdutils.argument('bottom_navigate', metavar='ACTION',
                       choices=('next', 'increment'))
    def scroll_page(self, x: float, y: float, *,
                    top_navigate: str = None, bottom_navigate: str = None,
                    count: int = 1) -> None:
        """Scroll the frame page-wise.

        Args:
            x: How many pages to scroll to the right.
            y: How many pages to scroll down.
            bottom_navigate: :navigate action (next, increment) to run when
                             scrolling down at the bottom of the page.
            top_navigate: :navigate action (prev, decrement) to run when
                          scrolling up at the top of the page.
            count: multiplier
        """
        tab = self._current_widget()
        if not tab.url().isValid():
            # See https://github.com/qutebrowser/qutebrowser/issues/701
            return

        if bottom_navigate is not None and tab.scroller.at_bottom():
            self.navigate(bottom_navigate)
            return
        elif top_navigate is not None and tab.scroller.at_top():
            self.navigate(top_navigate)
            return

        try:
            tab.scroller.delta_page(count * x, count * y)
        except OverflowError:
            raise cmdutils.CommandError(
                "Numeric argument is too large for internal int "
                "representation.")

    def _yank_url(self, what):
        """Helper method for yank() to get the URL to copy."""
        assert what in ['url', 'pretty-url'], what

        if what == 'pretty-url':
            flags = QUrl.RemovePassword | QUrl.DecodeReserved
        else:
            flags = QUrl.RemovePassword | QUrl.FullyEncoded

        url = QUrl(self._current_url())
        url_query = QUrlQuery()
        url_query_str = url.query()
        if '&' not in url_query_str and ';' in url_query_str:
            url_query.setQueryDelimiters('=', ';')
        url_query.setQuery(url_query_str)
        for key in dict(url_query.queryItems()):
            if key in config.val.url.yank_ignored_parameters:
                url_query.removeQueryItem(key)
        url.setQuery(url_query)
        return url.toString(flags)  # type: ignore[arg-type]

    @cmdutils.register(instance='command-dispatcher', scope='window')
    @cmdutils.argument('what', choices=['selection', 'url', 'pretty-url',
                                        'title', 'domain', 'inline'])
    def yank(self, what='url', inline=None,
             sel=False, keep=False, quiet=False):
        """Yank (copy) something to the clipboard or primary selection.

        Args:
            what: What to yank.

                - `url`: The current URL.
                - `pretty-url`: The URL in pretty decoded form.
                - `title`: The current page's title.
                - `domain`: The current scheme, domain, and port number.
                - `selection`: The selection under the cursor.
                - `inline`: Yank the text contained in the 'inline' argument.

            sel: Use the primary selection instead of the clipboard.
            keep: Stay in visual mode after yanking the selection.
            quiet: Don't show an information message.
            inline: A block of text, to be yanked if 'what'
                is inline and ignored otherwise.
        """
        if what == 'inline':
            s = inline
            what = 'inline block'
        elif what == 'title':
            s = self._tabbed_browser.widget.page_title(self._current_index())
        elif what == 'domain':
            port = self._current_url().port()
            s = '{}://{}{}'.format(self._current_url().scheme(),
                                   self._current_url().host(),
                                   ':' + str(port) if port > -1 else '')
        elif what in ['url', 'pretty-url']:
            s = self._yank_url(what)
            what = 'URL'  # For printing
        elif what == 'selection':
            def _selection_callback(s):
                if not s and not quiet:
                    message.info("Nothing to yank")
                    return
                self._yank_to_target(s, sel, what, keep, quiet)

            caret = self._current_widget().caret
            caret.selection(callback=_selection_callback)
            return
        else:  # pragma: no cover
            raise ValueError("Invalid value {!r} for `what'.".format(what))

        self._yank_to_target(s, sel, what, keep, quiet)

    def _yank_to_target(self, s, sel, what, keep, quiet):
        if sel and utils.supports_selection():
            target = "primary selection"
        else:
            sel = False
            target = "clipboard"

        utils.set_clipboard(s, selection=sel)
        if what != 'selection':
            if not quiet:
                message.info("Yanked {} to {}: {}".format(what, target, s))
        else:
            if not quiet:
                message.info("{} {} yanked to {}".format(
                    len(s), "char" if len(s) == 1 else "chars", target))
            if not keep:
                modeman.leave(self._win_id, KeyMode.caret, "yank selected",
                              maybe=True)

    @cmdutils.register(instance='command-dispatcher', scope='window')
    @cmdutils.argument('pinned', choices=['prompt', 'close', 'keep'], flag='P',
                       metavar='behavior')
    @cmdutils.argument('force', hide=True)
    def tab_only(self, *, prev=False, next_=False, pinned='prompt', force=False):
        """Close all tabs except for the current one.

        Args:
            prev: Keep tabs before the current.
            next_: Keep tabs after the current.
            pinned: What to do with pinned tabs.
                    Valid values: prompt, close, keep.
            force: Avoid confirmation for pinned tabs.
        """
        cmdutils.check_exclusive((prev, next_), 'pn')
        cur_idx = self._tabbed_browser.widget.currentIndex()
        if cur_idx == -1:
            raise cmdutils.CommandError("Failed to get current tab for :tab-only")

        def _to_close(i):
            """Helper method to check if a tab should be closed or not."""
            return not (i == cur_idx or
                        (prev and i < cur_idx) or
                        (next_ and i > cur_idx))

        if force:
            message.warning("--force is deprecated, use --pinned close instead.")
            pinned = 'close'

        # close as many tabs as we can
        first_tab = True
        pinned_tabs_cleanup = False
        for i, tab in enumerate(self._tabbed_browser.widgets()):
            if _to_close(i):
                if pinned == 'close' or not tab.data.pinned:
                    self._tabbed_browser.close_tab(tab, new_undo=first_tab)
                    first_tab = False
                else:
                    pinned_tabs_cleanup = tab

        # Check to see if we would like to close any pinned tabs
        if pinned_tabs_cleanup and pinned == 'prompt':
            self._tabbed_browser.tab_close_prompt_if_pinned(
                pinned_tabs_cleanup,
                pinned == 'close',
                lambda: self.tab_only(
                    prev=prev, next_=next_, pinned='close'),
                text="Are you sure you want to close pinned tabs?")

    @cmdutils.register(instance='command-dispatcher', scope='window')
    @cmdutils.argument('count', value=cmdutils.Value.count)
    @cmdutils.argument('depth', completion=miscmodels.undo)
    def undo(self, window: bool = False,
             count: int = None, depth: int = None) -> None:
        """Re-open the last closed tab(s) or window.

        Args:
            window: Re-open the last closed window (and its tabs).
            count: How deep in the undo stack to find the tab or tabs to
                   re-open.
            depth: Same as `count` but as argument for completion, `count`
                   takes precedence.
        """
        has_depth = count is not None or depth is not None
        if count is not None:
            depth = count
        elif depth is None:
            depth = 1

        if window and has_depth:
            raise cmdutils.CommandError(
                ":undo --window does not support a count/depth")

        try:
            if window:
                windowundo.instance.undo_last_window_close()
            else:
                self._tabbed_browser.undo(depth)
        except IndexError:
            msg = "Nothing to undo"
            if not window and not has_depth:
                msg += " (use :undo --window to reopen a closed window)"
            raise cmdutils.CommandError(msg)

    @cmdutils.register(instance='command-dispatcher', scope='window')
    @cmdutils.argument('count', value=cmdutils.Value.count)
    def tab_prev(self, count=1):
        """Switch to the previous tab, or switch [count] tabs back.

        Args:
            count: How many tabs to switch back.
        """
        if self._count() == 0:
            # Running :tab-prev after last tab was closed
            # See https://github.com/qutebrowser/qutebrowser/issues/1448
            return
        newidx = self._current_index() - count
        if newidx >= 0:
            self._set_current_index(newidx)
        elif config.val.tabs.wrap:
            self._set_current_index(newidx % self._count())
        else:
            log.webview.debug("First tab")

    @cmdutils.register(instance='command-dispatcher', scope='window')
    @cmdutils.argument('count', value=cmdutils.Value.count)
    def tab_next(self, count=1):
        """Switch to the next tab, or switch [count] tabs forward.

        Args:
            count: How many tabs to switch forward.
        """
        if self._count() == 0:
            # Running :tab-next after last tab was closed
            # See https://github.com/qutebrowser/qutebrowser/issues/1448
            return
        newidx = self._current_index() + count
        if newidx < self._count():
            self._set_current_index(newidx)
        elif config.val.tabs.wrap:
            self._set_current_index(newidx % self._count())
        else:
            log.webview.debug("Last tab")

    def _get_index_parts(self, index: str) -> Tuple[str, str]:
        """Get window part and tab part of tab index/pattern.

        Args:
            index: The [win_id/]index of the tab(s). The window or tab ID
                may contain comma separated values and ranges including
                the special values "*", "first", and "last". Alternatively
                a substring in which case the closest match will be taken.
        """
        index_parts = index.split('/')

        is_pattern = False
        if len(index_parts) > 2:
            is_pattern = True
        else:
            try:
                utils.parse_int_set(index_parts[0], [1])
                utils.parse_int_set(index_parts[-1], [1])
            except ValueError:
                is_pattern = True

        if is_pattern:
            model = miscmodels.tabs()
            model.set_pattern(index)
            if model.count() > 0:
                index_parts = model.data(model.first_item()).split('/')
            else:
                raise cmdutils.CommandError(
                    "No matching tab for: {}".format(index))

        if len(index_parts) == 1:
            active_win = QApplication.activeWindow()
            if active_win is None:
                # Not sure how you enter a command without an active window...
                raise cmdutils.CommandError(
                    "No window specified and couldn't find active window!")
            index_parts = [str(active_win.win_id)] + index_parts

        return (index_parts[0], index_parts[1])

    def _resolve_tab_index(self, index: str, skip_on_error: bool = False,
            exclude_self: bool = False) -> (List[Tuple[QWidget, QWidget]]):
        """Resolve a tab index specification to list of tabbedbrowsers and tabs.

        Args:
            index: The [win_id/]index of the tab(s). The window or tab ID
                may contain comma separated values and ranges including
                the special values "*", "first", and "last". Alternatively
                a substring in which case the closest match will be taken.
            skip_on_error: Whether to show a message instead of an error
                when a tab or window is not found.
        """
        index_parts = self._get_index_parts(index)
        ret = []
        win_ids = utils.parse_int_set(index_parts[0], objreg.window_registry)
        if exclude_self and self._win_id in win_ids:
            win_ids.remove(self._win_id)
        for win_id in win_ids:
            if win_id not in objreg.window_registry:
                if skip_on_error:
                    message.info(f'Skipping nonexistent window {win_id}')
                    continue
                raise cmdutils.CommandError(
                    f"There's no window with id {win_id}!")
            tabbed_browser = objreg.get('tabbed-browser', scope='window',
                                        window=win_id)
            tab_nums = utils.parse_int_set(
                index_parts[1],
                range(1, tabbed_browser.widget.count() + 1),
            )
            for tab_num in tab_nums:
                if not 0 < tab_num <= tabbed_browser.widget.count():
                    if skip_on_error:
                        message.info(
                            f'Skipping nonexistent tab {win_id}/{tab_num}')
                        continue
                    raise cmdutils.CommandError(
                        "There's no tab with index {} in window {}!".format(
                            tab_num, win_id))
                ret.append((tabbed_browser, tabbed_browser.widget.widget(
                    tab_num - 1)))

        return ret

    @cmdutils.register(instance='command-dispatcher', scope='window',
                       maxsplit=0)
    @cmdutils.argument('index', completion=miscmodels.tabs)
    @cmdutils.argument('count', value=cmdutils.Value.count)
    def tab_select(self, index=None, count=None):
        """Select tab by index or url/title best match.

        Focuses window if necessary when index is given. If both index and
        count are given, use count.

        With neither index nor count given, open the qute://tabs page.

        Args:
            index: The [win_id/]index of the tab to focus. Or a substring
                   in which case the closest match will be focused.
            count: The tab index to focus, starting with 1.
        """
        if count is None and index is None:
            self.openurl('qute://tabs/', tab=True)
            return

        if count is not None:
            index = str(count)

        tabbed_browser, tab = self._resolve_tab_index(index)[0]

        window = tabbed_browser.widget.window()
        mainwindow.raise_window(window)
        tabbed_browser.widget.setCurrentWidget(tab)

    @cmdutils.register(instance='command-dispatcher', scope='window')
    @cmdutils.argument('index', choices=['last', 'stack-next', 'stack-prev'],
                       completion=miscmodels.tab_focus)
    @cmdutils.argument('count', value=cmdutils.Value.count)
    def tab_focus(self, index: Union[str, int] = None,
                  count: int = None, no_last: bool = False) -> None:
        """Select the tab given as argument/[count].

        If neither count nor index are given, it behaves like tab-next.
        If both are given, use count.

        Args:
            index: The tab index to focus, starting with 1. The special value
                   `last` focuses the last focused tab (regardless of count),
                   and `stack-prev`/`stack-next` traverse a stack of visited
                   tabs. Negative indices count from the end, such that -1 is
                   the last tab.
            count: The tab index to focus, starting with 1.
            no_last: Whether to avoid focusing last tab if already focused.
        """
        index = count if count is not None else index

        if index in {'last', 'stack-next', 'stack-prev'}:
            assert isinstance(index, str)
            self._tab_focus_stack(index)
            return
        elif index is None:
            message.warning(
                "Using :tab-focus without count is deprecated, "
                "use :tab-next instead.")
            self.tab_next()
            return

        assert isinstance(index, int)

        if index < 0:
            index = self._count() + index + 1

        if not no_last and index == self._current_index() + 1:
            self._tab_focus_stack('last', show_error=False)
            return

        if 1 <= index <= self._count():
            self._set_current_index(index - 1)
        else:
            raise cmdutils.CommandError("There's no tab with index {}!".format(
                index))

    @cmdutils.register(instance='command-dispatcher', scope='window')
    @cmdutils.argument('index', choices=['+', '-'])
    @cmdutils.argument('count', value=cmdutils.Value.count)
    def tab_move(self, index: Union[str, int] = None,
                 count: int = None) -> None:
        """Move the current tab according to the argument and [count].

        If neither is given, move it to the first position.

        Args:
            index: `+` or `-` to move relative to the current tab by
                   count, or a default of 1 space.
                   A tab index to move to that index.
            count: If moving relatively: Offset.
                   If moving absolutely: New position (default: 0). This
                   overrides the index argument, if given.
        """
        if index in ['+', '-']:
            # relative moving
            new_idx = self._current_index()
            delta = 1 if count is None else count
            if index == '-':
                new_idx -= delta
            elif index == '+':  # pragma: no branch
                new_idx += delta

            if config.val.tabs.wrap:
                new_idx %= self._count()
        else:
            # absolute moving
            if count is not None:
                new_idx = count - 1
            elif index is not None:
                assert isinstance(index, int)
                new_idx = index - 1 if index >= 0 else index + self._count()
            else:
                new_idx = 0

        if not 0 <= new_idx < self._count():
            raise cmdutils.CommandError("Can't move tab to position {}!"
                                        .format(new_idx + 1))

        cur_idx = self._current_index()
        cmdutils.check_overflow(cur_idx, 'int')
        cmdutils.check_overflow(new_idx, 'int')
        self._tabbed_browser.widget.tabBar().moveTab(cur_idx, new_idx)

    @cmdutils.register(instance='command-dispatcher', scope='window',
                       maxsplit=0, no_replace_variables=True)
    @cmdutils.argument('count', value=cmdutils.Value.count)
    @cmdutils.argument('output_messages', flag='m')
    def spawn(self, cmdline, userscript=False, verbose=False,
              output=False, output_messages=False, detach=False, count=None):
        """Spawn an external command.

        Note that the command is *not* run in a shell, so things like `$VAR` or
        `> output` won't have the desired effect.

        Args:
            userscript: Run the command as a userscript. You can use an
                        absolute path, or store the userscript in one of those
                        locations:
                            - `~/.local/share/qutebrowser/userscripts`
                              (or `$XDG_DATA_HOME`)
                            - `/usr/share/qutebrowser/userscripts`
            verbose: Show notifications when the command started/exited.
            output: Show the output in a new tab.
            output_messages: Show the output as messages.
            detach: Detach the command from qutebrowser so that it continues
                    running when qutebrowser quits.
            cmdline: The commandline to execute.
            count: Given to userscripts as $QUTE_COUNT.
        """
        cmdutils.check_exclusive((userscript, detach), 'ud')
        try:
            cmd, *args = shlex.split(cmdline)
        except ValueError as e:
            raise cmdutils.CommandError("Error while splitting command: "
                                        "{}".format(e))

        args = runners.replace_variables(self._win_id, args)

        log.procs.debug("Executing {} with args {}, userscript={}".format(
            cmd, args, userscript))

        def _on_proc_finished(proc):
            if output:
                tb = objreg.get('tabbed-browser', scope='window',
                                window='last-focused')
                tb.load_url(QUrl(f'qute://process/{proc.pid}'), newtab=True)

        if userscript:
            def _selection_callback(s):
                try:
                    runner = self._run_userscript(
                        s, cmd, args, verbose, output_messages, count)
                    runner.finished.connect(functools.partial(
                        _on_proc_finished, runner.proc))
                except cmdutils.CommandError as e:
                    message.error(str(e))

            # ~ expansion is handled by the userscript module.
            # dirty hack for async call because of:
            # https://bugreports.qt.io/browse/QTBUG-53134
            # until it fixed or blocked async call implemented:
            # https://github.com/qutebrowser/qutebrowser/issues/3327
            caret = self._current_widget().caret
            caret.selection(callback=_selection_callback)
        else:
            cmd = os.path.expanduser(cmd)
            proc = guiprocess.GUIProcess(what='command', verbose=verbose,
                                         output_messages=output_messages,
                                         parent=self._tabbed_browser)
            if detach:
                ok = proc.start_detached(cmd, args)
                if not ok:
                    message.info("Hint: Try without --detach for a more "
                                 "detailed error")
            else:
                proc.start(cmd, args)
            proc.finished.connect(functools.partial(_on_proc_finished, proc))

    def _run_userscript(self, selection, cmd, args, verbose, output_messages,
                        count):
        """Run a userscript given as argument.

        Args:
            cmd: The userscript to run.
            args: Arguments to pass to the userscript.
            verbose: Show notifications when the command started/exited.
            output_messages: Show the output as messages.
            count: Exposed to the userscript.
        """
        env = {
            'QUTE_MODE': 'command',
            'QUTE_SELECTED_TEXT': selection,
        }

        if count is not None:
            env['QUTE_COUNT'] = str(count)

        idx = self._current_index()
        if idx != -1:
            env['QUTE_TITLE'] = self._tabbed_browser.widget.page_title(idx)

        # FIXME:qtwebengine: If tab is None, run_async will fail!
        tab = self._tabbed_browser.widget.currentWidget()

        try:
            url = self._tabbed_browser.current_url()
        except qtutils.QtValueError:
            pass
        else:
            env['QUTE_URL'] = url.toString(QUrl.FullyEncoded)

        try:
            runner = userscripts.run_async(
                tab, cmd, *args, win_id=self._win_id, env=env, verbose=verbose,
                output_messages=output_messages)
        except userscripts.Error as e:
            raise cmdutils.CommandError(e)
        return runner

    @cmdutils.register(instance='command-dispatcher', scope='window')
    def quickmark_save(self):
        """Save the current page as a quickmark."""
        quickmark_manager = objreg.get('quickmark-manager')
        quickmark_manager.prompt_save(self._current_url())

    @cmdutils.register(instance='command-dispatcher', scope='window',
                       maxsplit=0)
    @cmdutils.argument('name', completion=miscmodels.quickmark)
    def quickmark_load(self, name, tab=False, bg=False, window=False):
        """Load a quickmark.

        Args:
            name: The name of the quickmark to load.
            tab: Load the quickmark in a new tab.
            bg: Load the quickmark in a new background tab.
            window: Load the quickmark in a new window.
        """
        try:
            url = objreg.get('quickmark-manager').get(name)
        except urlmarks.Error as e:
            raise cmdutils.CommandError(str(e))
        self._open(url, tab, bg, window)

    @cmdutils.register(instance='command-dispatcher', scope='window',
                       maxsplit=0)
    @cmdutils.argument('name', completion=miscmodels.quickmark)
    def quickmark_del(self, name=None):
        """Delete a quickmark.

        Args:
            name: The name of the quickmark to delete. If not given, delete the
                  quickmark for the current page (choosing one arbitrarily
                  if there are more than one).
        """
        quickmark_manager = objreg.get('quickmark-manager')
        if name is None:
            url = self._current_url()
            try:
                name = quickmark_manager.get_by_qurl(url)
            except urlmarks.DoesNotExistError as e:
                raise cmdutils.CommandError(str(e))
        try:
            quickmark_manager.delete(name)
        except KeyError:
            raise cmdutils.CommandError("Quickmark '{}' not found!"
                                        .format(name))

    @cmdutils.register(instance='command-dispatcher', scope='window')
    def bookmark_add(self, url=None, title=None, toggle=False):
        """Save the current page as a bookmark, or a specific url.

        If no url and title are provided, then save the current page as a
        bookmark.
        If a url and title have been provided, then save the given url as
        a bookmark with the provided title.

        You can view all saved bookmarks on the
        link:qute://bookmarks[bookmarks page].

        Args:
            url: url to save as a bookmark. If not given, use url of current
                 page.
            title: title of the new bookmark.
            toggle: remove the bookmark instead of raising an error if it
                    already exists.
        """
        if url and not title:
            raise cmdutils.CommandError('Title must be provided if url has '
                                        'been provided')
        bookmark_manager = objreg.get('bookmark-manager')
        if not url:
            url = self._current_url()
        else:
            try:
                url = urlutils.fuzzy_url(url)
            except urlutils.InvalidUrlError as e:
                raise cmdutils.CommandError(e)
        if not title:
            title = self._current_title()
        try:
            was_added = bookmark_manager.add(url, title, toggle=toggle)
        except urlmarks.Error as e:
            raise cmdutils.CommandError(str(e))
        else:
            msg = "Bookmarked {}" if was_added else "Removed bookmark {}"
            message.info(msg.format(url.toDisplayString()))

    @cmdutils.register(instance='command-dispatcher', scope='window',
                       maxsplit=0)
    @cmdutils.argument('url', completion=miscmodels.bookmark)
    def bookmark_load(self, url, tab=False, bg=False, window=False,
                      delete=False):
        """Load a bookmark.

        Args:
            url: The url of the bookmark to load.
            tab: Load the bookmark in a new tab.
            bg: Load the bookmark in a new background tab.
            window: Load the bookmark in a new window.
            delete: Whether to delete the bookmark afterwards.
        """
        try:
            qurl = urlutils.fuzzy_url(url)
        except urlutils.InvalidUrlError as e:
            raise cmdutils.CommandError(e)
        self._open(qurl, tab, bg, window)
        if delete:
            self.bookmark_del(url)

    @cmdutils.register(instance='command-dispatcher', scope='window',
                       maxsplit=0)
    @cmdutils.argument('url', completion=miscmodels.bookmark)
    def bookmark_del(self, url=None):
        """Delete a bookmark.

        Args:
            url: The url of the bookmark to delete. If not given, use the
                 current page's url.
        """
        if url is None:
            url = self._current_url().toString(QUrl.RemovePassword |
                                               QUrl.FullyEncoded)
        try:
            objreg.get('bookmark-manager').delete(url)
        except KeyError:
            raise cmdutils.CommandError("Bookmark '{}' not found!".format(url))
        message.info("Removed bookmark {}".format(url))

    @cmdutils.register(instance='command-dispatcher', scope='window')
    def bookmark_list(self, jump=False, tab=True, bg=False, window=False):
        """Show all bookmarks/quickmarks.

        Args:
            tab: Open in a new tab.
            bg: Open in a background tab.
            window: Open in a new window.
            jump: Jump to the "bookmarks" header.
        """
        url = QUrl('qute://bookmarks/')
        if jump:
            url.setFragment('bookmarks')
        self._open(url, tab, bg, window)

    @cmdutils.register(instance='command-dispatcher', scope='window')
    def download(self, url=None, *, mhtml_=False, dest=None):
        """Download a given URL, or current page if no URL given.

        Args:
            url: The URL to download. If not given, download the current page.
            dest: The file path to write the download to, or None to ask.
            mhtml_: Download the current page and all assets as mhtml file.
        """
        # FIXME:qtwebengine do this with the QtWebEngine download manager?
        download_manager = objreg.get('qtnetwork-download-manager')
        target = None
        if dest is not None:
            dest = downloads.transform_path(dest)
            if dest is None:
                raise cmdutils.CommandError("Invalid target filename")
            target = downloads.FileDownloadTarget(dest)

        tab = self._current_widget()

        if url:
            if mhtml_:
                raise cmdutils.CommandError("Can only download the current "
                                            "page as mhtml.")
            url = QUrl.fromUserInput(url)
            urlutils.raise_cmdexc_if_invalid(url)
            download_manager.get(url, target=target)
        elif mhtml_:
            tab = self._current_widget()
            if tab.backend == usertypes.Backend.QtWebEngine:
                webengine_download_manager = objreg.get(
                    'webengine-download-manager')
                try:
                    webengine_download_manager.get_mhtml(tab, target)
                except browsertab.UnsupportedOperationError as e:
                    raise cmdutils.CommandError(e)
            else:
                download_manager.get_mhtml(tab, target)
        else:
            qnam = tab.private_api.networkaccessmanager()

            suggested_fn = downloads.suggested_fn_from_title(
                self._current_url().path(), tab.title()
            )

            download_manager.get(
                self._current_url(),
                qnam=qnam,
                target=target,
                suggested_fn=suggested_fn
            )

    @cmdutils.register(instance='command-dispatcher', scope='window')
    def view_source(self, edit=False, pygments=False):
        """Show the source of the current page in a new tab.

        Args:
            edit: Edit the source in the editor instead of opening a tab.
            pygments: Use pygments to generate the view. This is always
                      the case for QtWebKit. For QtWebEngine it may display
                      slightly different source.
                      Some JavaScript processing may be applied.
                      Needs the optional Pygments dependency for highlighting.
        """
        tab = self._current_widget()
        try:
            current_url = self._current_url()
        except cmdutils.CommandError as e:
            message.error(str(e))
            return

        if current_url.scheme() == 'view-source' or tab.data.viewing_source:
            raise cmdutils.CommandError("Already viewing source!")

        if edit:
            ed = editor.ExternalEditor(self._tabbed_browser)
            tab.dump_async(ed.edit)
        else:
            tab.action.show_source(pygments)

    @cmdutils.register(instance='command-dispatcher', scope='window')
    def history(self, tab=True, bg=False, window=False):
        """Show browsing history.

        Args:
            tab: Open in a new tab.
            bg: Open in a background tab.
            window: Open in a new window.
        """
        url = QUrl('qute://history/')
        self._open(url, tab, bg, window)

    @cmdutils.register(instance='command-dispatcher', name='help',
                       scope='window')
    @cmdutils.argument('topic', completion=miscmodels.helptopic)
    def show_help(self, tab=False, bg=False, window=False, topic=None):
        r"""Show help about a command or setting.

        Args:
            tab: Open in a new tab.
            bg: Open in a background tab.
            window: Open in a new window.
            topic: The topic to show help for.

                   - :__command__ for commands.
                   - __section__.__option__ for settings.
        """
        if topic is None:
            path = 'index.html'
        elif topic.startswith(':'):
            command = topic[1:]
            if command not in objects.commands:
                raise cmdutils.CommandError("Invalid command {}!".format(
                    command))

            deprecated = objects.commands[command].deprecated
            if deprecated:
                raise cmdutils.CommandError(
                    "{} is deprecated - {}".format(command, deprecated))

            path = 'commands.html#{}'.format(command)
        elif topic in configdata.DATA:
            path = 'settings.html#{}'.format(topic)
        else:
            raise cmdutils.CommandError("Invalid help topic {}!".format(topic))
        url = QUrl('qute://help/{}'.format(path))
        self._open(url, tab, bg, window)

    @cmdutils.register(instance='command-dispatcher', scope='window')
    @cmdutils.argument('logfilter', flag='f')
    def messages(self, level='info', *, plain=False, tab=False, bg=False,
                 window=False, logfilter=None):
        """Show a log of past messages.

        Args:
            level: Include messages with `level` or higher severity.
                   Valid values: vdebug, debug, info, warning, error, critical.
            plain: Whether to show plaintext (as opposed to html).
            logfilter: A comma-separated filter string of logging categories.
                       If the filter string starts with an exclamation mark, it
                       is negated.
            tab: Open in a new tab.
            bg: Open in a background tab.
            window: Open in a new window.
        """
        if level.upper() not in log.LOG_LEVELS:
            raise cmdutils.CommandError("Invalid log level {}!".format(level))

        query = QUrlQuery()
        query.addQueryItem('level', level)
        if plain:
            query.addQueryItem('plain', cast(str, None))

        if logfilter:
            try:
                log.LogFilter.parse(logfilter)
            except log.InvalidLogFilterError as e:
                raise cmdutils.CommandError(e)
            query.addQueryItem('logfilter', logfilter)

        url = QUrl('qute://log')
        url.setQuery(query)

        self._open(url, tab, bg, window)

    def _edit_text_cb(self, elem):
        """Open editor after the focus elem was found in edit_text."""
        if elem is None:
            message.error("No element focused!")
            return
        if not elem.is_editable(strict=True):
            message.error("Focused element is not editable!")
            return

        text = elem.value()
        if text is None:
            message.error("Could not get text from the focused element.")
            return
        assert isinstance(text, str), text

        caret_position = elem.caret_position()

        ed = editor.ExternalEditor(watch=True, parent=self._tabbed_browser)
        ed.file_updated.connect(functools.partial(
            self.on_file_updated, ed, elem))
        ed.editing_finished.connect(lambda: mainwindow.raise_window(
            objreg.last_focused_window(), alert=False))
        ed.edit(text, caret_position)

    @cmdutils.register(instance='command-dispatcher', scope='window')
    def edit_text(self):
        """Open an external editor with the currently selected form field.

        The editor which should be launched can be configured via the
        `editor.command` config option.
        """
        tab = self._current_widget()
        tab.elements.find_focused(self._edit_text_cb)

    def on_file_updated(self, ed, elem, text):
        """Write the editor text into the form field and clean up tempfile.

        Callback for GUIProcess when the edited text was updated.

        Args:
            elem: The WebElementWrapper which was modified.
            text: The new text to insert.
        """
        try:
            elem.set_value(text)
            # Kick off js handlers to trick them into thinking there was input.
            elem.dispatch_event("input", bubbles=True)
        except webelem.OrphanedError:
            message.error('Edited element vanished')
            ed.backup()
        except webelem.Error as e:
            message.error(str(e))
            ed.backup()

    def _search_cb(self, found, *, tab, old_scroll_pos, options, text, prev):
        """Callback called from search/search_next/search_prev.

        Args:
            found: Whether the text was found.
            tab: The AbstractTab in which the search was made.
            old_scroll_pos: The scroll position (QPoint) before the search.
            options: The options (dict) the search was made with.
            text: The text searched for.
            prev: Whether we're searching backwards (i.e. :search-prev)
        """
        # :search/:search-next without reverse -> down
        # :search/:search-next    with reverse -> up
        # :search-prev         without reverse -> up
        # :search-prev            with reverse -> down
        going_up = options['reverse'] ^ prev

        if found:
            # Check if the scroll position got smaller and show info.
            if not going_up and tab.scroller.pos_px().y() < old_scroll_pos.y():
                message.info("Search hit BOTTOM, continuing at TOP")
            elif going_up and tab.scroller.pos_px().y() > old_scroll_pos.y():
                message.info("Search hit TOP, continuing at BOTTOM")
        else:
            message.warning(f"Text '{text}' not found on page!",
                            replace='find-in-page')

    @cmdutils.register(instance='command-dispatcher', scope='window',
                       maxsplit=0)
    def search(self, text="", reverse=False):
        """Search for a text on the current page. With no text, clear results.

        Args:
            text: The text to search for.
            reverse: Reverse search direction.
        """
        tab = self._current_widget()

        if not text:
            if tab.search.search_displayed:
                tab.search.clear()
            return

        options = {
            'ignore_case': config.val.search.ignore_case,
            'reverse': reverse,
            'wrap': config.val.search.wrap,
        }

        self._tabbed_browser.search_text = text
        self._tabbed_browser.search_options = dict(options)

        cb = functools.partial(self._search_cb, tab=tab,
                               old_scroll_pos=tab.scroller.pos_px(),
                               options=options, text=text, prev=False)
        options['result_cb'] = cb

        tab.scroller.before_jump_requested.emit()
        tab.search.search(text, **options)

    @cmdutils.register(instance='command-dispatcher', scope='window')
    @cmdutils.argument('count', value=cmdutils.Value.count)
    def search_next(self, count=1):
        """Continue the search to the ([count]th) next term.

        Args:
            count: How many elements to ignore.
        """
        tab = self._current_widget()
        window_text = self._tabbed_browser.search_text
        window_options = self._tabbed_browser.search_options

        if window_text is None:
            raise cmdutils.CommandError("No search done yet.")

        tab.scroller.before_jump_requested.emit()

        if window_text is not None and window_text != tab.search.text:
            tab.search.clear()
            tab.search.search(window_text, **window_options)
            count -= 1

        if count == 0:
            return

        cb = functools.partial(self._search_cb, tab=tab,
                               old_scroll_pos=tab.scroller.pos_px(),
                               options=window_options, text=window_text,
                               prev=False)

        for _ in range(count - 1):
            tab.search.next_result()
        tab.search.next_result(result_cb=cb)

    @cmdutils.register(instance='command-dispatcher', scope='window')
    @cmdutils.argument('count', value=cmdutils.Value.count)
    def search_prev(self, count=1):
        """Continue the search to the ([count]th) previous term.

        Args:
            count: How many elements to ignore.
        """
        tab = self._current_widget()
        window_text = self._tabbed_browser.search_text
        window_options = self._tabbed_browser.search_options

        if window_text is None:
            raise cmdutils.CommandError("No search done yet.")

        tab.scroller.before_jump_requested.emit()

        if window_text is not None and window_text != tab.search.text:
            tab.search.clear()
            tab.search.search(window_text, **window_options)
            count -= 1

        if count == 0:
            return

        cb = functools.partial(self._search_cb, tab=tab,
                               old_scroll_pos=tab.scroller.pos_px(),
                               options=window_options, text=window_text,
                               prev=True)

        for _ in range(count - 1):
            tab.search.prev_result()
        tab.search.prev_result(result_cb=cb)

    def _jseval_cb(self, out):
        """Show the data returned from JS."""
        if out is None:
            # Getting the actual error (if any) seems to be difficult.
            # The error does end up in
            # BrowserPage.javaScriptConsoleMessage(), but
            # distinguishing between :jseval errors and errors from the
            # webpage is not trivial...
            message.info('No output or error')
        else:
            # The output can be a string, number, dict, array, etc. But
            # *don't* output too much data, as this will make
            # qutebrowser hang
            out = str(out)
            if len(out) > 5000:
                out = out[:5000] + ' [...trimmed...]'
            message.info(out)

    @cmdutils.register(instance='command-dispatcher', scope='window',
                       maxsplit=0, no_cmd_split=True)
    def jseval(self, js_code: str,
               file: bool = False,
               url: bool = False,
               quiet: bool = False,
               *,
               world: Union[usertypes.JsWorld, int] = None) -> None:
        """Evaluate a JavaScript string.

        Args:
            js_code: The string/file to evaluate.
            file: Interpret js-code as a path to a file.
                  If the path is relative, the file is searched in a js/ subdir
                  in qutebrowser's data dir, e.g.
                  `~/.local/share/qutebrowser/js`.
            url: Interpret js-code as a `javascript:...` URL.
            quiet: Don't show resulting JS object.
            world: Ignored on QtWebKit. On QtWebEngine, a world ID or name to
                   run the snippet in. Predefined world names are:

                      - `main` (same world as the web page's JavaScript and
                        Greasemonkey, unless overridden via `@qute-js-world`)
                      - `application` (used for internal qutebrowser JS code,
                        should not be used via `:jseval` unless you know what
                        you're doing)
                      - `user` (currently unused)
                      - `jseval` (used for this command by default)
        """
        cmdutils.check_exclusive((file, url), 'fu')

        if world is None:
            world = usertypes.JsWorld.jseval
        jseval_cb = None if quiet else self._jseval_cb

        if file:
            path = os.path.expanduser(js_code)
            if not os.path.isabs(path):
                path = os.path.join(standarddir.data(), 'js', path)

            try:
                with open(path, 'r', encoding='utf-8') as f:
                    js_code = f.read()
            except OSError as e:
                raise cmdutils.CommandError(str(e))
        elif url:
            try:
                js_code = urlutils.parse_javascript_url(QUrl(js_code))
            except urlutils.Error as e:
                raise cmdutils.CommandError(str(e))

        widget = self._current_widget()
        try:
            widget.run_js_async(js_code, callback=jseval_cb, world=world)
        except browsertab.WebTabError as e:
            raise cmdutils.CommandError(str(e))

    @cmdutils.register(instance='command-dispatcher', scope='window')
    def fake_key(self, keystring, global_=False):
        """Send a fake keypress or key string to the website or qutebrowser.

        :fake-key xy - sends the keychain 'xy'
        :fake-key <Ctrl-x> - sends Ctrl-x
        :fake-key <Escape> - sends the escape key

        Args:
            keystring: The keystring to send.
            global_: If given, the keys are sent to the qutebrowser UI.
        """
        try:
            sequence = keyutils.KeySequence.parse(keystring)
        except keyutils.KeyParseError as e:
            raise cmdutils.CommandError(str(e))

        for keyinfo in sequence:
            press_event = keyinfo.to_event(QEvent.KeyPress)
            release_event = keyinfo.to_event(QEvent.KeyRelease)

            if global_:
                window = QApplication.focusWindow()
                if window is None:
                    raise cmdutils.CommandError("No focused window!")
                QApplication.postEvent(window, press_event)
                QApplication.postEvent(window, release_event)
            else:
                tab = self._current_widget()
                tab.send_event(press_event)
                tab.send_event(release_event)

    @cmdutils.register(instance='command-dispatcher', scope='window',
                       debug=True, backend=usertypes.Backend.QtWebKit)
    def debug_clear_ssl_errors(self):
        """Clear remembered SSL error answers."""
        self._current_widget().private_api.clear_ssl_errors()

    @cmdutils.register(instance='command-dispatcher', scope='window')
    def edit_url(self, url=None, bg=False, tab=False, window=False,
                 private=False, related=False):
        """Navigate to a url formed in an external editor.

        The editor which should be launched can be configured via the
        `editor.command` config option.

        Args:
            url: URL to edit; defaults to the current page url.
            bg: Open in a new background tab.
            tab: Open in a new tab.
            window: Open in a new window.
            private: Open a new window in private browsing mode.
            related: If opening a new tab, position the tab as related to the
                     current one (like clicking on a link).
        """
        cmdutils.check_exclusive((tab, bg, window), 'tbw')

        old_url = self._current_url().toString()

        ed = editor.ExternalEditor(self._tabbed_browser)

        # Passthrough for openurl args (e.g. -t, -b, -w)
        ed.file_updated.connect(functools.partial(
            self._open_if_changed, old_url=old_url, bg=bg, tab=tab,
            window=window, private=private, related=related))

        ed.edit(url or old_url)

    @cmdutils.register(instance='command-dispatcher', scope='window')
    def set_mark(self, key):
        """Set a mark at the current scroll position in the current tab.

        Args:
            key: mark identifier; capital indicates a global mark
        """
        self._tabbed_browser.set_mark(key)

    @cmdutils.register(instance='command-dispatcher', scope='window')
    def jump_mark(self, key):
        """Jump to the mark named by `key`.

        Args:
            key: mark identifier; capital indicates a global mark
        """
        self._tabbed_browser.jump_mark(key)

    def _open_if_changed(self, url=None, old_url=None, bg=False, tab=False,
                         window=False, private=False, related=False):
        """Open a URL unless it's already open in the tab.

        Args:
            old_url: The original URL to compare against.
            url: The URL to open.
            bg: Open in a new background tab.
            tab: Open in a new tab.
            window: Open in a new window.
            private: Open a new window in private browsing mode.
            related: If opening a new tab, position the tab as related to the
                     current one (like clicking on a link).
        """
        if bg or tab or window or private or related or url != old_url:
            self.openurl(url=url, bg=bg, tab=tab, window=window,
                         private=private, related=related)

    @cmdutils.register(instance='command-dispatcher', scope='window')
    def fullscreen(self, leave=False, enter=False):
        """Toggle fullscreen mode.

        Args:
            leave: Only leave fullscreen if it was entered by the page.
            enter: Activate fullscreen and do not toggle if it is already
                   active.
        """
        if leave:
            tab = self._current_widget()
            try:
                tab.action.exit_fullscreen()
            except browsertab.UnsupportedOperationError:
                pass
            return

        window = self._tabbed_browser.widget.window()

        if not window.isFullScreen():
            window.state_before_fullscreen = window.windowState()
        if enter:
            window.setWindowState(window.windowState() | Qt.WindowFullScreen)
        else:
            window.setWindowState(window.windowState() ^ Qt.WindowFullScreen)

        log.misc.debug('state before fullscreen: {}'.format(
            debug.qflags_key(Qt, window.state_before_fullscreen)))<|MERGE_RESOLUTION|>--- conflicted
+++ resolved
@@ -24,13 +24,8 @@
 import functools
 from typing import cast, Callable, Dict, List, Tuple, Union
 
-<<<<<<< HEAD
 from PyQt5.QtWidgets import QApplication, QTabBar, QWidget
-from PyQt5.QtCore import pyqtSlot, Qt, QUrl, QEvent, QUrlQuery
-=======
-from PyQt5.QtWidgets import QApplication, QTabBar
 from PyQt5.QtCore import Qt, QUrl, QEvent, QUrlQuery
->>>>>>> 46bedd5f
 
 from qutebrowser.commands import userscripts, runners
 from qutebrowser.api import cmdutils
