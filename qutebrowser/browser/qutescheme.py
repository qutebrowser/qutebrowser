--- conflicted
+++ resolved
@@ -467,21 +467,6 @@
     return 'text/html', src
 
 
-<<<<<<< HEAD
-=======
-@add_handler('back')
-def qute_back(url: QUrl) -> _HandlerRet:
-    """Handler for qute://back.
-
-    Simple page to free ram / lazy load a site, goes back on focusing the tab.
-    """
-    src = jinja.render(
-        'back.html',
-        title='Suspended: ' + urllib.parse.unquote(url.fragment()))
-    return 'text/html', src
-
-
->>>>>>> 41afe0fe
 @add_handler('configdiff')
 def qute_configdiff(_url: QUrl) -> _HandlerRet:
     """Handler for qute://configdiff."""
