--- conflicted
+++ resolved
@@ -140,11 +140,7 @@
         'help': command.Command(name='help', handler=show_help),
         'open': command.Command(name='open', handler=openurl, maxsplit=0),
         'bind': command.Command(name='bind', handler=bind),
-<<<<<<< HEAD
-        'tab-detach': command.Command(name='tab-detach', handler=tab_detach),
-=======
         'tab-give': command.Command(name='tab-give', handler=tab_give),
->>>>>>> 3399f2df
         'config-cycle': command.Command(name='config-cycle',
                                         handler=config_cycle),
     })
