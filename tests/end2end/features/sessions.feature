--- conflicted
+++ resolved
@@ -473,7 +473,7 @@
         - data/numbers/2.txt (active) (pinned)
         - data/numbers/4.txt
         - data/numbers/3.txt
-<<<<<<< HEAD
+        """
 
   # Make sure the new_position.related setting doesn't change the tab order
   # when loading from a session.
@@ -486,9 +486,8 @@
       And I run :session-load -c foo
       And I wait until data/numbers/3.txt is loaded
       Then the following tabs should be open:
+        """
         - data/numbers/1.txt
         - data/numbers/2.txt
         - data/numbers/3.txt (active)
-=======
-        """
->>>>>>> b0e05ee1
+        """