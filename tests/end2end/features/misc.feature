--- conflicted
+++ resolved
@@ -552,7 +552,6 @@
         And I run :message-info {clipboard}bar{url}
         Then the message "foobarhttp://localhost:*/hello.txt" should be shown
 
-<<<<<<< HEAD
     @xfail_norun
     Scenario: {url} in clipboard should not be expanded
         When I open data/hello.txt
@@ -560,7 +559,7 @@
         And I put "{url}" into the clipboard
         And I run :message-info {clipboard}bar{url}
         Then the message "{url}barhttp://localhost:*/hello.txt" should be shown
-=======
+
     ## logfilter
 
     Scenario: Using :debug-log-filter with commands argument
@@ -570,5 +569,4 @@
 
     Scenario: Using debug-log-filter with invalid filter
         When I run :debug-log-filter hello
-        Then the error "Invalid argument, hello choose from statusbar,completion,init,url,destroy,modes,webview,misc,mouse,procs,hints,keyboard,commands,signals,downloads,js,qt,rfc6266,ipc,shlexer,save,message,config,sessions" should be shown
->>>>>>> 35182b33
+        Then the error "Invalid argument, hello choose from statusbar,completion,init,url,destroy,modes,webview,misc,mouse,procs,hints,keyboard,commands,signals,downloads,js,qt,rfc6266,ipc,shlexer,save,message,config,sessions" should be shown