# vim: ft=cucumber fileencoding=utf-8 sts=4 sw=4 et:

Feature: Using private browsing

    Background:
        Given I open about:blank
        And I clean up open tabs

    Scenario: Opening new tab in private window
        When I open about:blank in a private window
        And I open cookies/set?qute-private-test=42 without waiting in a new tab
        And I wait until cookies is loaded
        And I run :close
        And I wait for "removed: main-window" in the log
        And I open cookies
        Then the cookie qute-private-test should not be set

    Scenario: Opening new tab in private window with :navigate next
        When I open data/navigate in a private window
        And I run :navigate -t next
        And I wait until data/navigate/next.html is loaded
        And I open cookies/set?qute-private-test=42 without waiting
        And I wait until cookies is loaded
        And I run :close
        And I wait for "removed: main-window" in the log
        And I open cookies
        Then the cookie qute-private-test should not be set

    Scenario: Using command history in a new private browsing window
        When I run :set-cmd-text :message-info "Hello World"
        And I run :command-accept
        And I open about:blank in a private window
        And I run :set-cmd-text :message-error "This should only be shown once"
        And I run :command-accept
        And I wait for the error "This should only be shown once"
        And I run :close
        And I wait for "removed: main-window" in the log
        And I run :set-cmd-text :
        And I run :command-history-prev
        And I run :command-accept
        # Then the error should not be shown again

    ## https://github.com/qutebrowser/qutebrowser/issues/1219

    Scenario: Make sure private data is cleared when closing last private window
        When I open about:blank in a private window
        And I open cookies/set?cookie-to-delete=1 without waiting in a new tab
        And I wait until cookies is loaded
        And I run :close
        And I open about:blank in a private window
        And I open cookies
        Then the cookie cookie-to-delete should not be set

    Scenario: Make sure private data is not cleared when closing a private window but another remains
        When I open about:blank in a private window
        And I open about:blank in a private window
        And I open cookies/set?cookie-to-preserve=1 without waiting in a new tab
        And I wait until cookies is loaded
        And I run :close
        And I open about:blank in a private window
        And I open cookies
        Then the cookie cookie-to-preserve should be set to 1

    Scenario: Sharing cookies with private browsing
        When I open cookies/set?qute-test=42 without waiting in a private window
        And I wait until cookies is loaded
        And I open cookies in a new tab
        And I set content.private_browsing to false
        Then the cookie qute-test should be set to 42

    Scenario: Opening private window with :navigate increment
        # Private window handled in commands.py
        When I open data/numbers/1.txt in a private window
        And I run :window-only
        And I run :navigate -w increment
        And I wait until data/numbers/2.txt is loaded
        Then the session should look like:
            windows:
            - private: True
              tabs:
              - history:
                - url: http://localhost:*/data/numbers/1.txt
            - private: True
              tabs:
              - history:
                - url: http://localhost:*/data/numbers/2.txt

    Scenario: Opening private window with :navigate next
        # Private window handled in navigate.py
        When I open data/navigate in a private window
        And I run :window-only
        And I run :navigate -w next
        And I wait until data/navigate/next.html is loaded
        Then the session should look like:
            windows:
            - private: True
              tabs:
              - history:
                - url: http://localhost:*/data/navigate
            - private: True
              tabs:
              - history:
                - url: http://localhost:*/data/navigate/next.html

    Scenario: Opening private window with :tab-clone
        When I open data/hello.txt in a private window
        And I run :window-only
        And I run :tab-clone -w
        And I wait until data/hello.txt is loaded
        Then the session should look like:
            windows:
            - private: True
              tabs:
              - history:
                - url: http://localhost:*/data/hello.txt
            - private: True
              tabs:
              - history:
                - url: http://localhost:*/data/hello.txt

    Scenario: Opening private window via :click-element
        When I open data/click_element.html in a private window
        And I run :window-only
        And I run :click-element --target window id link
        And I wait until data/hello.txt is loaded
        Then the session should look like:
            windows:
            - private: True
              tabs:
              - history:
                - url: http://localhost:*/data/click_element.html
            - private: True
              tabs:
              - history:
                - url: http://localhost:*/data/hello.txt

    Scenario: Skipping private window when saving session
        When I open data/hello.txt in a private window
        And I run :session-save (tmpdir)/session.yml
        And I wait for "Saved session */session.yml." in the log
        Then the file session.yml should not contain "hello.txt"

    # https://github.com/qutebrowser/qutebrowser/issues/2638
    Scenario: Turning off javascript with private browsing
        When I set content.javascript.enabled to false
        And I open data/javascript/consolelog.html in a private window
        Then the javascript message "console.log works!" should not be logged

    # Probably needs qutewm to work properly...
    @qtwebkit_skip: Only applies to QtWebEngine @xfail_norun
    Scenario: Make sure local storage is isolated with private browsing
        When I open data/hello.txt in a private window
        And I run :jseval localStorage.qute_private_test = 42
        And I wait for "42" in the log
        And I run :close
        And I wait for "removed: main-window" in the log
        And I open data/hello.txt
        And I run :jseval localStorage.qute_private_test
        Then "No output or error" should be logged

    Scenario: Opening quickmark in private window
        When I open data/numbers/1.txt in a private window
        And I run :window-only
        And I run :quickmark-add http://localhost:(port)/data/numbers/2.txt two
        And I run :quickmark-load two
        And I wait until data/numbers/2.txt is loaded
        Then the session should look like:
            windows:
            - private: True
              tabs:
              - history:
                - url: http://localhost:*/data/numbers/1.txt
                - url: http://localhost:*/data/numbers/2.txt

<<<<<<< HEAD
  @flaky
=======
>>>>>>> 9c6980dc
  Scenario: Saving a private session with only-active-window
        When I open data/numbers/1.txt
        And I open data/numbers/2.txt in a new tab
        And I open data/numbers/3.txt in a private window
        And I open data/numbers/4.txt in a new tab
        And I open data/numbers/5.txt in a new tab
        And I run :session-save --only-active-window window_session_name
        And I run :window-only
        And I run :tab-only
        And I run :session-load -c window_session_name
        And I wait until data/numbers/5.txt is loaded
        Then the session should look like:
            windows:
                - tabs:
                    - history:
                        - url: http://localhost:*/data/numbers/3.txt
                    - history:
                        - url: http://localhost:*/data/numbers/4.txt
                    - history:
                        - active: true
                          url: http://localhost:*/data/numbers/5.txt<|MERGE_RESOLUTION|>--- conflicted
+++ resolved
@@ -172,10 +172,7 @@
                 - url: http://localhost:*/data/numbers/1.txt
                 - url: http://localhost:*/data/numbers/2.txt
 
-<<<<<<< HEAD
   @flaky
-=======
->>>>>>> 9c6980dc
   Scenario: Saving a private session with only-active-window
         When I open data/numbers/1.txt
         And I open data/numbers/2.txt in a new tab
