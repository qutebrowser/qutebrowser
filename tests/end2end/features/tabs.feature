# vim: ft=cucumber fileencoding=utf-8 sts=4 sw=4 et:

Feature: Tab management
    Tests for various :tab-* commands.

    Background:
        Given I clean up open tabs
        And I set tabs.tabs_are_windows to false
        And I clear the log

    # :tab-close

    Scenario: :tab-close
        When I open data/numbers/1.txt
        And I open data/numbers/2.txt in a new tab
        And I open data/numbers/3.txt in a new tab
        And I run :tab-close
        Then the following tabs should be open:
            - data/numbers/1.txt
            - data/numbers/2.txt (active)

    Scenario: :tab-close with count
        When I open data/numbers/1.txt
        And I open data/numbers/2.txt in a new tab
        And I open data/numbers/3.txt in a new tab
        And I run :tab-close with count 1
        Then the following tabs should be open:
            - data/numbers/2.txt
            - data/numbers/3.txt (active)

    Scenario: :tab-close with invalid count
        When I open data/numbers/1.txt
        And I open data/numbers/2.txt in a new tab
        And I open data/numbers/3.txt in a new tab
        And I run :tab-close with count 23
        Then the following tabs should be open:
            - data/numbers/1.txt
            - data/numbers/2.txt
            - data/numbers/3.txt (active)

    Scenario: :tab-close with tabs.select_on_remove = next
        When I set tabs.select_on_remove to next
        And I open data/numbers/1.txt
        And I open data/numbers/2.txt in a new tab
        And I open data/numbers/3.txt in a new tab
        And I run :tab-focus 2
        And I run :tab-close
        Then the following tabs should be open:
            - data/numbers/1.txt
            - data/numbers/3.txt (active)

    Scenario: :tab-close with tabs.select_on_remove = prev
        When I set tabs.select_on_remove to prev
        And I open data/numbers/1.txt
        And I open data/numbers/2.txt in a new tab
        And I open data/numbers/3.txt in a new tab
        And I run :tab-focus 2
        And I run :tab-close
        Then the following tabs should be open:
            - data/numbers/1.txt (active)
            - data/numbers/3.txt

    Scenario: :tab-close with tabs.select_on_remove = last-used
        When I set tabs.select_on_remove to last-used
        And I open data/numbers/1.txt
        And I open data/numbers/2.txt in a new tab
        And I open data/numbers/3.txt in a new tab
        And I open data/numbers/4.txt in a new tab
        And I run :tab-focus 2
        And I run :tab-close
        Then the following tabs should be open:
            - data/numbers/1.txt
            - data/numbers/3.txt
            - data/numbers/4.txt (active)

    Scenario: :tab-close with tabs.select_on_remove = prev and --next
        When I set tabs.select_on_remove to prev
        And I open data/numbers/1.txt
        And I open data/numbers/2.txt in a new tab
        And I open data/numbers/3.txt in a new tab
        And I run :tab-focus 2
        And I run :tab-close --next
        Then the following tabs should be open:
            - data/numbers/1.txt
            - data/numbers/3.txt (active)

    Scenario: :tab-close with tabs.select_on_remove = next and --prev
        When I set tabs.select_on_remove to next
        And I open data/numbers/1.txt
        And I open data/numbers/2.txt in a new tab
        And I open data/numbers/3.txt in a new tab
        And I run :tab-focus 2
        And I run :tab-close --prev
        Then the following tabs should be open:
            - data/numbers/1.txt (active)
            - data/numbers/3.txt

    Scenario: :tab-close with tabs.select_on_remove = prev and --opposite
        When I set tabs.select_on_remove to prev
        And I open data/numbers/1.txt
        And I open data/numbers/2.txt in a new tab
        And I open data/numbers/3.txt in a new tab
        And I run :tab-focus 2
        And I run :tab-close --opposite
        Then the following tabs should be open:
            - data/numbers/1.txt
            - data/numbers/3.txt (active)

    Scenario: :tab-close with tabs.select_on_remove = next and --opposite
        When I set tabs.select_on_remove to next
        And I open data/numbers/1.txt
        And I open data/numbers/2.txt in a new tab
        And I open data/numbers/3.txt in a new tab
        And I run :tab-focus 2
        And I run :tab-close --opposite
        Then the following tabs should be open:
            - data/numbers/1.txt (active)
            - data/numbers/3.txt

    Scenario: :tab-close with tabs.select_on_remove = last-used and --opposite
        When I set tabs.select_on_remove to last-used
        And I run :tab-close --opposite
        Then the error "-o is not supported with 'tabs.select_on_remove' set to 'last-used'!" should be shown

    Scenario: :tab-close should restore selection behavior
        When I set tabs.select_on_remove to next
        And I open data/numbers/1.txt
        And I open data/numbers/2.txt in a new tab
        And I open data/numbers/3.txt in a new tab
        And I open data/numbers/4.txt in a new tab
        And I run :tab-focus 2
        And I run :tab-close --prev
        And I run :tab-focus 2
        And I run :tab-close
        Then the following tabs should be open:
            - data/numbers/1.txt
            - data/numbers/4.txt (active)

    # :tab-only

    Scenario: :tab-only
        When I open data/numbers/1.txt
        And I open data/numbers/2.txt in a new tab
        And I open data/numbers/3.txt in a new tab
        And I run :tab-only
        Then the following tabs should be open:
            - data/numbers/3.txt (active)

    Scenario: :tab-only with --prev
        When I open data/numbers/1.txt
        And I open data/numbers/2.txt in a new tab
        And I open data/numbers/3.txt in a new tab
        And I run :tab-focus 2
        And I run :tab-only --prev
        Then the following tabs should be open:
            - data/numbers/1.txt
            - data/numbers/2.txt (active)

    Scenario: :tab-only with --next
        When I open data/numbers/1.txt
        And I open data/numbers/2.txt in a new tab
        And I open data/numbers/3.txt in a new tab
        And I run :tab-focus 2
        And I run :tab-only --next
        Then the following tabs should be open:
            - data/numbers/2.txt (active)
            - data/numbers/3.txt

    Scenario: :tab-only with --prev and --next
        When I run :tab-only --prev --next
        Then the error "Only one of -p/-n can be given!" should be shown

    # :tab-focus

    Scenario: :tab-focus with invalid index
        When I run :tab-focus foo
        Then the error "Invalid value foo." should be shown

    Scenario: :tab-focus with index
        When I open data/numbers/1.txt
        And I open data/numbers/2.txt in a new tab
        And I open data/numbers/3.txt in a new tab
        And I run :tab-focus 2
        Then the following tabs should be open:
            - data/numbers/1.txt
            - data/numbers/2.txt (active)
            - data/numbers/3.txt

    Scenario: :tab-focus without index/count
        When I open data/numbers/1.txt
        And I open data/numbers/2.txt in a new tab
        And I open data/numbers/3.txt in a new tab
        And I run :tab-focus 2
        And I run :tab-focus
        Then the following tabs should be open:
            - data/numbers/1.txt
            - data/numbers/2.txt
            - data/numbers/3.txt (active)

    Scenario: :tab-focus with invalid index
        When I run :tab-focus 23
        Then the error "There's no tab with index 23!" should be shown

    Scenario: :tab-focus with very big index
        When I run :tab-focus 99999999999999
        Then the error "There's no tab with index 99999999999999!" should be shown

    Scenario: :tab-focus with count
        When I open data/numbers/1.txt
        And I open data/numbers/2.txt in a new tab
        And I open data/numbers/3.txt in a new tab
        And I run :tab-focus with count 2
        Then the following tabs should be open:
            - data/numbers/1.txt
            - data/numbers/2.txt (active)
            - data/numbers/3.txt

    Scenario: :tab-focus with count and index
        When I open data/numbers/1.txt
        And I open data/numbers/2.txt in a new tab
        And I open data/numbers/3.txt in a new tab
        And I run :tab-focus 4 with count 2
        Then the following tabs should be open:
            - data/numbers/1.txt
            - data/numbers/2.txt (active)
            - data/numbers/3.txt

    Scenario: :tab-focus last
        When I open data/numbers/1.txt
        And I open data/numbers/2.txt in a new tab
        And I open data/numbers/3.txt in a new tab
        And I run :tab-focus 1
        And I run :tab-focus 3
        And I run :tab-focus last
        Then the following tabs should be open:
            - data/numbers/1.txt (active)
            - data/numbers/2.txt
            - data/numbers/3.txt

    Scenario: :tab-focus with current tab number
        When I open data/numbers/1.txt
        And I open data/numbers/2.txt in a new tab
        And I open data/numbers/3.txt in a new tab
        And I run :tab-focus 1
        And I run :tab-focus 3
        And I run :tab-focus 3
        Then the following tabs should be open:
            - data/numbers/1.txt (active)
            - data/numbers/2.txt
            - data/numbers/3.txt

    Scenario: :tab-focus with current tab number and --no-last
        When I open data/numbers/1.txt
        And I open data/numbers/2.txt in a new tab
        And I open data/numbers/3.txt in a new tab
        And I run :tab-focus 1
        And I run :tab-focus 3
        And I run :tab-focus --no-last 3
        Then the following tabs should be open:
            - data/numbers/1.txt
            - data/numbers/2.txt
            - data/numbers/3.txt (active)

    Scenario: :tab-focus with -1
        When I open data/numbers/1.txt
        And I open data/numbers/2.txt in a new tab
        And I open data/numbers/3.txt in a new tab
        And I run :tab-focus 1
        And I run :tab-focus -1
        Then the following tabs should be open:
            - data/numbers/1.txt
            - data/numbers/2.txt
            - data/numbers/3.txt (active)

    Scenario: :tab-focus negative index
        When I open data/numbers/1.txt
        And I open data/numbers/2.txt in a new tab
        And I open data/numbers/3.txt in a new tab
        And I run :tab-focus -2
        Then the following tabs should be open:
            - data/numbers/1.txt
            - data/numbers/2.txt (active)
            - data/numbers/3.txt

    Scenario: :tab-focus with invalid negative index
        When I open data/numbers/1.txt
        And I open data/numbers/2.txt in a new tab
        And I open data/numbers/3.txt in a new tab
        And I run :tab-focus -5
        Then the error "There's no tab with index -1!" should be shown

    Scenario: :tab-focus last with no last focused tab
        When I run :tab-focus last
        Then the error "Could not find requested tab!" should be shown

    Scenario: :tab-focus prev stacking
        When I open data/numbers/1.txt
        And I open data/numbers/2.txt in a new tab
        And I open data/numbers/3.txt in a new tab
        And I open data/numbers/4.txt in a new tab
        And I open data/numbers/5.txt in a new tab
        And I run :tab-focus 1
        And I run :tab-focus 5
        And I run :tab-focus 2
        And I run :tab-focus 4
        And I run :tab-focus 3
        And I run :repeat 2 tab-focus stack-prev
        Then the following tabs should be open:
            - data/numbers/1.txt
            - data/numbers/2.txt (active)
            - data/numbers/3.txt
            - data/numbers/4.txt
            - data/numbers/5.txt

    Scenario: :tab-focus next stacking
        When I open data/numbers/1.txt
        And I open data/numbers/2.txt in a new tab
        And I open data/numbers/3.txt in a new tab
        And I open data/numbers/4.txt in a new tab
        And I open data/numbers/5.txt in a new tab
        And I run :tab-focus 1
        And I run :tab-focus 5
        And I run :tab-focus 2
        And I run :tab-focus 4
        And I run :tab-focus 3
        And I run :repeat 3 tab-focus stack-prev
        And I run :repeat 2 tab-focus stack-next
        Then the following tabs should be open:
            - data/numbers/1.txt
            - data/numbers/2.txt
            - data/numbers/3.txt
            - data/numbers/4.txt (active)
            - data/numbers/5.txt

    Scenario: :tab-focus stacking limit
        When I set tabs.focus_stack_size to 1
        And I open data/numbers/1.txt
        And I open data/numbers/2.txt in a new tab
        And I open data/numbers/3.txt in a new tab
        And I open data/numbers/4.txt in a new tab
        And I open data/numbers/5.txt in a new tab
        And I run :repeat 2 tab-focus stack-prev
        And I run :tab-focus stack-next
        And I set tabs.focus_stack_size to 10
        And I run :tab-focus 1
        And I run :tab-focus 5
        And I run :tab-focus 2
        And I run :tab-focus 4
        And I run :tab-focus 3
        And I run :repeat 4 tab-focus stack-prev
        Then the error "Could not find requested tab!" should be shown
        And the following tabs should be open:
            - data/numbers/1.txt (active)
            - data/numbers/2.txt
            - data/numbers/3.txt
            - data/numbers/4.txt
            - data/numbers/5.txt

    Scenario: :tab-focus stacking and last
        When I open data/numbers/1.txt
        And I open data/numbers/2.txt in a new tab
        And I open data/numbers/3.txt in a new tab
        And I open data/numbers/4.txt in a new tab
        And I open data/numbers/5.txt in a new tab
        And I run :tab-focus 1
        And I run :tab-focus 5
        And I run :tab-focus 2
        And I run :tab-focus 4
        And I run :tab-focus 3
        And I run :repeat 2 tab-focus stack-prev
        And I run :repeat 3 tab-focus last
        Then the following tabs should be open:
            - data/numbers/1.txt
            - data/numbers/2.txt
            - data/numbers/3.txt
            - data/numbers/4.txt (active)
            - data/numbers/5.txt


    Scenario: :tab-focus last after moving current tab
        When I open data/numbers/1.txt
        And I open data/numbers/2.txt in a new tab
        And I open data/numbers/3.txt in a new tab
        And I run :tab-move 2
        And I run :tab-focus last
        Then the following tabs should be open:
            - data/numbers/1.txt
            - data/numbers/3.txt
            - data/numbers/2.txt (active)

    Scenario: :tab-focus last after closing a lower number tab
        When I open data/numbers/1.txt
        And I open data/numbers/2.txt in a new tab
        And I open data/numbers/3.txt in a new tab
        And I run :tab-close with count 1
        And I run :tab-focus last
        Then the following tabs should be open:
            - data/numbers/2.txt (active)
            - data/numbers/3.txt

    # tab-prev/tab-next

    Scenario: :tab-prev
        When I open data/numbers/1.txt
        And I open data/numbers/2.txt in a new tab
        And I run :tab-prev
        Then the following tabs should be open:
            - data/numbers/1.txt (active)
            - data/numbers/2.txt

    Scenario: :tab-next
        When I open data/numbers/1.txt
        And I open data/numbers/2.txt in a new tab
        And I run :tab-focus 1
        And I run :tab-next
        Then the following tabs should be open:
            - data/numbers/1.txt
            - data/numbers/2.txt (active)

    Scenario: :tab-prev with count
        When I open data/numbers/1.txt
        And I open data/numbers/2.txt in a new tab
        And I open data/numbers/3.txt in a new tab
        And I run :tab-prev with count 2
        Then the following tabs should be open:
            - data/numbers/1.txt (active)
            - data/numbers/2.txt
            - data/numbers/3.txt

    Scenario: :tab-next with count
        When I open data/numbers/1.txt
        And I open data/numbers/2.txt in a new tab
        And I open data/numbers/3.txt in a new tab
        And I run :tab-focus 1
        And I run :tab-next with count 2
        Then the following tabs should be open:
            - data/numbers/1.txt
            - data/numbers/2.txt
            - data/numbers/3.txt (active)

    Scenario: :tab-prev on first tab without wrap
        When I set tabs.wrap to false
        And I open data/numbers/1.txt
        And I run :tab-prev
        Then "First tab" should be logged

    Scenario: :tab-next with last tab without wrap
        When I set tabs.wrap to false
        And I open data/numbers/1.txt
        And I run :tab-next
        Then "Last tab" should be logged

    Scenario: :tab-prev on first tab with wrap
        When I set tabs.wrap to true
        And I open data/numbers/1.txt
        And I open data/numbers/2.txt in a new tab
        And I open data/numbers/3.txt in a new tab
        And I run :tab-focus 1
        And I run :tab-prev
        Then the following tabs should be open:
            - data/numbers/1.txt
            - data/numbers/2.txt
            - data/numbers/3.txt (active)

    Scenario: :tab-next with last tab with wrap
        When I set tabs.wrap to true
        And I open data/numbers/1.txt
        And I open data/numbers/2.txt in a new tab
        And I open data/numbers/3.txt in a new tab
        And I run :tab-next
        Then the following tabs should be open:
            - data/numbers/1.txt (active)
            - data/numbers/2.txt
            - data/numbers/3.txt

    Scenario: :tab-next with last tab, wrap and count
        When I set tabs.wrap to true
        And I open data/numbers/1.txt
        And I open data/numbers/2.txt in a new tab
        And I open data/numbers/3.txt in a new tab
        And I run :tab-next with count 2
        Then the following tabs should be open:
            - data/numbers/1.txt
            - data/numbers/2.txt (active)
            - data/numbers/3.txt

    # :tab-move

    Scenario: :tab-move with absolute position.
        When I open data/numbers/1.txt
        And I open data/numbers/2.txt in a new tab
        And I open data/numbers/3.txt in a new tab
        And I run :tab-move
        Then the following tabs should be open:
            - data/numbers/3.txt (active)
            - data/numbers/1.txt
            - data/numbers/2.txt

    Scenario: :tab-move with absolute position and count.
        When I open data/numbers/1.txt
        And I open data/numbers/2.txt in a new tab
        And I open data/numbers/3.txt in a new tab
        And I run :tab-move with count 2
        Then the following tabs should be open:
            - data/numbers/1.txt
            - data/numbers/3.txt (active)
            - data/numbers/2.txt

    Scenario: :tab-move with absolute position and invalid count.
        When I open data/numbers/1.txt
        And I open data/numbers/2.txt in a new tab
        And I open data/numbers/3.txt in a new tab
        And I run :tab-move with count 23
        Then the error "Can't move tab to position 23!" should be shown.
        And the following tabs should be open:
            - data/numbers/1.txt
            - data/numbers/2.txt
            - data/numbers/3.txt (active)

    Scenario: :tab-move with index.
        When I open data/numbers/1.txt
        And I open data/numbers/2.txt in a new tab
        And I open data/numbers/3.txt in a new tab
        And I run :tab-move 2
        Then the following tabs should be open:
            - data/numbers/1.txt
            - data/numbers/3.txt (active)
            - data/numbers/2.txt

    Scenario: :tab-move with negative index.
        When I open data/numbers/1.txt
        And I open data/numbers/2.txt in a new tab
        And I open data/numbers/3.txt in a new tab
        And I run :tab-move -3
        Then the following tabs should be open:
            - data/numbers/3.txt (active)
            - data/numbers/1.txt
            - data/numbers/2.txt

    Scenario: :tab-move with invalid index.
        When I open data/numbers/1.txt
        And I open data/numbers/2.txt in a new tab
        And I open data/numbers/3.txt in a new tab
        And I run :tab-move -5
        Then the error "Can't move tab to position -1!" should be shown.
        And the following tabs should be open:
            - data/numbers/1.txt
            - data/numbers/2.txt
            - data/numbers/3.txt (active)

    Scenario: :tab-move with index and count.
        When I open data/numbers/1.txt
        And I open data/numbers/2.txt in a new tab
        And I open data/numbers/3.txt in a new tab
        And I run :tab-move 1 with count 2
        Then the following tabs should be open:
            - data/numbers/1.txt
            - data/numbers/3.txt (active)
            - data/numbers/2.txt

    Scenario: :tab-move with index and invalid count.
        When I open data/numbers/1.txt
        And I open data/numbers/2.txt in a new tab
        And I open data/numbers/3.txt in a new tab
        And I run :tab-move -2 with count 4
        Then the error "Can't move tab to position 4!" should be shown.
        And the following tabs should be open:
            - data/numbers/1.txt
            - data/numbers/2.txt
            - data/numbers/3.txt (active)

    Scenario: :tab-move with relative position (negative).
        When I open data/numbers/1.txt
        And I open data/numbers/2.txt in a new tab
        And I open data/numbers/3.txt in a new tab
        And I run :tab-move -
        Then the following tabs should be open:
            - data/numbers/1.txt
            - data/numbers/3.txt (active)
            - data/numbers/2.txt

    Scenario: :tab-move with relative position (positive).
        When I open data/numbers/1.txt
        And I open data/numbers/2.txt in a new tab
        And I open data/numbers/3.txt in a new tab
        And I run :tab-focus 1
        And I run :tab-move +
        Then the following tabs should be open:
            - data/numbers/2.txt
            - data/numbers/1.txt (active)
            - data/numbers/3.txt

    Scenario: :tab-move with relative position (negative) and count.
        When I open data/numbers/1.txt
        And I open data/numbers/2.txt in a new tab
        And I open data/numbers/3.txt in a new tab
        And I run :tab-move - with count 2
        Then the following tabs should be open:
            - data/numbers/3.txt (active)
            - data/numbers/1.txt
            - data/numbers/2.txt

    Scenario: :tab-move with relative position and too big count.
        When I set tabs.wrap to false
        And I open data/numbers/1.txt
        And I open data/numbers/2.txt in a new tab
        And I open data/numbers/3.txt in a new tab
        And I run :tab-focus 1
        And I run :tab-move + with count 3
        Then the error "Can't move tab to position 4!" should be shown

    Scenario: :tab-move with relative position (positive) and wrap
        When I set tabs.wrap to true
        And I open data/numbers/1.txt
        And I open data/numbers/2.txt in a new tab
        And I open data/numbers/3.txt in a new tab
        And I run :tab-move +
        Then the following tabs should be open:
            - data/numbers/3.txt (active)
            - data/numbers/1.txt
            - data/numbers/2.txt

    Scenario: :tab-move with relative position (negative), wrap and count
        When I set tabs.wrap to true
        And I open data/numbers/1.txt
        And I open data/numbers/2.txt in a new tab
        And I open data/numbers/3.txt in a new tab
        And I run :tab-focus 1
        And I run :tab-move - with count 8
        Then the following tabs should be open:
            - data/numbers/2.txt
            - data/numbers/1.txt (active)
            - data/numbers/3.txt

    Scenario: Make sure :tab-move retains metadata
        When I open data/title.html
        And I open data/hello.txt in a new tab
        And I run :tab-focus 1
        And I run :tab-move +
        Then the session should look like:
            windows:
            - tabs:
              - history:
                - url: http://localhost:*/data/hello.txt
              - active: true
                history:
                - url: about:blank
                - url: http://localhost:*/data/title.html
                  title: Test title

    # :tab-clone

    Scenario: :tab-clone with -b and -w
        When I run :tab-clone -b -w
        Then the error "Only one of -b/-w can be given!" should be shown.

    Scenario: Cloning a tab with history and title
        When I open data/title.html
        And I run :tab-clone
        And I wait until data/title.html is loaded
        Then the session should look like:
            windows:
            - tabs:
              - history:
                - url: about:blank
                - url: http://localhost:*/data/title.html
                  title: Test title
              - active: true
                history:
                - url: about:blank
                - url: http://localhost:*/data/title.html
                  title: Test title

    Scenario: Cloning zoom value
        When I open data/hello.txt
        And I run :zoom 120
        And I run :tab-clone
        And I wait until data/hello.txt is loaded
        Then the session should look like:
            windows:
            - tabs:
              - history:
                - url: about:blank
                - url: http://localhost:*/data/hello.txt
                  zoom: 1.2
              - active: true
                history:
                - url: about:blank
                - url: http://localhost:*/data/hello.txt
                  zoom: 1.2

    Scenario: Cloning to background tab
        When I open data/hello2.txt
        And I run :tab-clone -b
        And I wait until data/hello2.txt is loaded
        Then the following tabs should be open:
            - data/hello2.txt (active)
            - data/hello2.txt

    Scenario: Cloning to new window
        When I open data/title.html
        And I run :tab-clone -w
        And I wait until data/title.html is loaded
        Then the session should look like:
            windows:
            - tabs:
              - active: true
                history:
                - url: about:blank
                - url: http://localhost:*/data/title.html
                  title: Test title
            - tabs:
              - active: true
                history:
                - url: about:blank
                - url: http://localhost:*/data/title.html
                  title: Test title

    Scenario: Cloning with tabs_are_windows = true
        When I open data/title.html
        And I set tabs.tabs_are_windows to true
        And I run :tab-clone
        And I wait until data/title.html is loaded
        Then the session should look like:
            windows:
            - tabs:
              - active: true
                history:
                - url: about:blank
                - url: http://localhost:*/data/title.html
                  title: Test title
            - tabs:
              - active: true
                history:
                - url: about:blank
                - url: http://localhost:*/data/title.html
                  title: Test title

    # https://github.com/qutebrowser/qutebrowser/issues/2289

    @qtwebkit_skip
    Scenario: Cloning a tab with a special URL
        When I open chrome://gpu
        And I run :tab-clone
        Then no crash should happen

    # :undo

    Scenario: Undo without any closed tabs
        Given I have a fresh instance
        When I run :undo
        Then the error "Nothing to undo (use :undo --window to reopen a closed window)" should be shown

    Scenario: Undo closing a tab
        When I open data/numbers/1.txt
        And I run :tab-only
        And I open data/numbers/2.txt in a new tab
        And I open data/numbers/3.txt
        And I run :tab-close
        And I run :undo
        And I wait until data/numbers/3.txt is loaded
        Then the session should look like:
            windows:
            - tabs:
              - history:
                - url: about:blank
                - url: http://localhost:*/data/numbers/1.txt
              - active: true
                history:
                - url: http://localhost:*/data/numbers/2.txt
                - url: http://localhost:*/data/numbers/3.txt

    @qtwebengine_flaky
    Scenario: Undo with auto-created last tab
        When I open data/hello.txt
        And I run :tab-only
        And I set tabs.last_close to blank
        And I run :tab-close
        And I wait until about:blank is loaded
        And I run :undo
        And I wait until data/hello.txt is loaded
        Then the following tabs should be open:
            - data/hello.txt (active)

    @qtwebengine_flaky
    Scenario: Undo with auto-created last tab, with history
        When I open data/hello.txt
        And I open data/hello2.txt
        And I run :tab-only
        And I set tabs.last_close to blank
        And I run :tab-close
        And I wait until about:blank is loaded
        And I run :undo
        And I wait until data/hello2.txt is loaded
        Then the following tabs should be open:
            - data/hello2.txt (active)

    Scenario: Undo with auto-created last tab (startpage)
        When I open data/hello.txt
        And I run :tab-only
        And I set tabs.last_close to startpage
        And I set url.start_pages to ["http://localhost:(port)/data/numbers/4.txt"]
        And I run :tab-close
        And I wait until data/numbers/4.txt is loaded
        And I run :undo
        And I wait until data/hello.txt is loaded
        Then the following tabs should be open:
            - data/hello.txt (active)

    Scenario: Undo with auto-created last tab (default-page)
        When I open data/hello.txt
        And I run :tab-only
        And I set tabs.last_close to default-page
        And I set url.default_page to http://localhost:(port)/data/numbers/6.txt
        And I run :tab-close
        And I wait until data/numbers/6.txt is loaded
        And I run :undo
        And I wait until data/hello.txt is loaded
        Then the following tabs should be open:
            - data/hello.txt (active)

    @skip  # Too flaky
    Scenario: Double-undo with single tab on tabs.last_close default page
        Given I have a fresh instance
        When I open about:blank
        And I set tabs.last_close to default-page
        And I set url.default_page to about:blank
        And I run :undo
        And I run :undo
        Then the error "Nothing to undo (use :undo --window to reopen a closed window)" should be shown
        And the error "Nothing to undo (use :undo --window to reopen a closed window)" should be shown

    Scenario: Undo a tab closed by index
        When I open data/numbers/1.txt
        And I open data/numbers/2.txt in a new tab
        And I open data/numbers/3.txt in a new tab
        And I run :tab-close with count 1
        And I run :undo
        Then the following tabs should be open:
            - data/numbers/1.txt (active)
            - data/numbers/2.txt
            - data/numbers/3.txt

    Scenario: Undo a tab closed after switching tabs
        When I open data/numbers/1.txt
        And I open data/numbers/2.txt in a new tab
        And I open data/numbers/3.txt in a new tab
        And I run :tab-close with count 1
        And I run :tab-focus 2
        And I run :undo
        Then the following tabs should be open:
            - data/numbers/1.txt (active)
            - data/numbers/2.txt
            - data/numbers/3.txt

    Scenario: Undo a tab closed after rearranging tabs
        When I open data/numbers/1.txt
        And I open data/numbers/2.txt in a new tab
        And I open data/numbers/3.txt in a new tab
        And I run :tab-close with count 1
        And I run :tab-move with count 1
        And I run :undo
        Then the following tabs should be open:
            - data/numbers/1.txt (active)
            - data/numbers/3.txt
            - data/numbers/2.txt

    @flaky
    Scenario: Undo a tab closed after new tab opened
        When I open data/numbers/1.txt
        And I open data/numbers/2.txt in a new tab
        And I run :tab-close with count 1
        And I open data/numbers/3.txt in a new tab
        And I run :undo
        And I wait until data/numbers/1.txt is loaded
        Then the following tabs should be open:
            - data/numbers/1.txt (active)
            - data/numbers/2.txt
            - data/numbers/3.txt

    Scenario: Undo the closing of tabs using :tab-only
        When I open data/numbers/1.txt
        And I open data/numbers/2.txt in a new tab
        And I open data/numbers/3.txt in a new tab
        And I run :tab-focus 2
        And I run :tab-only
        And I run :undo
        Then the following tabs should be open:
            - data/numbers/1.txt (active)
            - data/numbers/2.txt
            - data/numbers/3.txt

    # :undo --window

    Scenario: Undo the closing of a window
        Given I clear the log
        When I open data/numbers/1.txt
        And I open data/numbers/2.txt in a new window
        And I run :close
        And I wait for "removed: tabbed-browser" in the log
        And I run :undo -w
        And I wait for "Focus object changed: *" in the log
        Then the session should look like:
            windows:
            - tabs:
              - active: true
                history:
                - url: about:blank
                - url: http://localhost:*/data/numbers/1.txt
            - active: true
              tabs:
              - active: true
                history:
                - url: http://localhost:*/data/numbers/2.txt

    Scenario: Undo the closing of a window with multiple tabs
        Given I clear the log
        When I open data/numbers/1.txt
        And I open data/numbers/2.txt in a new window
        And I open data/numbers/3.txt in a new tab
        And I run :close
        And I wait for "removed: tabbed-browser" in the log
        And I run :undo -w
        And I wait for "Focus object changed: *" in the log
        Then the session should look like:
            windows:
            - tabs:
              - active: true
                history:
                - url: about:blank
                - url: http://localhost:*/data/numbers/1.txt
            - active: true
              tabs:
              - history:
                - url: http://localhost:*/data/numbers/2.txt
              - active: true
                history:
                - url: http://localhost:*/data/numbers/3.txt

    Scenario: Undo the closing of a window with multiple tabs with undo stack
        Given I clear the log
        When I open data/numbers/1.txt
        And I open data/numbers/2.txt in a new window
        And I open data/numbers/3.txt in a new tab
        And I run :tab-close
        And I run :close
        And I wait for "removed: tabbed-browser" in the log
        And I run :undo -w
        And I run :undo
        And I wait for "Focus object changed: *" in the log
        Then the session should look like:
            windows:
            - tabs:
              - active: true
                history:
                - url: about:blank
                - url: http://localhost:*/data/numbers/1.txt
            - active: true
              tabs:
              - history:
                - url: http://localhost:*/data/numbers/2.txt
              - active: true
                history:
                - url: http://localhost:*/data/numbers/3.txt

    Scenario: Undo the closing of a window with tabs are windows
        Given I clear the log
        When I set tabs.last_close to close
        And I set tabs.tabs_are_windows to true
        And I open data/numbers/1.txt
        And I open data/numbers/2.txt in a new tab
        And I run :tab-close
        And I wait for "removed: tabbed-browser" in the log
        And I run :undo -w
        And I wait for "Focus object changed: *" in the log
        Then the session should look like:
            windows:
            - tabs:
              - active: true
                history:
                - url: about:blank
                - url: http://localhost:*/data/numbers/1.txt
            - tabs:
              - active: true
                history:
                - url: http://localhost:*/data/numbers/2.txt

    # :undo with count

    Scenario: Undo the second to last closed tab
        When I open data/numbers/1.txt
        And I open data/numbers/2.txt in a new tab
        And I open data/numbers/3.txt in a new tab
        And I run :tab-close
        And I run :tab-close
        And I run :undo with count 2
        Then the following tabs should be open:
            - data/numbers/1.txt
            - data/numbers/3.txt (active)

    Scenario: Undo with a too-high count
        When I open data/numbers/1.txt
        And I open data/numbers/2.txt in a new tab
        And I run :tab-close
        And I run :undo with count 100
        Then the error "Nothing to undo" should be shown

    Scenario: Undo with --window and count
        When I run :undo --window with count 2
        Then the error ":undo --window does not support a count/depth" should be shown

    Scenario: Undo with --window and depth
        When I run :undo --window 1
        Then the error ":undo --window does not support a count/depth" should be shown

    # tabs.last_close

    # FIXME:qtwebengine
    @qtwebengine_skip: Waits for an earlier about:blank and fails
    Scenario: tabs.last_close = blank
        When I open data/hello.txt
        And I set tabs.last_close to blank
        And I run :tab-only
        And I run :tab-close
        And I wait until about:blank is loaded
        Then the following tabs should be open:
            - about:blank (active)

    Scenario: tabs.last_close = startpage
        When I set url.start_pages to ["http://localhost:(port)/data/numbers/7.txt", "http://localhost:(port)/data/numbers/8.txt"]
        And I set tabs.last_close to startpage
        And I open data/hello.txt
        And I run :tab-only
        And I run :tab-close
        And I wait until data/numbers/7.txt is loaded
        And I wait until data/numbers/8.txt is loaded
        Then the following tabs should be open:
            - data/numbers/7.txt
            - data/numbers/8.txt (active)

    Scenario: tabs.last_close = default-page
        When I set url.default_page to http://localhost:(port)/data/numbers/9.txt
        And I set tabs.last_close to default-page
        And I open data/hello.txt
        And I run :tab-only
        And I run :tab-close
        And I wait until data/numbers/9.txt is loaded
        Then the following tabs should be open:
            - data/numbers/9.txt (active)

    Scenario: tabs.last_close = close
        When I open data/hello.txt
        And I set tabs.last_close to close
        And I run :tab-only
        And I run :tab-close
        Then qutebrowser should quit

    # tab settings

    Scenario: opening links with tabs.background true
        When I set tabs.background to true
        And I open data/hints/html/simple.html
        And I hint with args "all tab" and follow a
        And I wait until data/hello.txt is loaded
        Then the following tabs should be open:
            - data/hints/html/simple.html (active)
            - data/hello.txt

    Scenario: opening tab with tabs.new_position.related prev
        When I set tabs.new_position.related to prev
        And I set tabs.background to false
        And I open about:blank
        And I open data/hints/html/simple.html in a new tab
        And I run :click-element id link --target=tab
        And I wait until data/hello.txt is loaded
        Then the following tabs should be open:
            - about:blank
            - data/hello.txt (active)
            - data/hints/html/simple.html

    Scenario: opening tab with tabs.new_position.related next
        When I set tabs.new_position.related to next
        And I set tabs.background to false
        And I open about:blank
        And I open data/hints/html/simple.html in a new tab
        And I run :click-element id link --target=tab
        And I wait until data/hello.txt is loaded
        Then the following tabs should be open:
            - about:blank
            - data/hints/html/simple.html
            - data/hello.txt (active)

    Scenario: opening tab with tabs.new_position.related first
        When I set tabs.new_position.related to first
        And I set tabs.background to false
        And I open about:blank
        And I open data/hints/html/simple.html in a new tab
        And I run :click-element id link --target=tab
        And I wait until data/hello.txt is loaded
        Then the following tabs should be open:
            - data/hello.txt (active)
            - about:blank
            - data/hints/html/simple.html

    Scenario: opening tab with tabs.new_position.related last
        When I set tabs.new_position.related to last
        And I set tabs.background to false
        And I open data/hints/html/simple.html
        And I open about:blank in a new tab
        And I run :tab-focus last
        And I run :click-element id link --target=tab
        And I wait until data/hello.txt is loaded
        Then the following tabs should be open:
            - data/hints/html/simple.html
            - about:blank
            - data/hello.txt (active)

    # stacking tabs
    Scenario: stacking tabs opening tab with tabs.new_position.related next
        When I set tabs.new_position.related to next
        And I set tabs.new_position.stacking to true
        And I set tabs.background to true
        And I open about:blank
        And I open data/navigate/index.html in a new tab
        And I hint with args "all tab-bg" and follow a
        And I hint with args "all tab-bg" and follow s
        And I wait until data/navigate/prev.html is loaded
        And I wait until data/navigate/next.html is loaded
        Then the following tabs should be open:
            - about:blank
            - data/navigate/index.html (active)
            - data/navigate/prev.html
            - data/navigate/next.html

    Scenario: stacking tabs opening tab with tabs.new_position.related prev
        When I set tabs.new_position.related to prev
        And I set tabs.new_position.stacking to true
        And I set tabs.background to true
        And I open about:blank
        And I open data/navigate/index.html in a new tab
        And I hint with args "all tab-bg" and follow a
        And I hint with args "all tab-bg" and follow s
        And I wait until data/navigate/prev.html is loaded
        And I wait until data/navigate/next.html is loaded
        Then the following tabs should be open:
            - about:blank
            - data/navigate/next.html
            - data/navigate/prev.html
            - data/navigate/index.html (active)

    Scenario: no stacking tabs opening tab with tabs.new_position.related next
        When I set tabs.new_position.related to next
        And I set tabs.new_position.stacking to false
        And I set tabs.background to true
        And I open about:blank
        And I open data/navigate/index.html in a new tab
        And I hint with args "all tab-bg" and follow a
        And I hint with args "all tab-bg" and follow s
        And I wait until data/navigate/prev.html is loaded
        And I wait until data/navigate/next.html is loaded
        Then the following tabs should be open:
            - about:blank
            - data/navigate/index.html (active)
            - data/navigate/next.html
            - data/navigate/prev.html

    Scenario: no stacking tabs opening tab with tabs.new_position.related prev
        When I set tabs.new_position.related to prev
        And I set tabs.new_position.stacking to false
        And I set tabs.background to true
        And I open about:blank
        And I open data/navigate/index.html in a new tab
        And I hint with args "all tab-bg" and follow a
        And I hint with args "all tab-bg" and follow s
        And I wait until data/navigate/prev.html is loaded
        And I wait until data/navigate/next.html is loaded
        Then the following tabs should be open:
            - about:blank
            - data/navigate/prev.html
            - data/navigate/next.html
            - data/navigate/index.html (active)

    # :tab-select

    Scenario: :tab-select without args or count
        When I run :tab-select
        Then qute://tabs should be loaded

    Scenario: :tab-select with a matching title
        When I open data/title.html
        And I open data/search.html in a new tab
        And I open data/scroll/simple.html in a new tab
        And I run :tab-select Searching text
        And I wait for "Current tab changed, focusing <qutebrowser.browser.* tab_id=* url='http://localhost:*/data/search.html'>" in the log
        Then the following tabs should be open:
            - data/title.html
            - data/search.html (active)
            - data/scroll/simple.html

    Scenario: :tab-select with no matching title
        When I run :tab-select invalid title
        Then the error "No matching tab for: invalid title" should be shown

    @flaky
    Scenario: :tab-select with matching title and two windows
        When I open data/title.html
        And I open data/search.html in a new tab
        And I open data/scroll/simple.html in a new tab
        And I open data/caret.html in a new window
        And I open data/paste_primary.html in a new tab
        And I run :tab-select Scrolling
        And I wait for "Focus object changed: *" in the log
        Then the session should look like:
            windows:
            - active: true
              tabs:
              - history:
                - url: about:blank
                - url: http://localhost:*/data/title.html
              - history:
                - url: http://localhost:*/data/search.html
              - active: true
                history:
                - url: http://localhost:*/data/scroll/simple.html
            - tabs:
              - history:
                - url: http://localhost:*/data/caret.html
              - active: true
                history:
                - url: http://localhost:*/data/paste_primary.html

    Scenario: :tab-select with no matching index
        When I open data/title.html
        And I run :tab-select 666
        Then the error "There's no tab with index 666!" should be shown

    Scenario: :tab-select with no matching window index
        When I open data/title.html
        And I run :tab-select 99/1
        Then the error "There's no window with id 99!" should be shown

    @skip   # Too flaky
    Scenario: :tab-select with matching window index
        Given I have a fresh instance
        When I open data/title.html
        And I open data/search.html in a new tab
        And I open data/scroll/simple.html in a new tab
        And I run :open -w http://localhost:(port)/data/caret.html
        And I open data/paste_primary.html in a new tab
        And I wait until data/caret.html is loaded
        And I run :tab-select 0/2
        And I wait for "Focus object changed: *" in the log
        Then the session should look like:
            windows:
            - active: true
              tabs:
              - history:
                - url: about:blank
                - url: http://localhost:*/data/title.html
              - active: true
                history:
                - url: http://localhost:*/data/search.html
              - history:
                - url: http://localhost:*/data/scroll/simple.html
            - tabs:
              - history:
                - url: http://localhost:*/data/caret.html
              - active: true
                history:
                - url: http://localhost:*/data/paste_primary.html

    Scenario: :tab-select with wrong argument (-1)
        When I open data/title.html
        And I run :tab-select -1
        Then the error "There's no tab with index -1!" should be shown

    Scenario: :tab-select with wrong argument (/)
        When I open data/title.html
        And I run :tab-select /
        Then the following tabs should be open:
            - data/title.html (active)

    Scenario: :tab-select with wrong argument (//)
        When I open data/title.html
        And I run :tab-select //
        Then the following tabs should be open:
            - data/title.html (active)

    Scenario: :tab-select with wrong argument (0/x)
        When I open data/title.html
        And I run :tab-select 0/x
        Then the error "No matching tab for: 0/x" should be shown

    Scenario: :tab-select with wrong argument (1/2/3)
        When I open data/title.html
        And I run :tab-select 1/2/3
        Then the error "No matching tab for: 1/2/3" should be shown

    # :tab-take

    @xfail_norun  # Needs qutewm
    Scenario: Take a tab from another window
        Given I have a fresh instance
        When I open data/numbers/1.txt
        And I open data/numbers/2.txt in a new window
        And I run :tab-take 0/1
        Then the session should look like:
            windows:
            - tabs:
              - history:
                - url: about:blank
            - tabs:
              - history:
                - url: http://localhost:*/data/numbers/2.txt
              - history:
                - url: http://localhost:*/data/numbers/1.txt

    Scenario: Take a tab from the same window
        Given I have a fresh instance
        When I open data/numbers/1.txt
        And I run :tab-take 0/1
        Then the error "Can't take a tab from the same window" should be shown

    Scenario: Take a tab while using tabs_are_windows
        When I open data/numbers/1.txt
        And I open data/numbers/2.txt in a new window
        And I set tabs.tabs_are_windows to true
        And I run :tab-take 0/1
        Then the error "Can't take tabs when using windows as tabs" should be shown

    # :tab-give

    @xfail_norun  # Needs qutewm
    Scenario: Give a tab to another window
        Given I have a fresh instance
        When I open data/numbers/1.txt
        And I open data/numbers/2.txt in a new window
        And I run :tab-give 0
        Then the session should look like:
            windows:
            - tabs:
              - history:
                - url: http://localhost:*/data/numbers/1.txt
              - history:
                - url: http://localhost:*/data/numbers/2.txt
            - tabs:
              - history:
                - url: about:blank

    Scenario: Give a tab to the same window
        Given I have a fresh instance
        When I open data/numbers/1.txt
        And I run :tab-give 0
        Then the error "Can't give a tab to the same window" should be shown

    Scenario: Give a tab to a new window
        When I open data/numbers/1.txt
        And I open data/numbers/2.txt in a new tab
        And I run :tab-give
        And I wait until data/numbers/2.txt is loaded
        Then the session should look like:
            windows:
            - tabs:
              - history:
                - url: about:blank
                - url: http://localhost:*/data/numbers/1.txt
            - tabs:
              - history:
                - url: http://localhost:*/data/numbers/2.txt

    Scenario: Give a tab from window with only one tab
        When I open data/hello.txt
        And I run :tab-give
        Then the error "Cannot detach from a window with only one tab" should be shown

    Scenario: Give a tab to a window ID that does not exist
        When I open data/hello.txt
        And I run :tab-give 99
        Then the error "There's no window with id 99!" should be shown

    Scenario: Give a tab while using tabs_are_windows
        When I open data/numbers/1.txt
        And I open data/numbers/2.txt in a new window
        And I set tabs.tabs_are_windows to true
        And I run :tab-give 0
        Then the error "Can't give tabs when using windows as tabs" should be shown

    # Other

    Scenario: Using :tab-next after closing last tab (#1448)
        When I set tabs.last_close to close
        And I run :tab-only
        And I run :tab-close ;; tab-next
        Then qutebrowser should quit
        And no crash should happen

    Scenario: Using :tab-prev after closing last tab (#1448)
        When I set tabs.last_close to close
        And I run :tab-only
        And I run :tab-close ;; tab-prev
        Then qutebrowser should quit
        And no crash should happen

    Scenario: Opening link with tabs_are_windows set (#2162)
        When I set tabs.tabs_are_windows to true
        And I open data/hints/html/simple.html
        And I hint with args "all tab-fg" and follow a
        And I wait until data/hello.txt is loaded
        Then the session should look like:
            windows:
            - tabs:
              - history:
                - url: about:blank
                - url: http://localhost:*/data/hints/html/simple.html
            - tabs:
              - history:
                - url: http://localhost:*/data/hello.txt

    Scenario: Closing tab with tabs_are_windows
        When I set tabs.tabs_are_windows to true
        And I set tabs.last_close to ignore
        And I open data/numbers/1.txt
        And I open data/numbers/2.txt in a new tab
        And I run :tab-close
        And I wait for "removed: tabbed-browser" in the log
        Then the session should look like:
            windows:
            - tabs:
              - active: true
                history:
                - url: about:blank
                - url: http://localhost:*/data/numbers/1.txt

    # :tab-pin

    Scenario: :tab-pin command
        When I open data/numbers/1.txt
        And I open data/numbers/2.txt in a new tab
        And I open data/numbers/3.txt in a new tab
        And I run :tab-pin
        Then the following tabs should be open:
            - data/numbers/1.txt
            - data/numbers/2.txt
            - data/numbers/3.txt (active) (pinned)

    Scenario: :tab-pin unpin
        When I open data/numbers/1.txt
        And I run :tab-pin
        And I open data/numbers/2.txt in a new tab
        And I open data/numbers/3.txt in a new tab
        And I run :tab-pin
        And I run :tab-pin
        Then the following tabs should be open:
            - data/numbers/1.txt (pinned)
            - data/numbers/2.txt
            - data/numbers/3.txt (active)

    Scenario: :tab-pin to index 2
        When I open data/numbers/1.txt
        And I open data/numbers/2.txt in a new tab
        And I open data/numbers/3.txt in a new tab
        And I run :tab-pin with count 2
        Then the following tabs should be open:
            - data/numbers/1.txt
            - data/numbers/2.txt (pinned)
            - data/numbers/3.txt (active)

    Scenario: :tab-pin with an invalid count
        When I open data/numbers/1.txt
        And I open data/numbers/2.txt in a new tab
        And I open data/numbers/3.txt in a new tab
        And I run :tab-pin with count 23
        Then the following tabs should be open:
            - data/numbers/1.txt
            - data/numbers/2.txt
            - data/numbers/3.txt (active)

    Scenario: Pinned :tab-close prompt yes
        When I open data/numbers/1.txt
        And I run :tab-pin
        And I open data/numbers/2.txt in a new tab
        And I run :tab-pin
        And I run :tab-close
        And I wait for "*want to close a pinned tab*" in the log
        And I run :prompt-accept yes
        Then the following tabs should be open:
            - data/numbers/1.txt (active) (pinned)

    Scenario: Pinned :tab-close prompt no
        When I open data/numbers/1.txt
        And I run :tab-pin
        And I open data/numbers/2.txt in a new tab
        And I run :tab-pin
        And I run :tab-close
        And I wait for "*want to close a pinned tab*" in the log
        And I run :prompt-accept no
        Then the following tabs should be open:
            - data/numbers/1.txt (pinned)
            - data/numbers/2.txt (active) (pinned)

    Scenario: Pinned :tab-only prompt yes
        When I open data/numbers/1.txt
        And I run :tab-pin
        And I open data/numbers/2.txt in a new tab
        And I run :tab-pin
        And I run :tab-next
        And I run :tab-only
        And I wait for "*want to close pinned tabs*" in the log
        And I run :prompt-accept yes
        Then the following tabs should be open:
            - data/numbers/1.txt (active) (pinned)

    Scenario: Pinned :tab-only prompt no
        When I open data/numbers/1.txt
        And I run :tab-pin
        And I open data/numbers/2.txt in a new tab
        And I run :tab-pin
        And I run :tab-next
        And I run :tab-only
        And I wait for "*want to close pinned tabs*" in the log
        And I run :prompt-accept no
        Then the following tabs should be open:
            - data/numbers/1.txt (active) (pinned)
            - data/numbers/2.txt (pinned)

    Scenario: Pinned :tab-only close all but pinned tab
        When I open data/numbers/1.txt
        And I open data/numbers/2.txt in a new tab
        And I run :tab-pin
        And I run :tab-only
        Then the following tabs should be open:
            - data/numbers/2.txt (active) (pinned)

    Scenario: :tab-pin open url
        When I open data/numbers/1.txt
        And I run :tab-pin
        And I open data/numbers/2.txt without waiting
        Then the message "Tab is pinned!" should be shown
        And the following tabs should be open:
            - data/numbers/1.txt (active) (pinned)

    Scenario: :tab-pin open url with tabs.pinned.frozen = false
        When I set tabs.pinned.frozen to false
        And I open data/numbers/1.txt
        And I run :tab-pin
        And I open data/numbers/2.txt
        Then the following tabs should be open:
            - data/numbers/2.txt (active) (pinned)

    Scenario: :home on a pinned tab
        When I open data/numbers/1.txt
        And I run :tab-pin
        And I run :home
        Then the message "Tab is pinned!" should be shown
        And the following tabs should be open:
            - data/numbers/1.txt (active) (pinned)

    Scenario: :home on a pinned tab with tabs.pinned.frozen = false
        When I set url.start_pages to ["http://localhost:(port)/data/numbers/2.txt"]
        And I set tabs.pinned.frozen to false
        And I open data/numbers/1.txt
        And I run :tab-pin
        And I run :home
        Then data/numbers/2.txt should be loaded
        And the following tabs should be open:
            - data/numbers/2.txt (active) (pinned)

    Scenario: Cloning a pinned tab
        When I open data/numbers/1.txt
        And I run :tab-pin
        And I run :tab-clone
        And I wait until data/numbers/1.txt is loaded
        Then the following tabs should be open:
            - data/numbers/1.txt (pinned)
            - data/numbers/1.txt (pinned) (active)

    Scenario: Undo a pinned tab
        When I open data/numbers/1.txt
        And I open data/numbers/2.txt in a new tab
        And I run :tab-pin
        And I run :tab-close --force
        And I run :undo
        And I wait until data/numbers/2.txt is loaded
        Then the following tabs should be open:
            - data/numbers/1.txt
            - data/numbers/2.txt (pinned) (active)


    Scenario: Focused webview after clicking link in bg
        When I open data/hints/link_input.html
        And I run :click-element id qute-input-existing
        And I wait for "Entering mode KeyMode.insert *" in the log
        And I run :mode-leave
        And I hint with args "all tab-bg" and follow a
        And I wait until data/hello.txt is loaded
        And I run :mode-enter insert
        And I run :fake-key -g new
        Then the javascript message "contents: existingnew" should be logged

    Scenario: Focused webview after opening link in bg
        When I open data/hints/link_input.html
        And I run :click-element id qute-input-existing
        And I wait for "Entering mode KeyMode.insert *" in the log
        And I run :mode-leave
        And I open data/hello.txt in a new background tab
        And I run :mode-enter insert
        And I run :fake-key -g new
        Then the javascript message "contents: existingnew" should be logged

    @skip  # Too flaky
    Scenario: Focused prompt after opening link in bg
        When I open data/hints/link_input.html
        When I run :set-cmd-text -s :message-info
        And I open data/hello.txt in a new background tab
        And I run :fake-key -g hello-world<enter>
        Then the message "hello-world" should be shown

    @skip  # Too flaky
    Scenario: Focused prompt after opening link in fg
        When I open data/hints/link_input.html
        When I run :set-cmd-text -s :message-info
        And I open data/hello.txt in a new tab
        And I run :fake-key -g hello-world<enter>
        Then the message "hello-world" should be shown

<<<<<<< HEAD
    Scenario: Simple tab unload
        When I open data/numbers/1.txt
        And I run :tab-only
        And I run :tab-unload
        Then the session should look like:
            windows:
            - tabs:
              - history:
                - url: about:blank
                - url: http://localhost:*/data/numbers/1.txt

    Scenario: Simple tab unload / load
        When I open data/numbers/1.txt
        And I open data/numbers/2.txt in a new tab
        And I run :tab-unload
        And I run :tab-load
        Then the session should look like:
            windows:
            - tabs:
              - history:
                - url: about:blank
                - url: http://localhost:*/data/numbers/1.txt
              - history:
                - url: http://localhost:*/data/numbers/2.txt
                  active: true

    Scenario: Simple tab unload then go backward to a new background tab
        When I open data/numbers/1.txt
        And I open data/numbers/2.txt in a new tab
        And I open data/numbers/3.txt
        And I run :tab-unload
        And I run :back -b
        Then the session should look like:
            windows:
            - tabs:
              - history:
                - url: about:blank
                - url: http://localhost:*/data/numbers/1.txt
              - history:
                - url: http://localhost:*/data/numbers/2.txt
                - url: http://localhost:*/data/numbers/3.txt
                  active: true
              - history:
                - url: http://localhost:*/data/numbers/2.txt
                  active: true
                - url: http://localhost:*/data/numbers/3.txt

    Scenario: Simple tab unload then go forward to a new background tab
        When I open data/numbers/1.txt
        And I open data/numbers/2.txt in a new tab
        And I open data/numbers/3.txt
        And I run :back
        And I run :tab-unload
        And I run :forward -b
        Then the session should look like:
            windows:
            - tabs:
              - history:
                - url: about:blank
                - url: http://localhost:*/data/numbers/1.txt
              - history:
                - url: http://localhost:*/data/numbers/2.txt
                  active: true
              - history:
                - url: http://localhost:*/data/numbers/2.txt
                - url: http://localhost:*/data/numbers/3.txt
                  active: true
=======
    Scenario: Undo after changing tabs_are_windows
        When I open data/hello.txt
        And I open data/hello.txt in a new tab
        And I set tabs.tabs_are_windows to true
        And I run :tab-close
        And I run :undo
        And I run :message-info "Still alive!"
        Then the message "Still alive!" should be shown
>>>>>>> 41afe0fe
<|MERGE_RESOLUTION|>--- conflicted
+++ resolved
@@ -1623,7 +1623,15 @@
         And I run :fake-key -g hello-world<enter>
         Then the message "hello-world" should be shown
 
-<<<<<<< HEAD
+    Scenario: Undo after changing tabs_are_windows
+        When I open data/hello.txt
+        And I open data/hello.txt in a new tab
+        And I set tabs.tabs_are_windows to true
+        And I run :tab-close
+        And I run :undo
+        And I run :message-info "Still alive!"
+        Then the message "Still alive!" should be shown
+
     Scenario: Simple tab unload
         When I open data/numbers/1.txt
         And I run :tab-only
@@ -1690,14 +1698,4 @@
               - history:
                 - url: http://localhost:*/data/numbers/2.txt
                 - url: http://localhost:*/data/numbers/3.txt
-                  active: true
-=======
-    Scenario: Undo after changing tabs_are_windows
-        When I open data/hello.txt
-        And I open data/hello.txt in a new tab
-        And I set tabs.tabs_are_windows to true
-        And I run :tab-close
-        And I run :undo
-        And I run :message-info "Still alive!"
-        Then the message "Still alive!" should be shown
->>>>>>> 41afe0fe
+                  active: true