# vim: ft=cucumber fileencoding=utf-8 sts=4 sw=4 et:

Feature: Scrolling
    Tests the various scroll commands.

    Background:
        Given I open data/scroll/simple.html
        And I run :tab-only

    ## :scroll-px

    Scenario: Scrolling pixel-wise vertically
        When I run :scroll-px 0 10
        Then the page should be scrolled vertically

    Scenario: Scrolling pixel-wise horizontally
        When I run :scroll-px 10 0
        Then the page should be scrolled horizontally

    Scenario: Scrolling down and up
        When I run :scroll-px 10 0
        And I wait until the scroll position changed to 10/0
        And I run :scroll-px -10 0
        And I wait until the scroll position changed to 0/0
        Then the page should not be scrolled

    Scenario: Scrolling right and left
        When I run :scroll-px 0 10
        And I wait until the scroll position changed to 0/10
        And I run :scroll-px 0 -10
        And I wait until the scroll position changed to 0/0
        Then the page should not be scrolled

    Scenario: Scrolling down and up with count
        When I run :scroll-px 0 10 with count 2
        And I wait until the scroll position changed to 0/20
        When I run :scroll-px 0 -10
        When I run :scroll-px 0 -10
        And I wait until the scroll position changed to 0/0
        Then the page should not be scrolled

    @qtwebengine_flaky
    Scenario: Scrolling left and right with count
        When I run :scroll-px 10 0 with count 2
        And I wait until the scroll position changed to 20/0
        When I run :scroll-px -10 0
        When I run :scroll-px -10 0
        And I wait until the scroll position changed to 0/0
        Then the page should not be scrolled

    Scenario: :scroll-px with a very big value
        When I run :scroll-px 99999999999 0
        Then the error "Numeric argument is too large for internal int representation." should be shown

    Scenario: :scroll-px on a page without scrolling
        When I open data/hello.txt
        And I run :scroll-px 10 10
        Then the page should not be scrolled

    Scenario: :scroll-px with floats
        # This used to be allowed, but doesn't make much sense.
        When I run :scroll-px 2.5 2.5
        Then the error "dx: Invalid int value 2.5" should be shown
        And the page should not be scrolled

    ## :scroll

    Scenario: Scrolling down
        When I run :scroll down
        Then the page should be scrolled vertically

    Scenario: Scrolling down and up
        When I run :scroll down
        And I wait until the scroll position changed
        And I run :scroll up
        And I wait until the scroll position changed to 0/0
        Then the page should not be scrolled

    Scenario: Scrolling right
        When I run :scroll right
        Then the page should be scrolled horizontally

    Scenario: Scrolling right and left
        When I run :scroll right
        And I wait until the scroll position changed
        And I run :scroll left
        And I wait until the scroll position changed to 0/0
        Then the page should not be scrolled

    Scenario: Scrolling down with count 10
        When I run :scroll down with count 10
        Then no crash should happen

    Scenario: Scrolling with page down
        When I run :scroll page-down
        Then the page should be scrolled vertically

    Scenario: Scrolling with page down and page up
        When I run :scroll page-down
        And I wait until the scroll position changed
        And I run :scroll page-up
        And I wait until the scroll position changed to 0/0
        Then the page should not be scrolled

    Scenario: Scrolling to bottom
        When I run :scroll bottom
        Then the page should be scrolled vertically

    Scenario: Scrolling to bottom and to top
        When I run :scroll bottom
        And I wait until the scroll position changed
        And I run :scroll top
        And I wait until the scroll position changed to 0/0
        Then the page should not be scrolled

    Scenario: :scroll with invalid argument
        When I run :scroll foobar
        Then the error "Invalid value 'foobar' for direction - expected one of: bottom, down, left, page-down, page-up, right, top, up" should be shown
        And the page should not be scrolled

    Scenario: Scrolling down and up with count
        When I run :scroll down with count 2
        And I wait until the scroll position changed
        And I run :scroll up
        And I run :scroll up
        And I wait until the scroll position changed to 0/0
        Then the page should not be scrolled

    Scenario: Scrolling right
        When I run :scroll right
        Then the page should be scrolled horizontally

    Scenario: Scrolling right and left
        When I run :scroll right
        And I wait until the scroll position changed
        And I run :scroll left
        And I wait until the scroll position changed to 0/0
        Then the page should not be scrolled

    Scenario: Scrolling right and left with count
        When I run :scroll right with count 2
        And I wait until the scroll position changed
        And I run :scroll left
        And I run :scroll left
        And I wait until the scroll position changed to 0/0
        Then the page should not be scrolled

    @skip  # Too flaky
    Scenario: Scrolling down with a very big count
        When I run :scroll down with count 99999999999
        # Make sure it doesn't hang
        And I run :message-info "Still alive!"
        Then the message "Still alive!" should be shown

    Scenario: :scroll on a page without scrolling
        When I open data/hello.txt
        And I run :scroll down
        Then the page should not be scrolled

    ## :scroll-to-perc

    Scenario: Scrolling to bottom with :scroll-to-perc
        When I run :scroll-to-perc 100
        Then the page should be scrolled vertically

    @flaky
    Scenario: Scrolling to bottom and to top with :scroll-to-perc
        When I run :scroll-to-perc 100
        And I wait until the scroll position changed
        And I run :scroll-to-perc 0
        And I wait until the scroll position changed to 0/0
        Then the page should not be scrolled

    Scenario: Scrolling to middle with :scroll-to-perc
        When I run :scroll-to-perc 50
        Then the page should be scrolled vertically

    @flaky
    Scenario: Scrolling to middle with :scroll-to-perc (float)
        When I run :scroll-to-perc 50.5
        Then the page should be scrolled vertically

    @flaky
    Scenario: Scrolling to middle and to top with :scroll-to-perc
        When I run :scroll-to-perc 50
        And I wait until the scroll position changed
        And I run :scroll-to-perc 0
        And I wait until the scroll position changed to 0/0
        Then the page should not be scrolled

    Scenario: Scrolling to right with :scroll-to-perc
        When I run :scroll-to-perc --horizontal 100
        Then the page should be scrolled horizontally

    Scenario: Scrolling to right and to left with :scroll-to-perc
        When I run :scroll-to-perc --horizontal 100
        And I wait until the scroll position changed
        And I run :scroll-to-perc --horizontal 0
        And I wait until the scroll position changed to 0/0
        Then the page should not be scrolled

    Scenario: Scrolling to middle (horizontally) with :scroll-to-perc
        When I run :scroll-to-perc --horizontal 50
        Then the page should be scrolled horizontally

    Scenario: Scrolling to middle and to left with :scroll-to-perc
        When I run :scroll-to-perc --horizontal 50
        And I wait until the scroll position changed
        And I run :scroll-to-perc --horizontal 0
        And I wait until the scroll position changed to 0/0
        Then the page should not be scrolled

    Scenario: :scroll-to-perc without argument
        When I run :scroll-to-perc
        Then the page should be scrolled vertically

    Scenario: :scroll-to-perc without argument and --horizontal
        When I run :scroll-to-perc --horizontal
        Then the page should be scrolled horizontally

    Scenario: :scroll-to-perc with count
        When I run :scroll-to-perc with count 50
        Then the page should be scrolled vertically

    @qtwebengine_skip: Causes memory leak...
    Scenario: :scroll-to-perc with a very big value
        When I run :scroll-to-perc 99999999999
        Then no crash should happen

    Scenario: :scroll-to-perc on a page without scrolling
        When I open data/hello.txt
        And I run :scroll-to-perc 20
        Then the page should not be scrolled

    Scenario: :scroll-to-perc with count and argument
        When I run :scroll-to-perc 0 with count 50
        Then the page should be scrolled vertically

    # https://github.com/qutebrowser/qutebrowser/issues/1821
    Scenario: :scroll-to-perc without doctype
        When I open data/scroll/no_doctype.html
        And I run :scroll-to-perc 100
        Then the page should be scrolled vertically

    ## :scroll-page

    Scenario: Scrolling down with :scroll-page
        When I run :scroll-page 0 1
        Then the page should be scrolled vertically

    Scenario: Scrolling down with :scroll-page (float)
        When I run :scroll-page 0 1.5
        Then the page should be scrolled vertically

    @flaky
    Scenario: Scrolling down and up with :scroll-page
        When I run :scroll-page 0 1
        And I wait until the scroll position changed
        And I run :scroll-page 0 -1
        And I wait until the scroll position changed to 0/0
        Then the page should not be scrolled

    Scenario: Scrolling right with :scroll-page
        When I run :scroll-page 1 0
        Then the page should be scrolled horizontally

    Scenario: Scrolling right with :scroll-page (float)
        When I run :scroll-page 1.5 0
        Then the page should be scrolled horizontally

    Scenario: Scrolling right and left with :scroll-page
        When I run :scroll-page 1 0
        And I wait until the scroll position changed
        And I run :scroll-page -1 0
        And I wait until the scroll position changed to 0/0
        Then the page should not be scrolled

    Scenario: Scrolling right and left with :scroll-page and count
        When I run :scroll-page 1 0 with count 2
        And I wait until the scroll position changed
        And I run :scroll-page -1 0
        And I wait until the scroll position changed
        And I run :scroll-page -1 0
        And I wait until the scroll position changed to 0/0
        Then the page should not be scrolled

    Scenario: :scroll-page with --bottom-navigate
        When I run :scroll-to-perc 100
        And I wait until the scroll position changed
        And I run :scroll-page --bottom-navigate next 0 1
        Then data/hello2.txt should be loaded

    Scenario: :scroll-page with --bottom-navigate and zoom
        When I run :zoom 200
        And I wait 0.5s
        And I run :scroll-to-perc 100
        And I wait until the scroll position changed
        And I run :scroll-page --bottom-navigate next 0 1
        Then data/hello2.txt should be loaded

    Scenario: :scroll-page with --bottom-navigate when not at the bottom
        When I run :scroll-px 0 10
        And I wait until the scroll position changed
        And I run :scroll-page --bottom-navigate next 0 1
        Then the following tabs should be open:
            - data/scroll/simple.html

    Scenario: :scroll-page with --top-navigate
        When I run :scroll-page --top-navigate prev 0 -1
        Then data/hello3.txt should be loaded

    @qtwebengine_skip: Causes memory leak...
    Scenario: :scroll-page with a very big value
        When I run :scroll-page 99999999999 99999999999
        Then the error "Numeric argument is too large for internal int representation." should be shown

    Scenario: :scroll-page on a page without scrolling
        When I open data/hello.txt
        And I run :scroll-page 1 1
        Then the page should not be scrolled

    ## issues

    Scenario: Relative scroll position with a position:absolute page
        When I open data/scroll/position_absolute.html
        And I run :scroll-to-perc 100
        And I wait until the scroll position changed
        And I run :scroll-page --bottom-navigate next 0 1
        Then data/hello2.txt should be loaded

    Scenario: Scrolling to anchor in background tab
        When I open about:blank
        And I run :tab-only
        And I open data/scroll/simple.html#anchor in a new background tab
        And I run :tab-next
        And I run :jseval --world main checkAnchor()
        Then "[*] [PASS] Positions equal: *" should be logged

    ## frame scrolling

    @qtwebkit_skip: QtWebKit has its own native scrolling
    Scenario: Scrolling pixel-wise in a frame
        When I open data/scroll/frame.html
        And I run :tab-only
<<<<<<< HEAD
        And I hint with args "scrollable" and follow a
=======
        And I hint with args "all" and follow a
>>>>>>> 159e3f51
        And I run :scroll-px 0 100
        Then the javascript message "scroll y px: 100" should be logged

    @qtwebkit_skip: QtWebKit has its own native scrolling
    Scenario: Scrolling to a position in a frame
        When I open data/scroll/frame.html
        And I run :tab-only
<<<<<<< HEAD
        And I hint with args "scrollable" and follow a
=======
        And I hint with args "all" and follow a
>>>>>>> 159e3f51
        And I run :scroll-px 0 100
        And I wait for the javascript message "scroll y px: 100"
        And I run :scroll-to-perc 0
        Then the javascript message "scroll y px: 0" should be logged


    ## Nested element scrolling

    @qtwebkit_skip: QtWebKit has its own native scrolling
<<<<<<< HEAD
    Scenario: Scrolling pixel-wise in a pane without selection
        When I open data/scroll/scroll_panes.html
        And I run :tab-only
        And I run :scroll-px 0 100
        Then the javascript message "large: scroll y px: 100" should be logged

    @qtwebkit_skip: QtWebKit has its own native scrolling
    Scenario: Scrolling to a position in a pane without selection
        When I open data/scroll/scroll_panes.html
        And I run :tab-only
        And I run :scroll-px 0 100
        And I wait for the javascript message "large: scroll y px: 100"
        And I run :scroll-to-perc 0
        Then the javascript message "large: scroll y px: 0" should be logged

    @qtwebkit_skip: QtWebKit has its own native scrolling
    Scenario: Scrolling pixel-wise in a pane
        When I open data/scroll/scroll_panes.html
        And I run :tab-only
        # Click on smaller pane
        And I hint with args "scrollable" and follow s
        And I run :scroll-px 0 100
        Then the javascript message "small: scroll y px: 100" should be logged
=======
    Scenario: Scrolling pixel-wise in a pane
        When I open data/scroll/scroll_panes.html
        And I run :tab-only
        # Click on blub
        And I hint with args "all" and follow s
        And I run :scroll-px 0 100
        Then the javascript message "scroll y px: 100" should be logged
>>>>>>> 159e3f51

    @qtwebkit_skip: QtWebKit has its own native scrolling
    Scenario: Scrolling to a position in a pane
        When I open data/scroll/scroll_panes.html
        And I run :tab-only
<<<<<<< HEAD
        # Click on smaller pane
        And I hint with args "scrollable" and follow s
        And I run :scroll-px 0 100
        And I wait for the javascript message "small: scroll y px: 100"
        And I run :scroll-to-perc 0
        Then the javascript message "small: scroll y px: 0" should be logged
=======
        And I hint with args "all" and follow s
        And I run :scroll-px 0 100
        And I wait for the javascript message "scroll y px: 100"
        And I run :scroll-to-perc 0
        Then the javascript message "scroll y px: 0" should be logged
>>>>>>> 159e3f51
<|MERGE_RESOLUTION|>--- conflicted
+++ resolved
@@ -342,11 +342,7 @@
     Scenario: Scrolling pixel-wise in a frame
         When I open data/scroll/frame.html
         And I run :tab-only
-<<<<<<< HEAD
         And I hint with args "scrollable" and follow a
-=======
-        And I hint with args "all" and follow a
->>>>>>> 159e3f51
         And I run :scroll-px 0 100
         Then the javascript message "scroll y px: 100" should be logged
 
@@ -354,11 +350,7 @@
     Scenario: Scrolling to a position in a frame
         When I open data/scroll/frame.html
         And I run :tab-only
-<<<<<<< HEAD
         And I hint with args "scrollable" and follow a
-=======
-        And I hint with args "all" and follow a
->>>>>>> 159e3f51
         And I run :scroll-px 0 100
         And I wait for the javascript message "scroll y px: 100"
         And I run :scroll-to-perc 0
@@ -368,7 +360,6 @@
     ## Nested element scrolling
 
     @qtwebkit_skip: QtWebKit has its own native scrolling
-<<<<<<< HEAD
     Scenario: Scrolling pixel-wise in a pane without selection
         When I open data/scroll/scroll_panes.html
         And I run :tab-only
@@ -392,31 +383,14 @@
         And I hint with args "scrollable" and follow s
         And I run :scroll-px 0 100
         Then the javascript message "small: scroll y px: 100" should be logged
-=======
-    Scenario: Scrolling pixel-wise in a pane
-        When I open data/scroll/scroll_panes.html
-        And I run :tab-only
-        # Click on blub
-        And I hint with args "all" and follow s
-        And I run :scroll-px 0 100
-        Then the javascript message "scroll y px: 100" should be logged
->>>>>>> 159e3f51
 
     @qtwebkit_skip: QtWebKit has its own native scrolling
     Scenario: Scrolling to a position in a pane
         When I open data/scroll/scroll_panes.html
         And I run :tab-only
-<<<<<<< HEAD
         # Click on smaller pane
         And I hint with args "scrollable" and follow s
         And I run :scroll-px 0 100
         And I wait for the javascript message "small: scroll y px: 100"
         And I run :scroll-to-perc 0
-        Then the javascript message "small: scroll y px: 0" should be logged
-=======
-        And I hint with args "all" and follow s
-        And I run :scroll-px 0 100
-        And I wait for the javascript message "scroll y px: 100"
-        And I run :scroll-to-perc 0
-        Then the javascript message "scroll y px: 0" should be logged
->>>>>>> 159e3f51
+        Then the javascript message "small: scroll y px: 0" should be logged