--- conflicted
+++ resolved
@@ -55,10 +55,6 @@
     ^QPainter::end: Painter ended with \d+ saved states
     ^QSslSocket: cannot resolve SSLv[23]_(client|server)_method
     ^QQuickWidget::invalidateRenderControl could not make context current
-<<<<<<< HEAD
     ^libpng warning: iCCP: known incorrect sRGB profile
 xfail_strict = true
-=======
-xfail_strict = true
-xvfb_xauth = true
->>>>>>> ae3799d8
+xvfb_xauth = true